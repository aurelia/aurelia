version: 2.1

orbs:
  common: aurelia/common@volatile

# # # # # # # # # # # # # # # #
# - Scalar variables -
# # # # # # # # # # # # # # # #
scalar-1: &working_dir ~/repo

# # # # # # # # # # # # # # # #
# - Map variables -
# # # # # # # # # # # # # # # #
map-1: &filter_ignore_develop_release
  filters:
    branches:
      ignore:
        - develop
        - release

map-2: &filter_only_master
  filters:
    branches:
      only:
        - master

map-3: &filter_only_release
  filters:
    branches:
      only:
        - release

map-4: &filter_only_develop
  filters:
    branches:
      only:
        - develop

map-5: &filter_only_tag
  filters:
    branches:
      ignore: /.*/
    tags:
      only: /^v[0-9]+(\.[0-9]+)*(-[\w]+\.[0-9]+)?$/

map-6: &filter_only_topic
  filters:
    branches:
      ignore:
        - master
        - develop
        - release
    tags:
      ignore: /.*/

# # # # # # # # # # # # # # # #
# - Executors -
# # # # # # # # # # # # # # # #
executors:

  docker-circleci:
    parameters:
      node:
        type: string
        default: "15.4.0"
    working_directory: *working_dir
    docker:
      - image: "circleci/node:<< parameters.node >>-buster-browsers"

# # # # # # # # # # # # # # # #
# - Commands -
# # # # # # # # # # # # # # # #
commands:

  checkout_install:
    steps:
      - checkout
      - run: echo 'export PREFERRED_WORKSPACE_MANAGER=yarn' >> $BASH_ENV
      - run: npm ci

  checkout_install_build_bundle_publish_verdaccio:
    parameters:
      from:
        type: string
      to:
        type: string
      channel:
        type: string
      suffix:
        type: string
        default: ""
      registry:
        type: string
        default: "http://localhost:4873"
    steps:
      - common/configure_git
      - checkout_install
      - run: npm run build:release
      # - run: npm run change-tsconfigs:invert
      # - run: npm run build:release
      # - run: npm run change-tsconfigs:restore
      - run: npm run generate-native-modules
      - clean_merge_commit_dist:
          from: << parameters.from >>
          to: << parameters.to >>
          channel: << parameters.channel >>
          suffix: << parameters.suffix >>
      - common/setup_verdaccio
      - run: npm config set registry << parameters.registry >>
      - run: npm run publish:<< parameters.channel >>

  clean_merge_commit_dist:
    parameters:
      from:
        type: string
      to:
        type: string
      channel:
        type: string
      suffix:
        type: string
        default: ""
      message:
        type: string
        default: "chore(all): add latest build artifacts"
      merge_topic:
        type: boolean
        default: true
      bump_version:
        type: boolean
        default: true
    steps:
      - run: set -o pipefail && git add packages/*/dist packages-cjs/*/dist --force && git status
      - run: set -o pipefail && git stash && git status
      - when:
          condition: << parameters.merge_topic >>
          steps:
            - run: set -o pipefail && git checkout << parameters.from >> && git status
            - run: set -o pipefail && git merge ${CIRCLE_BRANCH}
      - run: set -o pipefail && git checkout << parameters.to >> && git status
      - run: set -o pipefail && git reset --hard origin/<< parameters.to >> && git status
      - run: set -o pipefail && git merge << parameters.from >> --no-ff --no-edit -Xtheirs && git status
      - run: set -o pipefail && rm -rf packages/*/dist packages-cjs/*/dist && git status
      - run: set -o pipefail && git add . && git status
      - run: set -o pipefail && git checkout stash -- . && git status
      - run: set -o pipefail && git add packages/*/dist packages-cjs/*/dist --force && git status
      - run: set -o pipefail && npm run change-package-refs:release -- none
      - when:
          condition: << parameters.bump_version >>
          steps:
            - run: set -o pipefail && npm run bump-version:<< parameters.channel >> -- << parameters.suffix >>
      - run: set -o pipefail && git add . && git status
      - run: set -o pipefail && git commit --allow-empty -m "<< parameters.message >>" && git status

# # # # # # # # # # # # # # # #
# - Jobs -
# # # # # # # # # # # # # # # #
jobs:

  unit_test_esm:
    parameters:
      coverage:
        type: boolean
        default: true
      npm_command:
        type: string
        default: "test"
    executor: docker-circleci
    steps:
      - checkout_install
      - run: npm run build
      - run:
          name: "Run unit tests"
          command: |
            cd packages/__tests__
            npm run << parameters.npm_command >>
      - when:
          condition: << parameters.coverage >>
          steps:
            - run:
                name: "Process coverage for Codecov"
                command: |
                  node_modules/codecov/bin/codecov -f packages/__tests__/coverage/coverage-final.json
                when: always
            - store_test_results:
                path: packages/__tests__/coverage
            - store_artifacts:
                path: packages/__tests__/coverage

  unit_test_cjs:
    parameters:
      npm_command:
        type: string
        default: "test"
      submodules:
        type: boolean
        default: false
    executor: docker-circleci
    steps:
      - checkout_install
      - run: npm run build
      # - run: npm run change-tsconfigs:invert
      # - run: npm run build
      # - run: npm run change-tsconfigs:restore
      - run: npm run change-package-refs:release -- none
      - when:
          condition: << parameters.submodules >>
          steps:
            - run:
                name: "Pull Submodules"
                command: |
                  git submodule init
                  git submodule update --remote
      - run:
          name: "Run unit tests"
          command: |
            cd packages-cjs/__tests__
            npm run << parameters.npm_command >>

  lint_packages:
    executor: docker-circleci
    steps:
      - checkout_install
      - run: npm run build
      - run: npm run lint:packages:ci
      - run: npm run lint:other:ci

  merge_and_dist:
    executor: docker-circleci
    parameters:
      from:
        type: string
      to:
        type: string
      channel:
        type: string
      push:
        type: boolean
        default: false
      merge_topic:
        type: boolean
        default: true
      bump_version:
        type: boolean
        default: true
    steps:
      - run: git config --global user.email "aurelia@bluespire.com"
      - run: git config --global user.name "AureliaEffect"
      - run: git config --global core.mergeoptions "--no-edit"
      - checkout_install
      - run: set -o pipefail && npm run build:release
      # - run: set -o pipefail && npm run change-tsconfigs:invert
      # - run: set -o pipefail && npm run build:release
      # - run: set -o pipefail && npm run change-tsconfigs:restore
      - run: set -o pipefail && npm run generate-native-modules
      - clean_merge_commit_dist:
          from: << parameters.from >>
          to: << parameters.to >>
          channel: << parameters.channel >>
          merge_topic: << parameters.merge_topic >>
          bump_version: << parameters.bump_version >>
      - when:
          condition: << parameters.push >>
          steps:
            - run: git push origin << parameters.to >>

  publish_npm:
    executor: docker-circleci
    parameters:
      channel:
        type: string
      branch:
        type: string
      swap:
        type: boolean
        default: false
    steps:
      - checkout
      - when:
          condition: << parameters.swap >>
          steps:
            - run: git checkout << parameters.branch >>
            - run: git pull
<<<<<<< HEAD
      - run: sudo npm i -g ts-node chalk fancy-log
=======
      - run: sudo npm i -g ts-node @types/node
>>>>>>> d46ae4b1
      - run:
          name: "Authenticate with registry"
          command: echo "//registry.npmjs.org/:_authToken=$NPM_TOKEN" >> ~/.npmrc
      - run: npm run publish:<< parameters.channel >>

  # Standalone playwright test jobs
  e2e_playwright:
    executor: docker-circleci
    parameters:
      path:
        type: string
      suite:
        type: string
        default: "examples"
      use_verdaccio:
        type: boolean
        default: true
      registry:
        type: string
        default: "http://localhost:4873"
    steps:
      - checkout_install_build_bundle_publish_verdaccio:
          from: ${CIRCLE_BRANCH}
          to: develop
          channel: dev
          suffix: "-${CIRCLE_BUILD_NUM}"
      - run:
          name: "Install playwright"
          command: |
            cd test/playwright
            npm ci
      - when:
          condition: << parameters.use_verdaccio >>
          steps:
            - run:
                name: "Install app via verdaccio"
                command: |
                  cd << parameters.path >>
                  npm i --registry << parameters.registry >>
      - unless:
          condition: << parameters.use_verdaccio >>
          steps:
            - run:
                name: "Install app via npm"
                command: |
                  cd << parameters.path >>
                  npm i
      - run:
          name: "Build test app"
          command: |
            cd << parameters.path >>
            npm run build
      - run:
          name: "Serve playwright test app"
          background: true
          command: |
            cd << parameters.path >>
            npm run serve
      - run:
          name: "Run playwright test"
          command: |
            cd test/playwright
            npm run build
            npm run e2e:<< parameters.suite >>

  # benchmark using playwright setup
  benchmark_playwright:
    executor: docker-circleci
    steps:
      - checkout
      - run: git checkout master
      - run: CURRENT_BRANCH=$(git rev-parse --abbrev-ref HEAD)
      - run: npm ci
      - run: npm run build
      - run:
          name: "Prepare cosmos db configuration and run test for the master branch"
          # TODO(Sayan): remove the duplication of config, which was done for backward compatibility, and can be removed once PR #1094 is merged with master.
          command: |
            cd test/benchmarking-apps/runner
            echo "{\"cosmosEndpoint\": \"https://aurelia.documents.azure.com:443/\",\"cosmosKey\": \"$AZURE_COSMOS_DB_KEY\", \"endpoint\": \"https://aurelia.documents.azure.com:443/\",\"key\": \"$AZURE_COSMOS_DB_KEY\"}" > cosmos.config.json
            set -o pipefail && node dist/run-benchmarks --i 2 --storage json
      - run: cd ../../../
      - checkout_install
      - run: npm run build
      - run:
          name: "Run test for the current branch"
          command: |
            cd test/benchmarking-apps/runner
            set -o pipefail && node dist/run-benchmarks --i 2 --storage json
      # source: https://support.circleci.com/hc/en-us/articles/360048170573-Auto-comment-on-GitHub-Pull-Requests
      # - run:
      #     name: Post benchmarking comparison link to GitHub PR
      #     command: |
      #       sudo apt-get install jq

      #       pr_response=$(curl --location --request GET "https://api.github.com/repos/$CIRCLE_PROJECT_USERNAME/$CIRCLE_PROJECT_REPONAME/pulls?head=$CIRCLE_PROJECT_USERNAME:$CIRCLE_BRANCH" -H "Authorization: token $GITHUB_TOKEN")

      #       if [ $(echo $pr_response | jq length) -eq 0 ]; then
      #         echo "No PR found to update"
      #       else
      #         pr_comment_url=$(echo $pr_response | jq -r ".[]._links.comments.href")

      #         git checkout master
      #         master_commit=$(git rev-parse HEAD)

      #         comparison_url="https://au2-bench-viewer.azurewebsites.net/compare?branch=master&commit=$master_commit&branch=$CIRCLE_BRANCH&commit=$CIRCLE_SHA1"
      #         curl --location --request POST "$pr_comment_url" \
      #         -H 'Content-Type: application/json' \
      #         -H "Authorization: token $GITHUB_TOKEN" \
      #         --data-raw "{
      #         \"body\": \"The benchmarking comparison can be found here: $comparison_url\"
      #         }"
      #       fi

# # # # # # # # # # # # # # # #
# - Workflows -
# # # # # # # # # # # # # # # #
workflows:
  # Runs build and tests
  # Triggered by push to master or topic branches
  build_test:
    jobs:
      # - unit_test_esm:
      #     <<: *filter_ignore_develop_release
      #     name: unit_test_esm_chrome
      #     npm_command: "test-chrome"
      # - unit_test_esm:
      #    <<: *filter_ignore_develop_release
      #    name: unit_test_esm_firefox
      #    npm_command: "test-firefox"
      #    coverage: false
      # - unit_test_esm:
      #    <<: *filter_ignore_develop_release
      #    name: unit_test_esm_node
      #    npm_command: "test-node"
      #    coverage: false
      - unit_test_cjs:
         <<: *filter_ignore_develop_release
         npm_command: "test-node"
      #- unit_test:
      #   <<: *filter_ignore_develop_release
      #   name: test_test262
      #   npm_command: "test-262"
      #   coverage: false
      #   submodules: true
      # - lint_packages:
      #     <<: *filter_ignore_develop_release
      # - benchmark_playwright:
      #     <<: *filter_ignore_develop_release
      # - e2e_playwright:
      #     <<: *filter_ignore_develop_release
      #     name: jit-webpack-conventions-ts
      #     path: "examples/jit-webpack-conventions-ts"
      #     requires:
      #       - lint_packages # not a real requirement but forces long-running jobs to go first
      # - e2e_playwright:
      #     <<: *filter_ignore_develop_release
      #     name: jit-webpack-vanilla-ts
      #     path: "examples/jit-webpack-vanilla-ts"
      #     requires:
      #       - lint_packages # not a real requirement but forces long-running jobs to go first
      - merge_and_dist:
          <<: *filter_only_master
          name: merge_and_dist_master
          requires:
            # - unit_test_esm_chrome
            # - unit_test_esm_firefox
            # - unit_test_esm_node
            - unit_test_cjs
            #- test_test262
            # - lint_packages
            # - jit-webpack-conventions-ts
            # - jit-webpack-vanilla-ts
          from: master
          to: develop
          channel: dev
          push: true
          merge_topic: false
      - merge_and_dist:
          <<: *filter_only_topic
          name: merge_and_dist_topic
          requires:
            # - unit_test_esm_chrome
            # - unit_test_esm_firefox
            # - unit_test_esm_node
            - unit_test_cjs
            # - lint_packages
            # - jit-webpack-conventions-ts
            # - jit-webpack-vanilla-ts
          from: master
          to: develop
          channel: dev
      - publish_npm:
          <<: *filter_only_master
          channel: dev
          branch: develop
          swap: true
          requires:
            - merge_and_dist_master

  # Runs build and tests, and pushes the built artifacts to the release branch (which then triggers publish_latest)
  # Triggered by push to tag
  build_test_push_release:
    jobs:
      - unit_test_esm:
          <<: *filter_only_tag
          name: unit_test_esm_chrome
          npm_command: "test-chrome"
      - unit_test_esm:
         <<: *filter_only_tag
         name: unit_test_esm_firefox
         npm_command: "test-firefox"
         coverage: false
      - unit_test_esm:
         <<: *filter_only_tag
         name: unit_test_esm_node
         npm_command: "test-node"
         coverage: false
      - unit_test_cjs:
         <<: *filter_only_tag
         npm_command: "test-node"
      #- unit_test:
      #   <<: *filter_only_tag
      #   name: test_test262
      #   npm_command: "test-262"
      #   coverage: false
      #   submodules: true
      - lint_packages:
          <<: *filter_only_tag
      - merge_and_dist:
          <<: *filter_only_tag
          requires:
            - unit_test_esm_chrome
            - unit_test_esm_firefox
            - unit_test_esm_node
            - unit_test_cjs
            #- test_test262
            - lint_packages
          from: $CIRCLE_TAG
          to: release
          channel: latest
          push: true
          merge_topic: false
          bump_version: false

  # Asks for manual approval and then publishes from the release branch to npm@latest
  # Triggered by push to release branch
  publish_latest:
    jobs:
      # artifacts are already prepared and committed by the tag workflow, so only approval + publish remains
      - request_publish_latest:
          <<: *filter_only_release
          type: approval
      - publish_npm:
          <<: *filter_only_release
          channel: latest
          branch: release
          requires:
            - request_publish_latest
<|MERGE_RESOLUTION|>--- conflicted
+++ resolved
@@ -281,11 +281,7 @@
           steps:
             - run: git checkout << parameters.branch >>
             - run: git pull
-<<<<<<< HEAD
-      - run: sudo npm i -g ts-node chalk fancy-log
-=======
       - run: sudo npm i -g ts-node @types/node
->>>>>>> d46ae4b1
       - run:
           name: "Authenticate with registry"
           command: echo "//registry.npmjs.org/:_authToken=$NPM_TOKEN" >> ~/.npmrc
