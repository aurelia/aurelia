module.exports = {
  parser:  '@typescript-eslint/parser',
  root: true,
  extends:  [
    'eslint:recommended',
    'plugin:jsdoc/recommended',
    'plugin:@typescript-eslint/eslint-recommended',
    'plugin:@typescript-eslint/recommended',
    'plugin:@typescript-eslint/recommended-requiring-type-checking',
    'plugin:sonarjs/recommended',
    'plugin:import/typescript'
  ],
  parserOptions: {
    ecmaVersion: 2019,
    project: './tsconfig.json',
    sourceType: 'module',
    tsconfigRootDir: '.'
  },
  env: {
    es6: true
  },
  globals: {
    MutationObserver: 'readonly',
    SharedArrayBuffer: 'readonly'
  },
  plugins: [
    'compat',
    'import',
    'jsdoc',
    'sonarjs'
  ],
  reportUnusedDisableDirectives: true,
  rules: {
    // Opinionated overrides of the default recommended rules:
    '@typescript-eslint/ban-ts-ignore': 'warn',
    '@typescript-eslint/indent': 'off', // Disabled until typescript-eslint properly fixes indentation (see https://github.com/typescript-eslint/typescript-eslint/issues/1232) - there are recurring issues and breaking changes, and this rule usually isn't violated due to autoformatting anyway.
    '@typescript-eslint/interface-name-prefix': 'off',
    '@typescript-eslint/explicit-function-return-type': 'off',
    '@typescript-eslint/no-empty-interface': 'off',
    '@typescript-eslint/no-inferrable-types': 'off', // Turn no-inferrable-types off in order to make the code consistent in its use of type decorations.
    '@typescript-eslint/no-non-null-assertion': 'off',
    '@typescript-eslint/no-use-before-define': 'off',
    'security/detect-object-injection': 'off',
    'sonarjs/cognitive-complexity': 'off',
    'sonarjs/no-identical-functions': 'off',
    'sonarjs/no-duplicate-string': 'off',
    'no-dupe-class-members': 'off',

    // Opinionated non default rules:
    '@typescript-eslint/camelcase': 'error',
    '@typescript-eslint/explicit-member-accessibility': 'error',
    '@typescript-eslint/await-thenable': 'error',
    '@typescript-eslint/adjacent-overload-signatures': 'error',
    '@typescript-eslint/array-type': 'error',
    '@typescript-eslint/ban-types': ['error', {
      'types': {
        // '{}': 'Avoid using the `{}` type. Prefer a specific lookup type, like `Record<string, unknown>`, or use `object` (lowercase) when referring simply to non-primitives.',
        Function: 'Avoid using the `Function` type. Prefer a specific function type, like `() => void`, or use `Constructable` / `Class<TProto, TStatic>` when referring to a constructor function.',
        Boolean: { message: 'Use boolean instead', fixWith: 'boolean' },
        Number: { message: 'Use number instead', fixWith: 'number' },
        String: { message: 'Use string instead', fixWith: 'string' },
        Object: { message: 'Use Record<string, unknown> instead', fixWith: 'Record<string, unknown>' },
        Symbol: { message: 'Use symbol instead', fixWith: 'symbol' }
      }
    }],
    '@typescript-eslint/brace-style': ['error', '1tbs', { allowSingleLine: true }],
    '@typescript-eslint/class-name-casing': 'error',
    '@typescript-eslint/consistent-type-assertions': ['error', { assertionStyle: 'as', objectLiteralTypeAssertions: 'never' }],
    '@typescript-eslint/func-call-spacing': ['error', 'never'],
    '@typescript-eslint/member-delimiter-style': 'error',
    '@typescript-eslint/member-ordering': ['error', { default: ['signature', 'field'] }],
    '@typescript-eslint/no-dynamic-delete': 'error',
    '@typescript-eslint/no-empty-function': ['error', { 'allow': ['protected-constructors', 'private-constructors'] }],
    '@typescript-eslint/no-extra-non-null-assertion': 'error',
    '@typescript-eslint/no-extraneous-class': 'off',
    '@typescript-eslint/no-floating-promises': 'error',
    '@typescript-eslint/no-for-in-array': 'error',
    '@typescript-eslint/no-misused-new': 'error',
    '@typescript-eslint/no-misused-promises': 'error',
    '@typescript-eslint/no-namespace': 'error',
    '@typescript-eslint/no-parameter-properties': 'off',
    '@typescript-eslint/no-require-imports': 'error',
    '@typescript-eslint/no-unnecessary-qualifier': 'error',
    '@typescript-eslint/no-unnecessary-type-arguments': 'error',
    '@typescript-eslint/no-unused-expressions': 'error',
    '@typescript-eslint/no-useless-constructor': 'error',
    '@typescript-eslint/prefer-for-of': 'off',
    '@typescript-eslint/prefer-function-type': 'error',
    '@typescript-eslint/prefer-includes': 'error',
    '@typescript-eslint/prefer-readonly': 'error',
    '@typescript-eslint/prefer-regexp-exec': 'error',
    '@typescript-eslint/prefer-string-starts-ends-with': 'error',
    '@typescript-eslint/require-await': 'error',
    '@typescript-eslint/return-await': 'error',
    '@typescript-eslint/semi': 'error',
    '@typescript-eslint/space-before-function-paren': ['error', {
      anonymous: 'always',
      named: 'never',
      asyncArrow: 'always'
    }],
    '@typescript-eslint/triple-slash-reference': ['error', { path: 'never', types: 'always', lib: 'never' }],
    '@typescript-eslint/type-annotation-spacing': 'error',
    'compat/compat': 'warn',
    'import/default': 'error',
    'import/export': 'error',
    'import/extensions': ['error', 'never', { css: 'always', html: 'always', scss: 'always' }],
    'import/no-absolute-path': 'error',
    'import/no-duplicates': 'error',
    'import/no-extraneous-dependencies': ['error', {
      devDependencies: [
        'examples/**',
        'scripts/**',
        'test/**',
        'gulpfile.js'
      ],
      optionalDependencies: false,
      peerDependencies: false
    }],
    'import/no-mutable-exports': 'error',
    'import/no-nodejs-modules': 'error',
    'import/no-self-import': 'error',
    'import/no-unassigned-import': 'error',
    'import/no-useless-path-segments': ['error'],
    'import/order': ['error', { 'groups': [], 'newlines-between': 'ignore' }],
<<<<<<< HEAD
    'import/no-deprecated': 'off',
=======
    'import/no-deprecated': 'off', // this rule is extremely slow (takes 95% of the time of the full lint operation) so we disable it for that reason only
>>>>>>> 9475063d
    'jsdoc/check-alignment': 'error',
    'jsdoc/check-indentation': 'error',
    'jsdoc/check-tag-names': ['error', {
      definedTags: [
        'chainable',
        'internal'
      ]
    }],
    'jsdoc/check-syntax': 'error',
    'jsdoc/newline-after-description': 'error',
    'jsdoc/require-hyphen-before-param-description': ['error', 'always'],
    'sonarjs/no-small-switch': 'off',
    'sonarjs/no-useless-catch': 'error',
    'sonarjs/prefer-immediate-return': 'error',
    'array-callback-return': 'error',
    'eol-last': ['error', 'always'],
    'func-call-spacing': 'off', // See @typescript-eslint/func-call-spacing
    'function-call-argument-newline': ['error', 'consistent'],
    'grouped-accessor-pairs': ['error', 'getBeforeSet'],
    'max-lines-per-function': ['error', 200],
    'new-parens': ['error', 'always'],
    'no-caller': 'error',
    'no-case-declarations': 'error',
    'no-constant-condition': 'error',
    'no-dupe-else-if': 'error',
    'no-eval': 'error',
    'no-extra-bind': 'error',
    'no-extra-semi': 'error',
    'no-import-assign': 'error',
    'no-multiple-empty-lines': ['error', { max: 1 }],
    'no-new-func': 'error',
    'no-new-wrappers': 'error',
    'no-octal-escape': 'error',
    'no-prototype-builtins': 'error',
    'no-restricted-properties': ['error',
      { property: 'substr', message: '"substr" is considered a legacy function and should be avoided when possible. Use "substring" instead.' }
    ],
    'no-restricted-syntax': ['error',
      { selector: 'MemberExpression[object.name=\'document\'][property.name=\'cookies\']', message: 'Usage of document.cookies is forbidden.' },
      { selector: 'MemberExpression[object.name=\'document\'][property.name=\'domain\']', message: 'Usage of document.domain is forbidden.' },
      { selector: 'MemberExpression[object.name=\'document\'][property.name=\'write\']', message: 'Usage of document.write is forbidden.' },
      { selector: 'CallExpression[callee.name=\'execScript\']', message: 'Usage of execScript is forbidden.' }
    ],
    'no-return-await': 'error',
    'no-sequences': 'error',
    'no-setter-return': 'error',
    'no-template-curly-in-string': 'error',
    'no-throw-literal': 'error',
    'no-undef-init': 'error',
    'no-unused-expressions': 'off', // See @typescript-eslint/no-unused-expressions
    'no-useless-catch': 'error',
    'no-useless-escape': 'error',
    'no-trailing-spaces': 'error',
    'no-var': 'error',
    'prefer-const': 'error',
    'prefer-exponentiation-operator': 'error',
    'prefer-object-spread': 'error',
    'prefer-regex-literals': 'error',
    'prefer-rest-params': 'error',
    'prefer-spread': 'error',
    'prefer-template': 'error',
    'quote-props': ['error', 'consistent'],
    'quotes': ['off'],
    'radix': 'error',
    'sort-keys': ['off'],
    'space-before-function-paren': 'off', // See @typescript-eslint/space-before-function-paren
    'space-in-parens': 'error',
    'spaced-comment': ['error', 'always', {
      line: { markers: ['/'], exceptions: ['-', '+'] },
      block: { markers: ['!'], exceptions: ['*'], balanced: true }
    }],

    // Things we maybe need to fix some day, so are marked as warnings for now:
    '@typescript-eslint/no-explicit-any': 'warn',
    '@typescript-eslint/no-this-alias': 'warn',
    '@typescript-eslint/no-unnecessary-condition': 'off', // Only false positives seen so far
    '@typescript-eslint/no-unnecessary-type-assertion': 'warn',
    '@typescript-eslint/no-unused-vars': 'warn',
    '@typescript-eslint/no-unused-vars-experimental': 'off', // Off for now, crashes eslint
    '@typescript-eslint/prefer-nullish-coalescing': ['warn', { 'forceSuggestionFixer': true }],
    '@typescript-eslint/prefer-optional-chain': 'warn',
    '@typescript-eslint/promise-function-async': 'warn',
    // '@typescript-eslint/quotes': ['warn', 'backtick', { avoidEscape: true }],
    '@typescript-eslint/require-array-sort-compare': 'warn',
    '@typescript-eslint/restrict-plus-operands': ['warn', { 'checkCompoundAssignments': true }],
    '@typescript-eslint/restrict-template-expressions': ['warn', { 'allowNumber': true, 'allowBoolean': true, 'allowNullable': false }],
    '@typescript-eslint/strict-boolean-expressions': 'warn',
    '@typescript-eslint/typedef': ['warn', { arrowParameter: false, parameter: false, variableDeclaration: false }],
    '@typescript-eslint/unbound-method': 'off', // Only false positives seen so far
    'jsdoc/check-examples': 'off',
    'jsdoc/check-param-names': 'off',
    'jsdoc/match-description': 'off',
    'jsdoc/no-types': 'off',
    'jsdoc/require-description': 'off',
    'jsdoc/require-example': 'off',
    'jsdoc/require-jsdoc': 'off',
    'jsdoc/require-param': 'off',
    'jsdoc/require-param-type': 'off',
    'jsdoc/require-returns': 'off',
    'jsdoc/require-returns-type': 'off',
    'sonarjs/no-all-duplicated-branches': 'warn',
    'sonarjs/no-duplicated-branches': 'warn',
    'sonarjs/no-extra-arguments': 'warn',
    'sonarjs/no-inverted-boolean-check': 'warn',
    'default-param-last': ['warn'],
    'eqeqeq': 'warn',
    'no-await-in-loop': 'warn',
    'no-cond-assign': 'warn',
    'no-console': 'warn',
    'no-constructor-return':'warn',
    'no-extra-boolean-cast': 'warn',
    'no-fallthrough': 'warn',
    'no-inner-declarations': 'warn',
    'no-shadow': 'warn',
    'no-useless-computed-key': ['warn', { 'enforceForClassMembers': true }],
    'no-undef': 'warn',
    'require-atomic-updates': 'warn',

    // Off for now as they create way to much noise
    '@typescript-eslint/quotes': ['off']
  },
  overrides: [{ // Specific overrides for JS files as some TS rules don't make sense there.
    files: ['**/*.js'],
    rules: {
      '@typescript-eslint/explicit-member-accessibility': 'off',
      '@typescript-eslint/no-require-imports': 'off',
      '@typescript-eslint/no-var-requires': 'off',
      '@typescript-eslint/restrict-plus-operands': 'off',
      '@typescript-eslint/typedef': 'off',
      'compat/compat': 'off'
    }
  }, { // Specific overrides for TS files within examples, scripts and tests as some rules don't make sense there.
    files: ['examples/**', 'scripts/**', 'test/**'],
    rules: {
      '@typescript-eslint/no-require-imports': 'off',
      '@typescript-eslint/no-var-requires': 'off',
      'compat/compat': 'off',
      'import/no-nodejs-modules': 'off'
    }
  }],
  settings: {
    polyfills: [
      'fetch',
      'Reflect',
      'Promise',
      'Map',
      'Set',
      'Object.assign',
      'WeakMap',
      'WeakSet'
    ]
  }
};<|MERGE_RESOLUTION|>--- conflicted
+++ resolved
@@ -122,11 +122,7 @@
     'import/no-unassigned-import': 'error',
     'import/no-useless-path-segments': ['error'],
     'import/order': ['error', { 'groups': [], 'newlines-between': 'ignore' }],
-<<<<<<< HEAD
-    'import/no-deprecated': 'off',
-=======
     'import/no-deprecated': 'off', // this rule is extremely slow (takes 95% of the time of the full lint operation) so we disable it for that reason only
->>>>>>> 9475063d
     'jsdoc/check-alignment': 'error',
     'jsdoc/check-indentation': 'error',
     'jsdoc/check-tag-names': ['error', {
