--- conflicted
+++ resolved
@@ -73,51 +73,7 @@
 
 While the router hooks are indeed independent of the components you are routing to, the functions are basically the same as you would use inside of an ordinary component.
 
-<<<<<<< HEAD
 The component-level hook signatures are identical to the ones described in [Routing lifecycle hooks](./routing-lifecycle.md). Router hooks reuse those signatures but execute outside the component, letting you centralise cross-cutting policies.
-=======
-This is the contract for ordinary route lifecycle hooks for components:
-
-```typescript
-import {
-  IRouteViewModel,
-  INavigationOptions,
-  Params,
-  RouteNode,
-  NavigationInstruction,
-} from '@aurelia/router';
-
-export class MyComponent implements IRouteViewModel {
-  canLoad?(
-    params: Params,
-    next: RouteNode,
-    current: RouteNode | null,
-    options: INavigationOptions
-  ): boolean
-    | NavigationInstruction
-    | NavigationInstruction[]
-    | Promise<boolean | NavigationInstruction | NavigationInstruction[]>;
-  loading?(
-    params: Params,
-    next: RouteNode,
-    current: RouteNode | null,
-    options: INavigationOptions
-  ): void | Promise<void>;
-  canUnload?(
-    next: RouteNode | null,
-    current: RouteNode,
-    options: INavigationOptions
-  ): boolean | Promise<boolean>;
-  unloading?(
-    next: RouteNode | null,
-    current: RouteNode,
-    options: INavigationOptions
-  ): void | Promise<void>;
-}
-```
-
-And the following is the contract for shared lifecycle hooks.
->>>>>>> 619a1c07
 
 ```typescript
 import { lifecycleHooks } from 'aurelia';
