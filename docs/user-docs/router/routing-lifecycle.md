--- conflicted
+++ resolved
@@ -281,9 +281,6 @@
 }
 ```
 
-See [Customize the routing context](./navigating.md#customize-the-routing-context) for more on working with `IRouteContext`.
-
-<<<<<<< HEAD
 Nested routes frequently need identifiers that were captured higher in the URL such as `/company/:companyId/project/:projectId/user/:userId`. Instead of manually walking the `parent` chain, resolve `IRouteContext` and call the `getRouteParameters()` helper to get a merged, read-only view of every matched segment.
 
 ```ts
@@ -302,7 +299,9 @@
 ```
 
 `getRouteParameters()` automatically prefers the closest route's keys when there are duplicates. Pass `{ mergeStrategy: 'parent-first' }` to let ancestors win, `{ mergeStrategy: 'append' }` to receive arrays ordered from parent to child, or `{ mergeStrategy: 'by-route' }` to map each value to the route id that produced it. Combine any strategy with `includeQueryParams: true` to pull query-string data into the result—see the [`IRouteContext` API reference](./navigating.md#routecontext-api) for details.
-=======
+
+See [Customize the routing context](./navigating.md#customize-the-routing-context) for more on working with `IRouteContext`.
+
 ## `loaded`
 
 The `loaded` hook runs after the router has activated your component, swapped it into the viewport, and scheduled any nested children. At this stage the DOM for the route is in place, making it a safe spot to start animations, set focus, send analytics, or kick off work that depends on rendered layout.
@@ -326,7 +325,6 @@
 ```
 
 Just like `loading`, returning a promise keeps the navigation paused until the hook resolves, ensuring that post-activation work completes before the router signals navigation end.
->>>>>>> 953d23c0
 
 ## `canUnload`
 
