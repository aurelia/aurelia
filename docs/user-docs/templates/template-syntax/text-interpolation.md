--- conflicted
+++ resolved
@@ -676,9 +676,6 @@
 
 {% hint style="info" %}
 For complex transformations or formatting, consider using Aurelia's value converters instead of cramming too much logic into an interpolation.
-<<<<<<< HEAD
-{% endhint %}
-=======
 {% endhint %}
 
 ## Performance Best Practices
@@ -875,5 +872,4 @@
 ```
 {% endcode %}
 
-The interpolation is automatically updated by Aurelia's array observer whenever items are added to the collection.
->>>>>>> a3985a07
+The interpolation is automatically updated by Aurelia's array observer whenever items are added to the collection.