--- conflicted
+++ resolved
@@ -4,25 +4,6 @@
   "description": "An Aurelia 2 client application.",
   "version": "0.8.0",
   "dependencies": {
-<<<<<<< HEAD
-    "@aurelia/fetch-client": "2.0.1-dev.202108160019",
-    "@aurelia/kernel": "2.0.1-dev.202108160019",
-    "@aurelia/metadata": "2.0.1-dev.202108160019",
-    "@aurelia/platform": "2.0.1-dev.202108160019",
-    "@aurelia/platform-browser": "2.0.1-dev.202108160019",
-    "@aurelia/route-recognizer": "2.0.1-dev.202108160019",
-    "@aurelia/router": "2.0.1-dev.202108160019",
-    "@aurelia/runtime-html": "2.0.1-dev.202108160019",
-    "@aurelia/runtime": "2.0.1-dev.202108160019",
-    "promise-polyfill": "^8.1.3"
-  },
-  "devDependencies": {
-    "@aurelia/http-server": "2.0.1-dev.202108160019",
-    "rimraf": "^3.0.0",
-    "webpack": "^5.10.3",
-    "webpack-cli": "^4.2.0",
-    "webpack-dev-server": "^4.0.0-beta.0",
-=======
     "@aurelia/fetch-client": "2.0.0-alpha.17",
     "@aurelia/kernel": "2.0.0-alpha.17",
     "@aurelia/metadata": "2.0.0-alpha.17",
@@ -41,15 +22,9 @@
     "babel-eslint": "^10.1.0",
     "css-loader": "^5.2.7",
     "eslint": "^7.32.0",
->>>>>>> 360abda6
     "html-webpack-plugin": "^5.0.0-beta.1",
     "rimraf": "^3.0.0",
     "style-loader": "^2.0.0",
-<<<<<<< HEAD
-    "css-loader": "^5.0.1",
-    "@aurelia/webpack-loader": "2.0.1-dev.202108160019",
-=======
->>>>>>> 360abda6
     "ts-loader": "^8.0.12",
     "typescript": "^4.0.3",
     "webpack": "^5.10.3",
