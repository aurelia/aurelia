{
  "name": "@examples/doc-example",
  "private": true,
  "description": "An Aurelia 2 client application.",
  "version": "0.8.0",
  "dependencies": {
    "@aurelia/fetch-client": "2.0.0-alpha.15",
    "@aurelia/kernel": "2.0.0-alpha.15",
    "@aurelia/metadata": "2.0.0-alpha.15",
    "@aurelia/platform": "2.0.0-alpha.15",
    "@aurelia/platform-browser": "2.0.0-alpha.15",
    "@aurelia/route-recognizer": "2.0.0-alpha.15",
    "@aurelia/router": "2.0.0-alpha.15",
    "@aurelia/runtime-html": "2.0.0-alpha.15",
    "@aurelia/runtime": "2.0.0-alpha.15",
    "promise-polyfill": "^8.1.3"
  },
  "devDependencies": {
    "@aurelia/http-server": "2.0.0-alpha.15",
    "rimraf": "^3.0.0",
    "webpack": "^5.39.1",
    "webpack-cli": "^4.2.0",
    "webpack-dev-server": "^4.0.0-beta.0",
    "html-webpack-plugin": "^5.0.0-beta.1",
    "style-loader": "^2.0.0",
    "css-loader": "^5.0.1",
<<<<<<< HEAD
    "@aurelia/webpack-loader": "2.0.0-alpha.14",
    "ts-loader": "^9.2.3",
=======
    "@aurelia/webpack-loader": "2.0.0-alpha.15",
    "ts-loader": "^8.0.12",
>>>>>>> ca583e0c
    "@types/node": "^14.11.5",
    "typescript": "^4.3.4",
    "babel-eslint": "^10.1.0",
    "eslint": "^7.15.0"
  },
  "scripts": {
    "start": "webpack-dev-server",
    "build": "rimraf dist && webpack --mode=production",
    "watch": "webpack-dev-server",
    "serve": "node ./node_modules/@aurelia/http-server/dist/esm/cli.js au.conf.js",
    "build-serve": "rimraf dist && webpack --mode=production && node ./node_modules/@aurelia/http-server/dist/esm/cli.js au.conf.js",
    "now": "rimraf dist && webpack --config webpack.config.js && cd dist && now && cd .."
  },
  "engines": {
    "node": ">=14.15.0",
    "npm": ">=6.14.8"
  }
}<|MERGE_RESOLUTION|>--- conflicted
+++ resolved
@@ -24,13 +24,8 @@
     "html-webpack-plugin": "^5.0.0-beta.1",
     "style-loader": "^2.0.0",
     "css-loader": "^5.0.1",
-<<<<<<< HEAD
-    "@aurelia/webpack-loader": "2.0.0-alpha.14",
-    "ts-loader": "^9.2.3",
-=======
     "@aurelia/webpack-loader": "2.0.0-alpha.15",
     "ts-loader": "^8.0.12",
->>>>>>> ca583e0c
     "@types/node": "^14.11.5",
     "typescript": "^4.3.4",
     "babel-eslint": "^10.1.0",
