{
  "name": "@examples/doc-example",
  "private": true,
  "description": "An Aurelia 2 client application.",
  "version": "0.8.0",
  "dependencies": {
    "@aurelia/fetch-client": "2.0.0-alpha.17",
    "@aurelia/kernel": "2.0.0-alpha.17",
    "@aurelia/metadata": "2.0.0-alpha.17",
    "@aurelia/platform": "2.0.0-alpha.17",
    "@aurelia/platform-browser": "2.0.0-alpha.17",
    "@aurelia/route-recognizer": "2.0.0-alpha.17",
    "@aurelia/router": "2.0.0-alpha.17",
    "@aurelia/runtime": "2.0.0-alpha.17",
    "@aurelia/runtime-html": "2.0.0-alpha.17",
    "promise-polyfill": "^8.1.3"
  },
  "devDependencies": {
<<<<<<< HEAD
    "@aurelia/http-server": "2.0.0-alpha.16",
    "rimraf": "^3.0.0",
    "webpack": "^5.39.1",
    "webpack-cli": "^4.2.0",
    "webpack-dev-server": "^4.0.0-beta.0",
=======
    "@aurelia/http-server": "2.0.0-alpha.17",
    "@aurelia/webpack-loader": "2.0.0-alpha.17",
    "@types/node": "^14.11.5",
    "babel-eslint": "^10.1.0",
    "css-loader": "^5.2.7",
    "eslint": "^7.32.0",
>>>>>>> 360abda6
    "html-webpack-plugin": "^5.0.0-beta.1",
    "rimraf": "^3.0.0",
    "style-loader": "^2.0.0",
    "ts-loader": "^8.0.12",
<<<<<<< HEAD
    "@types/node": "^14.11.5",
    "typescript": "^4.3.4",
    "babel-eslint": "^10.1.0",
    "eslint": "^7.15.0"
=======
    "typescript": "^4.0.3",
    "webpack": "^5.10.3",
    "webpack-cli": "^4.2.0",
    "webpack-dev-server": "^4.0.0-rc.0"
>>>>>>> 360abda6
  },
  "scripts": {
    "start": "webpack-dev-server",
    "build": "rimraf dist && webpack --mode=production",
    "watch": "webpack-dev-server",
    "serve": "node ./node_modules/@aurelia/http-server/dist/esm/cli.js au.conf.js",
    "build-serve": "rimraf dist && webpack --mode=production && node ./node_modules/@aurelia/http-server/dist/esm/cli.js au.conf.js",
    "now": "rimraf dist && webpack --config webpack.config.js && cd dist && now && cd .."
  },
  "engines": {
    "node": ">=14.15.0",
    "npm": ">=6.14.8"
  }
}<|MERGE_RESOLUTION|>--- conflicted
+++ resolved
@@ -16,35 +16,20 @@
     "promise-polyfill": "^8.1.3"
   },
   "devDependencies": {
-<<<<<<< HEAD
-    "@aurelia/http-server": "2.0.0-alpha.16",
-    "rimraf": "^3.0.0",
-    "webpack": "^5.39.1",
-    "webpack-cli": "^4.2.0",
-    "webpack-dev-server": "^4.0.0-beta.0",
-=======
     "@aurelia/http-server": "2.0.0-alpha.17",
     "@aurelia/webpack-loader": "2.0.0-alpha.17",
     "@types/node": "^14.11.5",
     "babel-eslint": "^10.1.0",
     "css-loader": "^5.2.7",
     "eslint": "^7.32.0",
->>>>>>> 360abda6
     "html-webpack-plugin": "^5.0.0-beta.1",
     "rimraf": "^3.0.0",
     "style-loader": "^2.0.0",
     "ts-loader": "^8.0.12",
-<<<<<<< HEAD
-    "@types/node": "^14.11.5",
-    "typescript": "^4.3.4",
-    "babel-eslint": "^10.1.0",
-    "eslint": "^7.15.0"
-=======
     "typescript": "^4.0.3",
     "webpack": "^5.10.3",
     "webpack-cli": "^4.2.0",
     "webpack-dev-server": "^4.0.0-rc.0"
->>>>>>> 360abda6
   },
   "scripts": {
     "start": "webpack-dev-server",
