{
  "name": "@examples/navigation-skeleton",
  "private": true,
  "version": "0.8.0",
  "scripts": {
    "watch": "webpack-dev-server",
    "build": "rimraf dist && webpack --config webpack.config.js",
    "serve": "node ./node_modules/@aurelia/http-server/dist/esm/cli.js au.conf.js",
    "build-serve": "rimraf dist && webpack --config webpack.config.js && node ./node_modules/@aurelia/http-server/dist/esm/cli.js au.conf.js",
    "now": "rimraf dist && webpack --config webpack.config.js && cd dist && now && cd .."
  },
  "dependencies": {
    "@aurelia/fetch-client": "2.0.0-alpha.28",
    "@aurelia/kernel": "2.0.0-alpha.28",
    "@aurelia/metadata": "2.0.0-alpha.28",
    "@aurelia/platform": "2.0.0-alpha.28",
    "@aurelia/platform-browser": "2.0.0-alpha.28",
    "@aurelia/route-recognizer": "2.0.0-alpha.28",
    "@aurelia/router-lite": "2.0.0-alpha.28",
    "@aurelia/runtime": "2.0.0-alpha.28",
    "@aurelia/runtime-html": "2.0.0-alpha.28",
    "bootstrap": "^4.3.1",
    "font-awesome": "^4.6.3"
  },
  "devDependencies": {
    "@aurelia/http-server": "2.0.0-alpha.28",
    "@types/node": "^14.11.5",
    "css-loader": "^5.2.7",
    "file-loader": "^6.2.0",
    "html-loader": "^1.3.2",
    "html-webpack-plugin": "^5.0.0-beta.1",
    "rimraf": "^3.0.0",
    "style-loader": "^2.0.0",
<<<<<<< HEAD
    "ts-loader": "^9.2.3",
    "typescript": "^4.3.4",
=======
    "ts-loader": "^8.0.12",
    "typescript": "^4.6.2",
>>>>>>> b7df59e6
    "url-loader": "^4.1.1",
    "webpack": "^5.39.1",
    "webpack-cli": "^4.2.0",
    "webpack-dev-server": "^4.0.0-rc.0"
  },
  "engines": {
    "node": ">=14.15.0",
    "npm": ">=6.14.8"
  }
}<|MERGE_RESOLUTION|>--- conflicted
+++ resolved
@@ -31,13 +31,8 @@
     "html-webpack-plugin": "^5.0.0-beta.1",
     "rimraf": "^3.0.0",
     "style-loader": "^2.0.0",
-<<<<<<< HEAD
-    "ts-loader": "^9.2.3",
-    "typescript": "^4.3.4",
-=======
     "ts-loader": "^8.0.12",
     "typescript": "^4.6.2",
->>>>>>> b7df59e6
     "url-loader": "^4.1.1",
     "webpack": "^5.39.1",
     "webpack-cli": "^4.2.0",
