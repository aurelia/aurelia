--- conflicted
+++ resolved
@@ -10,17 +10,6 @@
     "now": "rimraf dist && webpack --config webpack.config.js && cd dist && now && cd .."
   },
   "dependencies": {
-<<<<<<< HEAD
-    "@aurelia/fetch-client": "2.0.1-dev.202103040359",
-    "@aurelia/kernel": "2.0.1-dev.202103040359",
-    "@aurelia/metadata": "2.0.1-dev.202103040359",
-    "@aurelia/platform": "2.0.1-dev.202103040359",
-    "@aurelia/platform-browser": "2.0.1-dev.202103040359",
-    "@aurelia/route-recognizer": "2.0.1-dev.202103040359",
-    "@aurelia/router": "2.0.1-dev.202103040359",
-    "@aurelia/runtime-html": "2.0.1-dev.202103040359",
-    "@aurelia/runtime": "2.0.1-dev.202103040359",
-=======
     "@aurelia/fetch-client": "2.0.0-alpha.2",
     "@aurelia/kernel": "2.0.0-alpha.2",
     "@aurelia/metadata": "2.0.0-alpha.2",
@@ -30,17 +19,12 @@
     "@aurelia/router": "2.0.0-alpha.2",
     "@aurelia/runtime-html": "2.0.0-alpha.2",
     "@aurelia/runtime": "2.0.0-alpha.2",
->>>>>>> 28839cbc
     "bootstrap": "^4.3.1",
     "font-awesome": "^4.6.3"
   },
   "devDependencies": {
     "@types/node": "^14.11.5",
-<<<<<<< HEAD
-    "@aurelia/http-server": "2.0.1-dev.202103040359",
-=======
     "@aurelia/http-server": "2.0.0-alpha.2",
->>>>>>> 28839cbc
     "css-loader": "^5.0.1",
     "file-loader": "^6.2.0",
     "html-loader": "^1.3.2",
