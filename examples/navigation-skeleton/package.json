{
  "name": "@examples/navigation-skeleton",
  "private": true,
  "version": "0.8.0",
  "scripts": {
    "watch": "webpack-dev-server",
    "build": "rimraf dist && webpack --config webpack.config.js",
    "serve": "node ./node_modules/@aurelia/http-server/dist/esm/cli.js au.conf.js",
    "build-serve": "rimraf dist && webpack --config webpack.config.js && node ./node_modules/@aurelia/http-server/dist/esm/cli.js au.conf.js",
    "now": "rimraf dist && webpack --config webpack.config.js && cd dist && now && cd .."
  },
  "dependencies": {
    "@aurelia/fetch-client": "0.8.0",
    "@aurelia/kernel": "0.8.0",
    "@aurelia/metadata": "0.8.0",
    "@aurelia/platform": "0.8.0",
    "@aurelia/platform-browser": "0.8.0",
    "@aurelia/route-recognizer": "0.8.0",
    "@aurelia/router": "0.8.0",
    "@aurelia/runtime-html": "0.8.0",
    "@aurelia/runtime": "0.8.0",
    "bootstrap": "^4.3.1",
    "font-awesome": "^4.6.3"
  },
  "devDependencies": {
    "@types/node": "^14.11.5",
    "@aurelia/http-server": "0.8.0",
    "css-loader": "^5.0.1",
    "file-loader": "^6.2.0",
    "html-loader": "^1.3.2",
    "html-webpack-plugin": "^5.0.0-beta.1",
    "rimraf": "^3.0.0",
    "style-loader": "^2.0.0",
    "ts-loader": "^8.0.12",
    "typescript": "^4.0.3",
    "url-loader": "^4.1.1",
    "webpack": "^5.10.3",
    "webpack-cli": "^4.2.0",
    "webpack-dev-server": "^4.0.0-beta.0"
<<<<<<< HEAD
=======
  },
  "engines": {
    "node": ">=14.15.0",
    "npm": ">=6.14.8"
>>>>>>> 90911c2a
  }
}<|MERGE_RESOLUTION|>--- conflicted
+++ resolved
@@ -37,12 +37,9 @@
     "webpack": "^5.10.3",
     "webpack-cli": "^4.2.0",
     "webpack-dev-server": "^4.0.0-beta.0"
-<<<<<<< HEAD
-=======
   },
   "engines": {
     "node": ">=14.15.0",
     "npm": ">=6.14.8"
->>>>>>> 90911c2a
   }
 }