--- conflicted
+++ resolved
@@ -10,17 +10,6 @@
     "now": "rimraf dist && webpack --config webpack.config.js && cd dist && now && cd .."
   },
   "dependencies": {
-<<<<<<< HEAD
-    "@aurelia/fetch-client": "2.0.1-dev.202109121409",
-    "@aurelia/kernel": "2.0.1-dev.202109121409",
-    "@aurelia/metadata": "2.0.1-dev.202109121409",
-    "@aurelia/platform": "2.0.1-dev.202109121409",
-    "@aurelia/platform-browser": "2.0.1-dev.202109121409",
-    "@aurelia/route-recognizer": "2.0.1-dev.202109121409",
-    "@aurelia/router": "2.0.1-dev.202109121409",
-    "@aurelia/runtime": "2.0.1-dev.202109121409",
-    "@aurelia/runtime-html": "2.0.1-dev.202109121409",
-=======
     "@aurelia/fetch-client": "2.0.0-alpha.21",
     "@aurelia/kernel": "2.0.0-alpha.21",
     "@aurelia/metadata": "2.0.0-alpha.21",
@@ -30,16 +19,11 @@
     "@aurelia/router": "2.0.0-alpha.21",
     "@aurelia/runtime": "2.0.0-alpha.21",
     "@aurelia/runtime-html": "2.0.0-alpha.21",
->>>>>>> c57066e3
     "bootstrap": "^4.3.1",
     "font-awesome": "^4.6.3"
   },
   "devDependencies": {
-<<<<<<< HEAD
-    "@aurelia/http-server": "2.0.1-dev.202109121409",
-=======
     "@aurelia/http-server": "2.0.0-alpha.21",
->>>>>>> c57066e3
     "@types/node": "^14.11.5",
     "css-loader": "^5.2.7",
     "file-loader": "^6.2.0",
