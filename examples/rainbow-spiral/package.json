--- conflicted
+++ resolved
@@ -12,18 +12,6 @@
     "serve": "node ../../node_modules/@aurelia/http-server/dist/esm/cli.js au.conf.js"
   },
   "dependencies": {
-<<<<<<< HEAD
-    "@aurelia/kernel": "2.1.0-dev.202105190816",
-    "@aurelia/metadata": "2.1.0-dev.202105190816",
-    "@aurelia/platform": "2.1.0-dev.202105190816",
-    "@aurelia/platform-browser": "2.1.0-dev.202105190816",
-    "@aurelia/runtime-html": "2.1.0-dev.202105190816",
-    "@aurelia/runtime": "2.1.0-dev.202105190816",
-    "perf-monitor": "latest"
-  },
-  "devDependencies": {
-    "@aurelia/http-server": "2.1.0-dev.202105190816",
-=======
     "@aurelia/kernel": "2.0.0-alpha.3",
     "@aurelia/metadata": "2.0.0-alpha.3",
     "@aurelia/platform": "2.0.0-alpha.3",
@@ -34,7 +22,6 @@
   },
   "devDependencies": {
     "@aurelia/http-server": "2.0.0-alpha.3",
->>>>>>> 9897eda8
     "webpack-cli": "^4.2.0",
     "webpack": "^5.10.3"
   }
