--- conflicted
+++ resolved
@@ -9,21 +9,12 @@
   },
   "license": "MIT",
   "dependencies": {
-<<<<<<< HEAD
-    "aurelia": "2.1.0-dev.202108192341",
-    "marked": "^1.2.7 || ^2.0.0"
-  },
-  "type": "module",
-  "devDependencies": {
-    "@aurelia/testing": "2.1.0-dev.202108192341",
-=======
     "aurelia": "2.0.0-alpha.18",
     "marked": "^3.0.0"
   },
   "type": "module",
   "devDependencies": {
     "@aurelia/testing": "2.0.0-alpha.18",
->>>>>>> 0e0ff5b6
     "@types/mocha": "^8.0.3",
     "@types/node": "^14.11.5",
     "css-loader": "^5.2.7",
