{
  "name": "@examples/realworld",
  "description": "An Aurelia 2 client application.",
  "version": "0.8.0",
  "private": true,
  "repository": {
    "type": "git",
    "url": "???"
  },
  "license": "MIT",
  "dependencies": {
    "aurelia": "2.0.0-alpha.28",
    "marked": "^4.0.10"
  },
  "type": "module",
  "devDependencies": {
    "@aurelia/testing": "2.0.0-alpha.28",
    "@types/mocha": "^8.0.3",
    "@types/node": "^14.11.5",
    "css-loader": "^5.2.7",
    "html-webpack-plugin": "^5.0.0-beta.1",
    "mocha": "^8.4.0",
    "playwright": "^1.14.0",
    "rimraf": "^3.0.0",
    "style-loader": "^2.0.0",
<<<<<<< HEAD
    "ts-loader": "^9.2.3",
    "typescript": "^4.3.4",
    "webpack": "^5.39.1",
=======
    "ts-loader": "^8.0.12",
    "typescript": "^4.6.2",
    "webpack": "^5.10.3",
>>>>>>> b7df59e6
    "webpack-cli": "^4.2.0",
    "webpack-dev-server": "^4.0.0-rc.0"
  },
  "scripts": {
    "start": "webpack-dev-server",
    "build:e2e": "tsc -p e2e/tsconfig.json",
    "start:e2e": "mocha --ui bdd --colors --reporter spec --timeout 30000 e2e/dist/**/*.spec.js",
    "build": "rimraf dist && webpack"
  },
  "engines": {
    "node": ">=14.15.0",
    "npm": ">=6.14.8"
  }
}<|MERGE_RESOLUTION|>--- conflicted
+++ resolved
@@ -23,15 +23,9 @@
     "playwright": "^1.14.0",
     "rimraf": "^3.0.0",
     "style-loader": "^2.0.0",
-<<<<<<< HEAD
-    "ts-loader": "^9.2.3",
-    "typescript": "^4.3.4",
-    "webpack": "^5.39.1",
-=======
     "ts-loader": "^8.0.12",
     "typescript": "^4.6.2",
     "webpack": "^5.10.3",
->>>>>>> b7df59e6
     "webpack-cli": "^4.2.0",
     "webpack-dev-server": "^4.0.0-rc.0"
   },
