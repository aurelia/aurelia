{
  "name": "@examples/sierpinski-triangle",
  "license": "MIT",
  "private": true,
  "engines": {
    "node": ">=14.15.0",
    "npm": ">=6.14.8"
  },
  "version": "0.8.0",
  "scripts": {
    "build": "webpack --config webpack.config.js",
    "serve": "node ../../node_modules/@aurelia/http-server/dist/esm/cli.js au.conf.js"
  },
  "dependencies": {
<<<<<<< HEAD
    "@aurelia/kernel": "2.0.1-dev.202108270612",
    "@aurelia/metadata": "2.0.1-dev.202108270612",
    "@aurelia/platform": "2.0.1-dev.202108270612",
    "@aurelia/platform-browser": "2.0.1-dev.202108270612",
    "@aurelia/runtime-html": "2.0.1-dev.202108270612",
    "@aurelia/runtime": "2.0.1-dev.202108270612",
    "perf-monitor": "latest"
  },
  "devDependencies": {
    "@aurelia/http-server": "2.0.1-dev.202108270612",
=======
    "@aurelia/kernel": "2.0.0-alpha.19",
    "@aurelia/metadata": "2.0.0-alpha.19",
    "@aurelia/platform": "2.0.0-alpha.19",
    "@aurelia/platform-browser": "2.0.0-alpha.19",
    "@aurelia/runtime-html": "2.0.0-alpha.19",
    "@aurelia/runtime": "2.0.0-alpha.19",
    "perf-monitor": "latest"
  },
  "devDependencies": {
    "@aurelia/http-server": "2.0.0-alpha.19",
>>>>>>> 085f5d1f
    "webpack-cli": "^4.2.0",
    "webpack": "^5.10.3",
    "webpack-bundle-analyzer": "^4.4.2"
  }
}<|MERGE_RESOLUTION|>--- conflicted
+++ resolved
@@ -12,18 +12,6 @@
     "serve": "node ../../node_modules/@aurelia/http-server/dist/esm/cli.js au.conf.js"
   },
   "dependencies": {
-<<<<<<< HEAD
-    "@aurelia/kernel": "2.0.1-dev.202108270612",
-    "@aurelia/metadata": "2.0.1-dev.202108270612",
-    "@aurelia/platform": "2.0.1-dev.202108270612",
-    "@aurelia/platform-browser": "2.0.1-dev.202108270612",
-    "@aurelia/runtime-html": "2.0.1-dev.202108270612",
-    "@aurelia/runtime": "2.0.1-dev.202108270612",
-    "perf-monitor": "latest"
-  },
-  "devDependencies": {
-    "@aurelia/http-server": "2.0.1-dev.202108270612",
-=======
     "@aurelia/kernel": "2.0.0-alpha.19",
     "@aurelia/metadata": "2.0.0-alpha.19",
     "@aurelia/platform": "2.0.0-alpha.19",
@@ -34,7 +22,6 @@
   },
   "devDependencies": {
     "@aurelia/http-server": "2.0.0-alpha.19",
->>>>>>> 085f5d1f
     "webpack-cli": "^4.2.0",
     "webpack": "^5.10.3",
     "webpack-bundle-analyzer": "^4.4.2"
