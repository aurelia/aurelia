{
  "name": "@examples/app-ui-virtualization",
  "license": "MIT",
  "private": true,
  "engines": {
    "node": ">=14.15.0",
    "npm": ">=6.14.8"
  },
  "version": "2.0.0-alpha.30",
  "scripts": {
    "build": "webpack --config webpack.config.js",
    "dev": "webpack serve"
  },
  "dependencies": {
    "@aurelia/kernel": "2.0.0-alpha.31",
    "@aurelia/metadata": "2.0.0-alpha.31",
    "@aurelia/platform": "2.0.0-alpha.31",
    "@aurelia/platform-browser": "2.0.0-alpha.31",
    "@aurelia/runtime-html": "2.0.0-alpha.31",
    "@aurelia/runtime": "2.0.0-alpha.31",
    "@aurelia/ui-virtualization": "2.0.0-alpha.31"
  },
  "devDependencies": {
    "@aurelia/webpack-loader": "2.0.0-alpha.30",
    "webpack-cli": "^4.9.2",
    "webpack": "^5.72.0",
    "webpack-bundle-analyzer": "^4.5.0",
    "html-webpack-plugin": "^5.5.0",
<<<<<<< HEAD
=======
    "@aurelia/webpack-loader": "2.0.0-alpha.31",
>>>>>>> af115233
    "ts-loader": "^9.2.8",
    "@types/node": "^14.18.14",
    "typescript": "^4.6.3"
  }
}<|MERGE_RESOLUTION|>--- conflicted
+++ resolved
@@ -26,10 +26,7 @@
     "webpack": "^5.72.0",
     "webpack-bundle-analyzer": "^4.5.0",
     "html-webpack-plugin": "^5.5.0",
-<<<<<<< HEAD
-=======
     "@aurelia/webpack-loader": "2.0.0-alpha.31",
->>>>>>> af115233
     "ts-loader": "^9.2.8",
     "@types/node": "^14.18.14",
     "typescript": "^4.6.3"
