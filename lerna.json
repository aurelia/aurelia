--- conflicted
+++ resolved
@@ -43,9 +43,5 @@
     "test/realworld",
     "test/sierpinski-triangle"
   ],
-<<<<<<< HEAD
-  "version": "0.5.0-dev.201911151815"
-=======
   "version": "0.5.0"
->>>>>>> 019a594e
 }