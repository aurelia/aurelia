{
  "name": "@aurelia/monorepo",
  "private": true,
<<<<<<< HEAD
  "version": "2.0.1-dev.202111190715",
=======
  "version": "2.0.0-alpha.23",
>>>>>>> 91b9a88f
  "workspaces": [
    "packages/__tests__",
    "packages/__e2e__/router-configured-basic",
    "packages/au",
    "packages/aurelia",
    "packages/fetch-client",
    "packages/i18n",
    "packages/kernel",
    "packages/metadata",
    "packages/platform",
    "packages/platform-browser",
    "packages/router",
    "packages/route-recognizer",
    "packages/runtime",
    "packages/runtime-html",
    "packages/http-server",
    "packages/store-v1",
    "packages/testing",
    "packages/validation",
    "packages/validation-html",
    "packages/validation-i18n",
    "packages-cjs/__tests__",
    "packages-cjs/aot",
    "packages-cjs/plugin-gulp",
    "packages-cjs/plugin-parcel",
    "packages-cjs/plugin-conventions",
    "packages-cjs/webpack-loader",
    "packages-cjs/babel-jest",
    "packages-cjs/ts-jest",
    "examples/1kcomponents",
    "examples/doc-example",
    "examples/fractals-tree",
    "examples/navigation-skeleton",
    "examples/rainbow-spiral",
    "examples/realworld",
    "examples/realworld-advanced",
    "examples/sierpinski-triangle",
    "test/karma-aurelia-preprocessor",
    "test/i18n",
    "test/benchmarking-apps/shared",
    "test/benchmarking-apps/aurelia2",
    "test/benchmarking-apps/runner",
    "test/benchmarking-apps/storage",
    "test/benchmarking-apps/test-result",
    "test/benchmarking-apps/viewer/server",
    "test/benchmarking-apps/viewer/client"
  ],
  "license": "MIT",
  "engines": {
    "node": ">=14.17.0",
    "npm": ">=7.0.0"
  },
  "scripts": {
    "commit": "git-cz",
    "init": "npm ci && npm run build",
    "rebuild": "npm run clean && npm run build",
    "build": "lage build --scope @aurelia/* --scope aurelia --scope au --scope @benchmarking-apps/* --no-cache --verbose --no-deps",
    "build:test": "cross-env NO_MINIFIED=true __DEV__=true lage run rollup --scope @aurelia/* --scope aurelia --scope au --scope @benchmarking-apps/* --no-cache --verbose --no-deps",
    "build:release": "lage run rollup --scope aurelia --scope au --scope @aurelia/a* --scope @aurelia/b* --scope @aurelia/f* --scope @aurelia/h* --scope @aurelia/i* --scope @aurelia/k* --scope @aurelia/m* --scope @aurelia/p* --scope @aurelia/r* --scope @aurelia/s* --scope @aurelia/t* --scope @aurelia/v* --scope @aurelia/w* --no-cache --verbose --no-deps",
    "postbuild:release": "npm run clean:tsconfig-build-cache",
    "build:release:full": "npm run build:release && npm run change-tsconfigs:invert && npm run build:release && npm run change-tsconfigs:restore",
    "build:release-script": "tsc --project scripts/tsconfig.release-script.json",
    "change-package-refs:dev": "ts-node -P tsconfig.json scripts/change-package-refs.ts dev",
    "change-package-refs:release": "ts-node -P tsconfig.json scripts/change-package-refs.ts release",
    "clean": "rimraf dist packages/*/dist packages-cjs/*/dist test/*/dist test/benchmarking-apps/*/dist examples/*/dist",
    "clean:tsconfig-build-cache": "rimraf packages/*/dist/tsconfig.tsbuildinfo packages-cjs/*/dist/tsconfig.tsbuildinfo",
    "lint": "npm run lint:packages && npm run lint:other",
    "lint:other": "eslint --cache --ext .js,.ts examples scripts test",
    "lint:other:ci": "eslint --cache --ext .js,.ts --quiet --report-unused-disable-directives examples scripts test",
    "lint:packages": "lage run lint",
    "lint:packages:ci": "lage run lint:ci",
    "change-tsconfigs:esm": "ts-node -P tsconfig.json scripts/change-tsconfigs.ts esm",
    "change-tsconfigs:cjs": "ts-node -P tsconfig.json scripts/change-tsconfigs.ts cjs",
    "change-tsconfigs:invert": "ts-node -P tsconfig.json scripts/change-tsconfigs.ts invert",
    "change-tsconfigs:restore": "ts-node -P tsconfig.json scripts/change-tsconfigs.ts restore",
    "prepare-release": "ts-node -P tsconfig.json scripts/prepare-release.ts",
    "generate-native-modules": "ts-node -P tsconfig.json scripts/generate-native-modules.ts",
    "publish:dev": "node scripts/publish.js dev",
    "publish:latest": "node scripts/publish.js latest",
    "bump-version:dev": "ts-node -P tsconfig.json scripts/bump-version.ts dev",
    "bump-version:latest": "ts-node -P tsconfig.json scripts/bump-version.ts latest",
    "check-dependencies": "ts-node -P tsconfig.json scripts/check-dependencies.ts",
    "pregenerate-tests:template-compiler.static": "tsc --resolveJsonModule --module commonjs --moduleResolution node --outDir scripts/dist scripts/generate-tests/template-compiler.static.ts",
    "generate-tests:template-compiler.static": "node scripts/dist/scripts/generate-tests/template-compiler.static.js",
    "generate-tests:template-compiler.mutations": "ts-node -P tsconfig.json scripts/generate-tests/template-compiler.mutations.ts",
    "mermaid": "ts-node -P tsconfig.json scripts/generate-mermaid-diagrams.ts",
    "rollup": "lage rollup",
    "test:debugger": "cd packages/__tests__ && npm run test-chrome:debugger"
  },
  "devDependencies": {
    "@commitlint/cli": "^8.2.0",
    "@rollup/plugin-replace": "^2.4.2",
    "@rollup/plugin-typescript": "^8.2.5",
    "@typescript-eslint/eslint-plugin": "^4.29.1",
    "@typescript-eslint/parser": "^4.29.1",
    "chalk": "^4.1.2",
    "codecov": "^3.8.3",
    "cross-env": "^7.0.2",
    "eslint": "^7.32.0",
    "eslint-plugin-import": "^2.24.0",
    "eslint-plugin-jsdoc": "^30.7.13",
    "eslint-plugin-mocha": "^8.2.0",
    "fancy-log": "^1.3.3",
    "husky": "^4.3.0",
    "lage": "^0.26.2",
    "rimraf": "^3.0.0",
    "rollup": "^2.56.2",
    "rollup-plugin-terser": "^7.0.2",
    "ts-node": "^9.0.0",
    "tsconfig-paths": "^3.9.0",
    "typescript": "^4.0.3"
  },
  "commitlint": {
    "rules": {
      "body-leading-blank": [
        1,
        "always"
      ],
      "footer-leading-blank": [
        1,
        "always"
      ],
      "header-max-length": [
        2,
        "always",
        100
      ],
      "scope-case": [
        2,
        "always",
        "lower-case"
      ],
      "subject-case": [
        2,
        "never",
        [
          "sentence-case",
          "start-case",
          "pascal-case",
          "upper-case"
        ]
      ],
      "subject-empty": [
        2,
        "never"
      ],
      "subject-full-stop": [
        2,
        "never",
        "."
      ],
      "type-case": [
        2,
        "always",
        "lower-case"
      ],
      "type-empty": [
        2,
        "never"
      ],
      "type-enum": [
        2,
        "always",
        [
          "build",
          "chore",
          "ci",
          "docs",
          "feat",
          "fix",
          "perf",
          "refactor",
          "revert",
          "style",
          "test"
        ]
      ]
    }
  },
  "husky": {
    "hooks": {
      "commit-msg": "commitlint -E HUSKY_GIT_PARAMS"
    }
  }
}<|MERGE_RESOLUTION|>--- conflicted
+++ resolved
@@ -1,11 +1,7 @@
 {
   "name": "@aurelia/monorepo",
   "private": true,
-<<<<<<< HEAD
-  "version": "2.0.1-dev.202111190715",
-=======
   "version": "2.0.0-alpha.23",
->>>>>>> 91b9a88f
   "workspaces": [
     "packages/__tests__",
     "packages/__e2e__/router-configured-basic",
