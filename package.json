--- conflicted
+++ resolved
@@ -5,11 +5,7 @@
   "workspaces": [
     "packages/__tests__",
     "packages/__e2e__/router",
-<<<<<<< HEAD
-    "packages/__e2e__/router-direct",
-=======
     "packages/__e2e__/router-direct-hash",
->>>>>>> 181a71c2
     "packages/__e2e__/router-direct-pushstate",
     "packages/__e2e__/router-lite-configured",
     "packages/addons",
