--- conflicted
+++ resolved
@@ -61,13 +61,8 @@
     "ignore-loader": "^0.1.2",
     "istanbul": "^0.4.5",
     "istanbul-instrumenter-loader": "^3.0.1",
-<<<<<<< HEAD
     "jsdom": "^14.0.0",
     "karma": "^4.1.0",
-=======
-    "karma": "^4.0.1",
-    "karma-chai": "^0.1.0",
->>>>>>> 2df25543
     "karma-chrome-launcher": "^2.2.0",
     "karma-coverage": "^1.1.2",
     "karma-coverage-istanbul-reporter": "^2.0.5",
@@ -102,11 +97,7 @@
     "tslint": "^5.16.0",
     "tslint-microsoft-contrib": "^6.1.1",
     "tslint-sonarts": "^1.9.0",
-<<<<<<< HEAD
     "typescript": "^3.4.5",
-=======
-    "typescript": "~3.3.4000",
->>>>>>> 2df25543
     "validate-commit-msg": "^2.14.0",
     "webpack": "^4.31.0"
   },
