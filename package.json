{
  "name": "@aurelia/monorepo",
  "private": true,
  "version": "2.0.0-beta.8",
  "packageManager": "npm@8.19.2",
  "workspaces": [
    "packages/__tests__",
    "packages/__e2e__/hmr-vite",
    "packages/__e2e__/hmr-webpack",
    "packages/__e2e__/i18n",
    "packages/__e2e__/router",
    "packages/__e2e__/router-lite",
    "packages/__e2e__/ui-virtualization",
    "packages/__e2e__/select-safari16",
    "packages/addons",
    "packages/aurelia",
    "packages/compat-v1",
    "packages/dialog",
    "packages/fetch-client",
    "packages/i18n",
    "packages/kernel",
    "packages/metadata",
    "packages/platform",
    "packages/platform-browser",
    "packages/router",
    "packages/router-lite",
    "packages/route-recognizer",
    "packages/runtime",
    "packages/runtime-html",
    "packages/state",
    "packages/store-v1",
    "packages/testing",
    "packages/ui-virtualization",
    "packages/validation",
    "packages/validation-html",
    "packages/validation-i18n",
    "packages/web-components",
    "packages-tooling/__tests__",
    "packages-tooling/au",
    "packages-tooling/http-server",
    "packages-tooling/plugin-gulp",
    "packages-tooling/plugin-conventions",
    "packages-tooling/vite-plugin",
    "packages-tooling/webpack-loader",
    "packages-tooling/babel-jest",
    "packages-tooling/ts-jest",
    "packages-tooling/parcel-transformer",
    "benchmarks",
    "examples/1kcomponents",
    "examples/doc-example",
    "examples/fractals-tree",
    "examples/navigation-skeleton",
    "examples/rainbow-spiral",
    "examples/realworld",
    "examples/realworld-advanced",
    "examples/router-animation",
    "examples/sierpinski-triangle"
  ],
  "license": "MIT",
  "engines": {
    "node": ">=14.17.0",
    "npm": ">=7.0.0"
  },
  "scripts": {
    "prepare": "husky install",
    "commit": "git-cz",
    "init": "npm ci && npm run build",
    "rebuild": "npm run clean && npm run build",
    "build": "turbo build --filter=@aurelia/* --filter=aurelia --filter=au",
    "build:release": "cross-env RELEASE_BUILD=true turbo rollup --filter=aurelia --filter=au --filter=@aurelia/*",
    "postbuild:release": "npm run clean:tsconfig-build-cache",
    "build:release:full": "npm run build:release && npm run change-tsconfigs:invert && npm run build:release && npm run change-tsconfigs:restore",
    "build:release-script": "tsc --project scripts/tsconfig.release-script.json",
    "change-package-refs:dev": "ts-node -P tsconfig.json scripts/change-package-refs.ts dev",
    "change-package-refs:release": "ts-node -P tsconfig.json scripts/change-package-refs.ts release",
    "clean": "rimraf dist packages/*/dist packages-tooling/*/dist test/*/dist examples/*/dist",
    "clean:tsconfig-build-cache": "rimraf packages/*/dist/tsconfig.tsbuildinfo packages-tooling/*/dist/tsconfig.tsbuildinfo",
    "clean:lint": "rimraf .eslintcache packages/*/.eslintcache packages-tooling/*/.eslintcache",
    "lint": "turbo lint && npm run lint:other",
    "lint:ci": "turbo lint:ci && npm run lint:other:ci",
    "lint:other": "eslint --cache --ext .js,.ts scripts",
    "lint:other:ci": "eslint --cache --ext .js,.ts --quiet --report-unused-disable-directives scripts",
    "change-tsconfigs:esm": "ts-node -P tsconfig.json scripts/change-tsconfigs.ts esm",
    "change-tsconfigs:cjs": "ts-node -P tsconfig.json scripts/change-tsconfigs.ts cjs",
    "change-tsconfigs:invert": "ts-node -P tsconfig.json scripts/change-tsconfigs.ts invert",
    "change-tsconfigs:restore": "ts-node -P tsconfig.json scripts/change-tsconfigs.ts restore",
    "prepare-release": "ts-node -P tsconfig.json scripts/prepare-release.ts",
    "generate-native-modules": "ts-node -P tsconfig.json scripts/generate-native-modules.ts",
    "publish:dev": "ts-node scripts/publish.ts dev --esm",
    "publish:latest": "npx ts-node scripts/publish.ts latest --esm",
    "bump-version:dev": "npx ts-node -P tsconfig.json scripts/bump-version.ts dev",
    "bump-version:latest": "ts-node -P tsconfig.json scripts/bump-version.ts latest",
    "check-dependencies": "ts-node -P tsconfig.json scripts/check-dependencies.ts",
    "pregenerate-tests:template-compiler.static": "tsc --resolveJsonModule --module commonjs --moduleResolution node --outDir scripts/dist scripts/generate-tests/template-compiler.static.ts",
    "generate-tests:template-compiler.static": "node scripts/dist/scripts/generate-tests/template-compiler.static.js",
    "generate-tests:template-compiler.mutations": "ts-node -P tsconfig.json scripts/generate-tests/template-compiler.mutations.ts",
    "mermaid": "ts-node -P tsconfig.json scripts/generate-mermaid-diagrams.ts",
    "test": "cd packages/__tests__ && npm run test",
    "test:ci": "npm ci && npm run test",
    "test:watch": "cd packages/__tests__ && npm run test-chrome:watch",
    "test:debugger": "cd packages/__tests__ && npm run test-chrome:debugger",
    "dev": "ts-node scripts/dev.ts",
    "dev:tooling": "ts-node scripts/dev-tooling.ts"
  },
  "devDependencies": {
    "@commitlint/cli": "17.5.1",
    "@rollup/plugin-alias": "4.0.3",
    "@rollup/plugin-node-resolve": "15.0.1",
    "@rollup/plugin-replace": "5.0.2",
    "@rollup/plugin-terser": "0.4.0",
    "@rollup/plugin-typescript": "8.2.5",
    "@types/fancy-log": "^2.0.0",
    "@typescript-eslint/eslint-plugin": "6.9.0",
    "@typescript-eslint/parser": "6.9.0",
    "chalk": "4.1.2",
<<<<<<< HEAD
=======
    "chromedriver": "119.0.0",
>>>>>>> 7192e74d
    "codecov": "^3.8.3",
    "concurrently": "7.6.0",
    "cross-env": "7.0.3",
    "esbuild": "0.17.15",
    "eslint": "8.52.0",
    "eslint-plugin-import": "2.29.0",
    "eslint-plugin-jsdoc": "46.8.2",
    "eslint-plugin-mocha": "10.2.0",
    "fancy-log": "2.0.0",
    "http-server": "14.1.1",
    "husky": "8.0.3",
    "rimraf": "3.0.2",
    "rollup": "2.79.1",
    "rollup-plugin-esbuild": "5.0.0",
    "tachometer": "0.7.0",
    "ts-node": "10.9.1",
    "turbo": "1.10.16",
    "typescript": "5.2.2",
    "v8-to-istanbul": "9.1.0",
    "vite": "^4.3.9"
  },
  "commitlint": {
    "rules": {
      "body-leading-blank": [
        1,
        "always"
      ],
      "footer-leading-blank": [
        1,
        "always"
      ],
      "header-max-length": [
        2,
        "always",
        100
      ],
      "scope-case": [
        2,
        "always",
        "lower-case"
      ],
      "subject-case": [
        2,
        "never",
        [
          "sentence-case",
          "start-case",
          "pascal-case",
          "upper-case"
        ]
      ],
      "subject-empty": [
        2,
        "never"
      ],
      "subject-full-stop": [
        2,
        "never",
        "."
      ],
      "type-case": [
        2,
        "always",
        "lower-case"
      ],
      "type-empty": [
        2,
        "never"
      ],
      "type-enum": [
        2,
        "always",
        [
          "build",
          "chore",
          "ci",
          "docs",
          "feat",
          "fix",
          "perf",
          "refactor",
          "revert",
          "style",
          "test"
        ]
      ]
    }
  },
  "volta": {
    "node": "16.14.2",
    "npm": "8.19.2"
  }
}<|MERGE_RESOLUTION|>--- conflicted
+++ resolved
@@ -113,10 +113,7 @@
     "@typescript-eslint/eslint-plugin": "6.9.0",
     "@typescript-eslint/parser": "6.9.0",
     "chalk": "4.1.2",
-<<<<<<< HEAD
-=======
     "chromedriver": "119.0.0",
->>>>>>> 7192e74d
     "codecov": "^3.8.3",
     "concurrently": "7.6.0",
     "cross-env": "7.0.3",
