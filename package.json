{
  "name": "@aurelia/monorepo",
  "private": true,
  "version": "2.0.0-alpha.30",
  "workspaces": [
    "packages/__tests__",
    "packages/__e2e__/router-configured-basic",
    "packages/addons",
    "packages/aurelia",
    "packages/fetch-client",
    "packages/i18n",
    "packages/kernel",
    "packages/metadata",
    "packages/platform",
    "packages/platform-browser",
    "packages/router",
    "packages/router-lite",
    "packages/route-recognizer",
    "packages/runtime",
    "packages/runtime-html",
<<<<<<< HEAD
    "packages/http-server",
    "packages/state",
=======
>>>>>>> bbb1f24f
    "packages/store-v1",
    "packages/testing",
    "packages/validation",
    "packages/validation-html",
    "packages/validation-i18n",
    "packages-tooling/__tests__",
    "packages-tooling/aot",
    "packages-tooling/au",
    "packages-tooling/http-server",
    "packages-tooling/plugin-gulp",
    "packages-tooling/plugin-conventions",
    "packages-tooling/webpack-loader",
    "packages-tooling/babel-jest",
    "packages-tooling/ts-jest",
    "packages-tooling/parcel-transformer",
    "examples/1kcomponents",
    "examples/doc-example",
    "examples/fractals-tree",
    "examples/navigation-skeleton",
    "examples/rainbow-spiral",
    "examples/realworld",
    "examples/realworld-advanced",
    "examples/sierpinski-triangle",
    "test/karma-aurelia-preprocessor",
    "test/i18n",
    "test/benchmarking-apps/shared",
    "test/benchmarking-apps/aurelia2",
    "test/benchmarking-apps/runner",
    "test/benchmarking-apps/storage",
    "test/benchmarking-apps/test-result",
    "test/benchmarking-apps/viewer/server",
    "test/benchmarking-apps/viewer/client",
    "test/js-framework-benchmark/frameworks/keyed/aurelia2-local"
  ],
  "license": "MIT",
  "engines": {
    "node": ">=14.17.0",
    "npm": ">=7.0.0"
  },
  "scripts": {
    "commit": "git-cz",
    "init": "npm ci && npm run build",
    "rebuild": "npm run clean && npm run build",
    "build": "lage build --scope @aurelia/* --scope aurelia --scope au --no-cache --verbose --no-deps",
    "build:test": "lage run rollup --scope @aurelia/* --scope aurelia --scope au --no-cache --verbose --no-deps",
    "build:release": "lage run rollup --scope aurelia --scope au --scope @aurelia/a* --scope @aurelia/b* --scope @aurelia/f* --scope @aurelia/h* --scope @aurelia/i* --scope @aurelia/k* --scope @aurelia/m* --scope @aurelia/p* --scope @aurelia/r* --scope @aurelia/s* --scope @aurelia/t* --scope @aurelia/v* --scope @aurelia/w* --no-cache --verbose --no-deps",
    "postbuild:release": "npm run clean:tsconfig-build-cache",
    "build:release:full": "npm run build:release && npm run change-tsconfigs:invert && npm run build:release && npm run change-tsconfigs:restore",
    "build:release-script": "tsc --project scripts/tsconfig.release-script.json",
    "change-package-refs:dev": "ts-node -P tsconfig.json scripts/change-package-refs.ts dev",
    "change-package-refs:release": "ts-node -P tsconfig.json scripts/change-package-refs.ts release",
    "clean": "rimraf dist packages/*/dist packages-tooling/*/dist test/*/dist test/benchmarking-apps/*/dist examples/*/dist test/js-framework-benchmark/*/dist",
    "clean:tsconfig-build-cache": "rimraf packages/*/dist/tsconfig.tsbuildinfo packages-tooling/*/dist/tsconfig.tsbuildinfo",
    "clean:lint": "rimraf .eslintcache packages/*/.eslintcache packages-tooling/*/.eslintcache",
    "lint": "npm run lint:packages && npm run lint:other",
    "lint:other": "eslint --cache --ext .js,.ts scripts",
    "lint:other:ci": "eslint --cache --ext .js,.ts --quiet --report-unused-disable-directives scripts",
    "lint:packages": "lage run lint",
    "lint:packages:ci": "lage run lint:ci",
    "change-tsconfigs:esm": "ts-node -P tsconfig.json scripts/change-tsconfigs.ts esm",
    "change-tsconfigs:cjs": "ts-node -P tsconfig.json scripts/change-tsconfigs.ts cjs",
    "change-tsconfigs:invert": "ts-node -P tsconfig.json scripts/change-tsconfigs.ts invert",
    "change-tsconfigs:restore": "ts-node -P tsconfig.json scripts/change-tsconfigs.ts restore",
    "prepare-release": "ts-node -P tsconfig.json scripts/prepare-release.ts",
    "generate-native-modules": "ts-node -P tsconfig.json scripts/generate-native-modules.ts",
    "publish:dev": "ts-node scripts/publish.ts dev --esm",
    "publish:latest": "npx ts-node scripts/publish.ts latest --esm",
    "bump-version:dev": "npx ts-node -P tsconfig.json scripts/bump-version.ts dev",
    "bump-version:latest": "ts-node -P tsconfig.json scripts/bump-version.ts latest",
    "check-dependencies": "ts-node -P tsconfig.json scripts/check-dependencies.ts",
    "pregenerate-tests:template-compiler.static": "tsc --resolveJsonModule --module commonjs --moduleResolution node --outDir scripts/dist scripts/generate-tests/template-compiler.static.ts",
    "generate-tests:template-compiler.static": "node scripts/dist/scripts/generate-tests/template-compiler.static.js",
    "generate-tests:template-compiler.mutations": "ts-node -P tsconfig.json scripts/generate-tests/template-compiler.mutations.ts",
    "mermaid": "ts-node -P tsconfig.json scripts/generate-mermaid-diagrams.ts",
    "test": "cd packages/__tests__ && npm run test",
    "test:ci": "npm ci && npm run test",
    "test:watch": "cd packages/__tests__ && npm run test-chrome:watch",
    "test:debugger": "cd packages/__tests__ && npm run test-chrome:debugger",
    "dev": "ts-node scripts/dev.ts"
  },
  "devDependencies": {
    "@commitlint/cli": "^16.2.3",
    "@rollup/plugin-replace": "^4.0.0",
    "@rollup/plugin-typescript": "8.2.5",
    "@types/fancy-log": "^1.3.1",
    "@typescript-eslint/eslint-plugin": "^5.20.0",
    "@typescript-eslint/parser": "^5.20.0",
    "chalk": "^4.1.2",
    "codecov": "^3.8.3",
    "concurrently": "^7.1.0",
    "cross-env": "^7.0.3",
    "esbuild": "^0.14.38",
    "eslint": "^8.14.0",
    "eslint-plugin-import": "^2.26.0",
    "eslint-plugin-jsdoc": "^39.2.8",
    "eslint-plugin-mocha": "^10.0.4",
    "fancy-log": "^1.3.3",
    "husky": "^4.3.8",
    "lage": "^0.31.2",
    "rimraf": "^3.0.0",
    "rollup": "^2.70.2",
    "rollup-plugin-esbuild": "^4.9.1",
    "rollup-plugin-terser": "^7.0.2",
    "ts-node": "^10.7.0",
    "tsconfig-paths": "^3.14.1",
    "typescript": "^4.6.3"
  },
  "commitlint": {
    "rules": {
      "body-leading-blank": [
        1,
        "always"
      ],
      "footer-leading-blank": [
        1,
        "always"
      ],
      "header-max-length": [
        2,
        "always",
        100
      ],
      "scope-case": [
        2,
        "always",
        "lower-case"
      ],
      "subject-case": [
        2,
        "never",
        [
          "sentence-case",
          "start-case",
          "pascal-case",
          "upper-case"
        ]
      ],
      "subject-empty": [
        2,
        "never"
      ],
      "subject-full-stop": [
        2,
        "never",
        "."
      ],
      "type-case": [
        2,
        "always",
        "lower-case"
      ],
      "type-empty": [
        2,
        "never"
      ],
      "type-enum": [
        2,
        "always",
        [
          "build",
          "chore",
          "ci",
          "docs",
          "feat",
          "fix",
          "perf",
          "refactor",
          "revert",
          "style",
          "test"
        ]
      ]
    }
  },
  "husky": {
    "hooks": {
      "pre-commit": "git reset --quiet -- yarn.lock && git checkout --quiet -- yarn.lock",
      "commit-msg": "commitlint -E HUSKY_GIT_PARAMS"
    }
  },
  "volta": {
    "node": "16.14.2",
    "npm": "8.1.2"
  }
}<|MERGE_RESOLUTION|>--- conflicted
+++ resolved
@@ -18,11 +18,7 @@
     "packages/route-recognizer",
     "packages/runtime",
     "packages/runtime-html",
-<<<<<<< HEAD
-    "packages/http-server",
     "packages/state",
-=======
->>>>>>> bbb1f24f
     "packages/store-v1",
     "packages/testing",
     "packages/validation",
