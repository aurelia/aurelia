--- conflicted
+++ resolved
@@ -22,21 +22,6 @@
     "dev": "tsc --build -w --preserveWatchOutput"
   },
   "dependencies": {
-<<<<<<< HEAD
-    "@aurelia/aot": "2.1.0-dev.202107031431",
-    "@aurelia/babel-jest": "2.1.0-dev.202107031431",
-    "@aurelia/kernel": "2.1.0-dev.202107031431",
-    "@aurelia/metadata": "2.1.0-dev.202107031431",
-    "@aurelia/platform": "2.1.0-dev.202107031431",
-    "@aurelia/platform-browser": "2.1.0-dev.202107031431",
-    "@aurelia/plugin-conventions": "2.1.0-dev.202107031431",
-    "@aurelia/plugin-gulp": "2.1.0-dev.202107031431",
-    "@aurelia/runtime-html": "2.1.0-dev.202107031431",
-    "@aurelia/runtime": "2.1.0-dev.202107031431",
-    "@aurelia/testing": "2.1.0-dev.202107031431",
-    "@aurelia/ts-jest": "2.1.0-dev.202107031431",
-    "@aurelia/webpack-loader": "2.1.0-dev.202107031431",
-=======
     "@aurelia/aot": "2.0.0-alpha.10",
     "@aurelia/babel-jest": "2.0.0-alpha.10",
     "@aurelia/kernel": "2.0.0-alpha.10",
@@ -50,7 +35,6 @@
     "@aurelia/testing": "2.0.0-alpha.10",
     "@aurelia/ts-jest": "2.0.0-alpha.10",
     "@aurelia/webpack-loader": "2.0.0-alpha.10",
->>>>>>> 49d7b080
     "@babel/core": "^7.12.10",
     "@jest/transform": "^27.0.2",
     "@jest/types": "^27.0.2",
