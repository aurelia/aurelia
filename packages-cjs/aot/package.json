--- conflicted
+++ resolved
@@ -46,11 +46,7 @@
     "@aurelia/platform": "2.0.0-alpha.28",
     "@aurelia/runtime": "2.0.0-alpha.28",
     "jsdom": "^15.2.1",
-<<<<<<< HEAD
-    "typescript": "^4.3.4"
-=======
     "typescript": "^4.6.2"
->>>>>>> b7df59e6
   },
   "devDependencies": {
     "@types/node": "^14.11.5"
