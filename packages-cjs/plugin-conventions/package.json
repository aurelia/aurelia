--- conflicted
+++ resolved
@@ -1,10 +1,6 @@
 {
   "name": "@aurelia/plugin-conventions",
-<<<<<<< HEAD
-  "version": "2.0.1-dev.202108270612",
-=======
   "version": "2.0.0-alpha.19",
->>>>>>> 085f5d1f
   "main": "dist/cjs/index.js",
   "module": "dist/esm/index.js",
   "types": "dist/types/index.d.ts",
@@ -43,19 +39,11 @@
     "access": "public"
   },
   "dependencies": {
-<<<<<<< HEAD
-    "@aurelia/kernel": "2.0.1-dev.202108270612",
-    "@aurelia/metadata": "2.0.1-dev.202108270612",
-    "@aurelia/platform": "2.0.1-dev.202108270612",
-    "@aurelia/runtime": "2.0.1-dev.202108270612",
-    "@aurelia/runtime-html": "2.0.1-dev.202108270612",
-=======
     "@aurelia/kernel": "2.0.0-alpha.19",
     "@aurelia/metadata": "2.0.0-alpha.19",
     "@aurelia/platform": "2.0.0-alpha.19",
     "@aurelia/runtime": "2.0.0-alpha.19",
     "@aurelia/runtime-html": "2.0.0-alpha.19",
->>>>>>> 085f5d1f
     "modify-code": "^1.2.0",
     "parse5": "^5.1.1",
     "typescript": "^4.0.3"
