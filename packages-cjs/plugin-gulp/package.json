{
  "name": "@aurelia/plugin-gulp",
<<<<<<< HEAD
  "version": "2.1.0-dev.202106251433",
=======
  "version": "2.0.0-alpha.9",
>>>>>>> 34219269
  "main": "dist/cjs/index.js",
  "module": "dist/esm/index.js",
  "types": "dist/index.d.ts",
  "typings": "dist/index.d.ts",
  "license": "MIT",
  "homepage": "https://aurelia.io",
  "repository": {
    "type": "git",
    "url": "https://github.com/aurelia/aurelia"
  },
  "bugs": {
    "url": "https://github.com/aurelia/aurelia/issues"
  },
  "keywords": [
    "aurelia",
    "plugin-gulp"
  ],
  "files": [
    "dist",
    "src",
    "README.md",
    "CHANGELOG.md",
    "LICENSE"
  ],
  "scripts": {
    "lint": "eslint --cache --ext .js,.ts src/",
    "lint:ci": "eslint --cache --ext .js,.ts --quiet --report-unused-disable-directives src/",
    "build": "tsc -b",
    "dev": "tsc -b -w --preserveWatchOutput",
    "publish:dev": "npm publish --tag dev",
    "publish:latest": "npm publish --tag latest"
  },
  "publishConfig": {
    "access": "public"
  },
  "dependencies": {
<<<<<<< HEAD
    "@aurelia/kernel": "2.1.0-dev.202106251433",
    "@aurelia/metadata": "2.1.0-dev.202106251433",
    "@aurelia/platform": "2.1.0-dev.202106251433",
    "@aurelia/plugin-conventions": "2.1.0-dev.202106251433",
    "@aurelia/runtime": "2.1.0-dev.202106251433",
=======
    "@aurelia/kernel": "2.0.0-alpha.9",
    "@aurelia/metadata": "2.0.0-alpha.9",
    "@aurelia/platform": "2.0.0-alpha.9",
    "@aurelia/plugin-conventions": "2.0.0-alpha.9",
    "@aurelia/runtime": "2.0.0-alpha.9",
>>>>>>> 34219269
    "vinyl": "^2.2.0"
  },
  "devDependencies": {
    "@types/node": "^14.11.5",
    "@types/vinyl": "^2.0.4",
    "typescript": "^4.0.3"
  },
  "engines": {
    "node": ">=14.15.0"
  }
}<|MERGE_RESOLUTION|>--- conflicted
+++ resolved
@@ -1,10 +1,6 @@
 {
   "name": "@aurelia/plugin-gulp",
-<<<<<<< HEAD
-  "version": "2.1.0-dev.202106251433",
-=======
   "version": "2.0.0-alpha.9",
->>>>>>> 34219269
   "main": "dist/cjs/index.js",
   "module": "dist/esm/index.js",
   "types": "dist/index.d.ts",
@@ -41,19 +37,11 @@
     "access": "public"
   },
   "dependencies": {
-<<<<<<< HEAD
-    "@aurelia/kernel": "2.1.0-dev.202106251433",
-    "@aurelia/metadata": "2.1.0-dev.202106251433",
-    "@aurelia/platform": "2.1.0-dev.202106251433",
-    "@aurelia/plugin-conventions": "2.1.0-dev.202106251433",
-    "@aurelia/runtime": "2.1.0-dev.202106251433",
-=======
     "@aurelia/kernel": "2.0.0-alpha.9",
     "@aurelia/metadata": "2.0.0-alpha.9",
     "@aurelia/platform": "2.0.0-alpha.9",
     "@aurelia/plugin-conventions": "2.0.0-alpha.9",
     "@aurelia/runtime": "2.0.0-alpha.9",
->>>>>>> 34219269
     "vinyl": "^2.2.0"
   },
   "devDependencies": {
