--- conflicted
+++ resolved
@@ -49,13 +49,8 @@
   },
   "devDependencies": {
     "@types/node": "^14.11.5",
-<<<<<<< HEAD
-    "@types/vinyl": "^2.0.4",
-    "typescript": "^4.3.4"
-=======
     "@types/vinyl": "^2.0.5",
     "typescript": "^4.0.3"
->>>>>>> 360abda6
   },
   "engines": {
     "node": ">=14.17.0"
