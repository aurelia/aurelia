--- conflicted
+++ resolved
@@ -1,10 +1,6 @@
 {
   "name": "@aurelia/webpack-loader",
-<<<<<<< HEAD
-  "version": "2.0.1-dev.202103040359",
-=======
   "version": "2.0.0-alpha.2",
->>>>>>> 28839cbc
   "main": "dist/cjs/index.js",
   "module": "dist/esm/index.js",
   "types": "dist/index.d.ts",
@@ -41,19 +37,11 @@
     "access": "public"
   },
   "dependencies": {
-<<<<<<< HEAD
-    "@aurelia/kernel": "2.0.1-dev.202103040359",
-    "@aurelia/metadata": "2.0.1-dev.202103040359",
-    "@aurelia/platform": "2.0.1-dev.202103040359",
-    "@aurelia/plugin-conventions": "2.0.1-dev.202103040359",
-    "@aurelia/runtime": "2.0.1-dev.202103040359",
-=======
     "@aurelia/kernel": "2.0.0-alpha.2",
     "@aurelia/metadata": "2.0.0-alpha.2",
     "@aurelia/platform": "2.0.0-alpha.2",
     "@aurelia/plugin-conventions": "2.0.0-alpha.2",
     "@aurelia/runtime": "2.0.0-alpha.2",
->>>>>>> 28839cbc
     "loader-utils": "^2.0.0"
   },
   "devDependencies": {
