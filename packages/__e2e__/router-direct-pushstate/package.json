--- conflicted
+++ resolved
@@ -8,16 +8,6 @@
   },
   "version": "2.0.0-alpha.38",
   "scripts": {
-<<<<<<< HEAD
-    "dev": "webpack serve",
-    "build": "vite build",
-    "start-server": "http-server dist -p 9001",
-    "test:e2e": "concurrently \"npm run build\" \"npm run start-server\" \"cross-env APP_PORT=9001 npm run test\" --kill-others --success first",
-    "test:e2e:debugger": "concurrently \"npm run build\" \"npm run start-server\" \"cross-env APP_PORT=9001 PWDEBUG=1 npm run test\" --kill-others --success first",
-    "test:e2e:watch": "concurrently \"npm run build -- --watch\" \"npm run start-server\" \"cross-env APP_PORT=9001 npm run test\"",
-    "test": "npx playwright test --workers 3",
-    "test:debugger": "npx playwright test --headed"
-=======
     "dev": "vite",
     "build": "webpack",
     "test:e2e": "cross-env APP_PORT=9002 concurrently \"npm run dev\" \"npm run test\" --kill-others --success first",
@@ -26,7 +16,6 @@
     "test": "npx playwright test",
     "test:watch": "npx playwright-watch test",
     "test:debugger": "cross-env PWDEBUG=1 npx playwright test"
->>>>>>> 181a71c2
   },
   "dependencies": {
     "aurelia": "2.0.0-alpha.38",
