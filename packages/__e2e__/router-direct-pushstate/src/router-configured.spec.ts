--- conflicted
+++ resolved
@@ -1,40 +1,5 @@
 import { test, expect } from '@playwright/test';
 
-<<<<<<< HEAD
-const PORT = process.env.APP_PORT ?? 5173;
-const appUrl = `http://127.0.0.1:${PORT}`;
-
-test.describe.configure({ mode: 'parallel' });
-
-test.beforeEach(async ({ page }) => {
-  await page.goto(appUrl);
-});
-
-test('loads home route', async ({ page }) => {
-  await expect(page.locator('au-viewport')).toHaveText('Home page');
-});
-
-test('loads route when clicking on link', async ({ page }) => {
-  await page.click('a:text("Register")');
-  await expect(page.locator('au-viewport')).toContainText('Auth page');
-});
-
-test('loads right component refreshing the page with deep linking', async ({ page }) => {
-  await page.click(':text("Show iframe")');
-  const frame = await (await page.$('iframe')).contentFrame();
-  await Promise.all([
-    page.waitForNavigation(),
-    frame.click(':text("Goto auth")'),
-  ]);
-  expect(page.url()).toBe(`${appUrl}/auth`);
-  await expect(page.locator('au-viewport')).toContainText('Auth page');
-});
-
-test('loads fallback component when clicking on link with missing component', async ({ page }) => {
-  await page.click('a:text("Missing child")');
-  await expect(page.locator('au-viewport')).toContainText('Fallback for: child/missing');
-});
-=======
 test.describe('router direct pushstate', () => {
 
   test.describe.configure({ mode: 'parallel' });
@@ -67,5 +32,4 @@
   test('loads fallback component when clicking on link with missing component', async ({ page }) => {
       await page.click('a:text("Missing child")');
       await expect(page.locator('au-viewport')).toContainText('Fallback for: child/missing');
-    });
->>>>>>> 181a71c2
+    });