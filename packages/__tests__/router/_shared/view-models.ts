--- conflicted
+++ resolved
@@ -1,10 +1,6 @@
 import { onResolve, Writable } from '@aurelia/kernel';
 import { ICustomElementController, IHydratedController, IHydratedParentController, LifecycleFlags } from '@aurelia/runtime-html';
-<<<<<<< HEAD
 import { Parameters, IRouteableComponent, LoadInstruction, Navigation, Viewport, RoutingInstruction } from '@aurelia/router';
-=======
-import { Params, RouteNode, NavigationInstruction, IRouteViewModel } from '@aurelia/router';
->>>>>>> 30688c25
 import { IHookInvocationAggregator } from './hook-invocation-tracker.js';
 import { IHookSpec, hookSpecsMap } from './hook-spec.js';
 
@@ -21,7 +17,6 @@
   detaching(initiator: IHydratedController, parent: IHydratedParentController, flags: LifecycleFlags): void | Promise<void>;
   unbinding(initiator: IHydratedController, parent: IHydratedParentController, flags: LifecycleFlags): void | Promise<void>;
 
-<<<<<<< HEAD
   canLoad(
     params: Parameters,
     instruction: RoutingInstruction,
@@ -40,12 +35,6 @@
     instruction: RoutingInstruction,
     navigation: Navigation,
   ): void | Promise<void>;
-=======
-  canLoad(params: Params, next: RouteNode, current: RouteNode | null): boolean | NavigationInstruction | NavigationInstruction[] | Promise<boolean | NavigationInstruction | NavigationInstruction[]>;
-  load(params: Params, next: RouteNode, current: RouteNode | null): void | Promise<void>;
-  canUnload(next: RouteNode | null, current: RouteNode): boolean | Promise<boolean>;
-  unload(next: RouteNode | null, current: RouteNode): void | Promise<void>;
->>>>>>> 30688c25
 }
 
 export class HookSpecs {
@@ -156,19 +145,12 @@
     parent: IHydratedParentController,
     flags: LifecycleFlags,
   ): void | Promise<void> {
-<<<<<<< HEAD
     // this.hia.binding.notify(`${this.viewport?.name}:${this.name}`);
     // this.hia.binding.notify(`${this.viewport?.name}.${this.name}`);
     return this.specs.binding.invoke(
       this,
       () => {
         // this.hia.binding.notify(`${this.viewport?.name}.${this.name}`);
-=======
-    return this.specs.binding.invoke(
-      this,
-      () => {
-        this.hia.binding.notify(this.name);
->>>>>>> 30688c25
         return this.$binding(initiator, parent, flags);
       },
       this.hia.binding,
@@ -180,18 +162,11 @@
     parent: IHydratedParentController,
     flags: LifecycleFlags,
   ): void | Promise<void> {
-<<<<<<< HEAD
     // this.hia.bound.notify(`${this.viewport?.name}.${this.name}`);
     return this.specs.bound.invoke(
       this,
       () => {
         // this.hia.bound.notify(`${this.viewport?.name}.${this.name}`);
-=======
-    return this.specs.bound.invoke(
-      this,
-      () => {
-        this.hia.bound.notify(this.name);
->>>>>>> 30688c25
         return this.$bound(initiator, parent, flags);
       },
       this.hia.bound,
@@ -203,19 +178,12 @@
     parent: IHydratedParentController,
     flags: LifecycleFlags,
   ): void | Promise<void> {
-<<<<<<< HEAD
     // this.hia.attaching.notify(`${this.viewport?.name}:${this.name}`);
     // this.hia.attaching.notify(`${this.viewport?.name}.${this.name}`);
     return this.specs.attaching.invoke(
       this,
       () => {
         // this.hia.attaching.notify(`${this.viewport?.name}.${this.name}`);
-=======
-    return this.specs.attaching.invoke(
-      this,
-      () => {
-        this.hia.attaching.notify(this.name);
->>>>>>> 30688c25
         return this.$attaching(initiator, parent, flags);
       },
       this.hia.attaching,
@@ -226,18 +194,11 @@
     initiator: IHydratedController,
     flags: LifecycleFlags,
   ): void | Promise<void> {
-<<<<<<< HEAD
     // this.hia.attached.notify(`${this.viewport?.name}.${this.name}`);
     return this.specs.attached.invoke(
       this,
       () => {
         // this.hia.attached.notify(`${this.viewport?.name}.${this.name}`);
-=======
-    return this.specs.attached.invoke(
-      this,
-      () => {
-        this.hia.attached.notify(this.name);
->>>>>>> 30688c25
         return this.$attached(initiator, flags);
       },
       this.hia.attached,
@@ -249,18 +210,11 @@
     parent: IHydratedParentController,
     flags: LifecycleFlags,
   ): void | Promise<void> {
-<<<<<<< HEAD
     // this.hia.detaching.notify(`${this.viewport?.name}.${this.name}`);
     return this.specs.detaching.invoke(
       this,
       () => {
         // this.hia.detaching.notify(`${this.viewport?.name}.${this.name}`);
-=======
-    return this.specs.detaching.invoke(
-      this,
-      () => {
-        this.hia.detaching.notify(this.name);
->>>>>>> 30688c25
         return this.$detaching(initiator, parent, flags);
       },
       this.hia.detaching,
@@ -272,19 +226,12 @@
     parent: IHydratedParentController,
     flags: LifecycleFlags,
   ): void | Promise<void> {
-<<<<<<< HEAD
     // console.log(`unbinding ${this.name} ${this.$controller.host.outerHTML}`);
     // this.hia.unbinding.notify(`${this.viewport?.name}.${this.name}`);
     return this.specs.unbinding.invoke(
       this,
       () => {
         // this.hia.unbinding.notify(`${this.viewport?.name}.${this.name}`);
-=======
-    return this.specs.unbinding.invoke(
-      this,
-      () => {
-        this.hia.unbinding.notify(this.name);
->>>>>>> 30688c25
         return this.$unbinding(initiator, parent, flags);
       },
       this.hia.unbinding,
@@ -292,18 +239,11 @@
   }
 
   public dispose(): void {
-<<<<<<< HEAD
     // this.hia.$$dispose.notify(`${this.viewport?.name}.${this.name}`);
     this.specs.$dispose.invoke(
       this,
       () => {
         // this.hia.$$dispose.notify(`${this.viewport?.name}.${this.name}`);
-=======
-    this.specs.$dispose.invoke(
-      this,
-      () => {
-        this.hia.$$dispose.notify(this.name);
->>>>>>> 30688c25
         this.$dispose();
       },
       this.hia.$$dispose,
@@ -311,7 +251,6 @@
   }
 
   public canLoad(
-<<<<<<< HEAD
     params: Parameters,
     instruction: RoutingInstruction,
     navigation: Navigation,
@@ -336,24 +275,12 @@
         // }
         // this.hia.canLoad.notify(`${this.viewport?.name}.${this.name}`, 'leave');
         // return result;
-=======
-    params: Params,
-    next: RouteNode,
-    current: RouteNode | null,
-  ): boolean | NavigationInstruction | NavigationInstruction[] | Promise<boolean | NavigationInstruction | NavigationInstruction[]> {
-    return this.specs.canLoad.invoke(
-      this,
-      () => {
-        this.hia.canLoad.notify(this.name);
-        return this.$canLoad(params, next, current);
->>>>>>> 30688c25
       },
       this.hia.canLoad,
     );
   }
 
   public load(
-<<<<<<< HEAD
     params: Parameters,
     instruction: RoutingInstruction,
     navigation: Navigation,
@@ -366,24 +293,12 @@
       () => {
         // this.hia.load.notify(`${this.viewport?.name}.${this.name}`);
         return this.$load(params, instruction, navigation);
-=======
-    params: Params,
-    next: RouteNode,
-    current: RouteNode | null,
-  ): void | Promise<void> {
-    return this.specs.load.invoke(
-      this,
-      () => {
-        this.hia.load.notify(this.name);
-        return this.$load(params, next, current);
->>>>>>> 30688c25
       },
       this.hia.load,
     );
   }
 
   public canUnload(
-<<<<<<< HEAD
     instruction: RoutingInstruction,
     navigation: Navigation,
   ): boolean | Promise<boolean> {
@@ -398,23 +313,12 @@
         // return onResolve(this.$canUnload(instruction, navigation), () => {
         //   this.hia.canUnload.notify(`${this.viewport?.name}.${this.name}`, 'leave');
         // }) as any;
-=======
-    next: RouteNode | null,
-    current: RouteNode,
-  ): boolean | Promise<boolean> {
-    return this.specs.canUnload.invoke(
-      this,
-      () => {
-        this.hia.canUnload.notify(this.name);
-        return this.$canUnload(next, current);
->>>>>>> 30688c25
       },
       this.hia.canUnload,
     );
   }
 
   public unload(
-<<<<<<< HEAD
     instruction: RoutingInstruction,
     navigation: Navigation,
   ): void | Promise<void> {
@@ -426,16 +330,6 @@
       () => {
         // this.hia.unload.notify(`${this.viewport?.name}.${this.name}`);
         return this.$unload(instruction, navigation);
-=======
-    next: RouteNode | null,
-    current: RouteNode,
-  ): void | Promise<void> {
-    return this.specs.unload.invoke(
-      this,
-      () => {
-        this.hia.unload.notify(this.name);
-        return this.$unload(next, current);
->>>>>>> 30688c25
       },
       this.hia.unload,
     );
@@ -489,54 +383,31 @@
   }
 
   protected $canLoad(
-<<<<<<< HEAD
     _params: Parameters,
     _instruction: RoutingInstruction,
     _navigation: Navigation,
   ): boolean | LoadInstruction | LoadInstruction[] | Promise<boolean | LoadInstruction | LoadInstruction[]> {
-=======
-    _params: Params,
-    _next: RouteNode,
-    _current: RouteNode | null,
-  ): boolean | NavigationInstruction | NavigationInstruction[] | Promise<boolean | NavigationInstruction | NavigationInstruction[]> {
->>>>>>> 30688c25
     return true;
   }
 
   protected $load(
-<<<<<<< HEAD
     _params: Parameters,
     _instruction: RoutingInstruction,
     _navigation: Navigation,
-=======
-    _params: Params,
-    _next: RouteNode,
-    _current: RouteNode | null,
->>>>>>> 30688c25
   ): void | Promise<void> {
     // do nothing
   }
 
   protected $canUnload(
-<<<<<<< HEAD
     _instruction: RoutingInstruction,
     _navigation: Navigation,
-=======
-    _next: RouteNode | null,
-    _current: RouteNode,
->>>>>>> 30688c25
   ): boolean | Promise<boolean> {
     return true;
   }
 
   protected $unload(
-<<<<<<< HEAD
     _instruction: RoutingInstruction,
     _navigation: Navigation,
-=======
-    _next: RouteNode | null,
-    _current: RouteNode,
->>>>>>> 30688c25
   ): void | Promise<void> {
     // do nothing
   }
