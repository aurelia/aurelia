--- conflicted
+++ resolved
@@ -377,11 +377,7 @@
       const ea: IEventAggregator = new EventAggregator();
 
       it('throws if channelOrType is undefined', function () {
-<<<<<<< HEAD
-        assert.throws(() => { ea.publish(undefined, {}); }, /AUR0018/);
-=======
         assert.throws(() => { ea.publish(undefined, {}); }, /AUR0018.*undefined/);
->>>>>>> 8c6172d5
       });
 
     });
