/* eslint-disable @typescript-eslint/no-loss-of-precision */
import {
  BinaryOperator,
  AssignmentOperator,
  type ExpressionType,
  TaggedTemplateExpression,
  IsLeftHandSide,
  IsAssign,
  parseExpression,
  IsBindingBehavior,
  ArrowFunction,
<<<<<<< HEAD
  AccessBoundaryExpression,
  NewExpression,
=======
>>>>>>> 17f8131b
  PrimitiveLiteral,
  Template,
  ArrayLiteral,
  ObjectLiteral,
  createAccessScopeExpression,
  createAccessThisExpression,
  createAccessMemberExpression,
  createAccessKeyedExpression,
  createPrimitiveLiteralExpression,
  createTemplateExpression,
  createTaggedTemplateExpression,
  createCallFunctionExpression,
  createCallScopeExpression,
  createCallMemberExpression,
  createUnaryExpression,
  createBinaryExpression,
  createConditionalExpression,
  createAssignExpression,
  createValueConverterExpression,
  createBindingBehaviorExpression,
  createInterpolation,
  createForOfStatement,
  createArrayLiteralExpression,
  createObjectLiteralExpression,
  createDestructuringAssignmentExpression,
  createDestructuringAssignmentSingleExpression,
<<<<<<< HEAD
  createDestructuringAssignmentRestExpression,
  createArrayBindingPattern,
  createObjectBindingPattern,
=======
>>>>>>> 17f8131b
  createBindingIdentifier,
  createArrowFunction,
  createAccessBoundaryExpression,
  createNewExpression,
} from '@aurelia/expression-parser';
import {
  assert,
} from '@aurelia/testing';
import {
  latin1IdentifierPartChars,
  latin1IdentifierStartChars,
  otherBMPIdentifierPartChars
} from './unicode.js';

function createTaggedTemplate(cooked: string[], func: IsLeftHandSide, expressions?: readonly IsAssign[]): TaggedTemplateExpression {
  return createTaggedTemplateExpression(cooked, cooked, func, expressions);
}

const binaryMultiplicative: BinaryOperator[] = ['*', '%', '/'];
const binaryAdditive: BinaryOperator[] = ['+', '-'];
const binaryRelational: [BinaryOperator, string][] = [
  ['<', '<'],
  ['<=', '<='],
  ['>', '>'],
  ['>=', '>='],
  ['in', ' in '],
  ['instanceof', ' instanceof '],
];
const binaryEquality: BinaryOperator[] = ['==', '!=', '===', '!=='];
const binaryAssignment: AssignmentOperator[] = ['/=', '*=', '+=', '-='];

const $false = PrimitiveLiteral.$false;
const $true = PrimitiveLiteral.$true;
const $null = PrimitiveLiteral.$null;
const $undefined = PrimitiveLiteral.$undefined;
const $str = PrimitiveLiteral.$empty;
const $tpl = Template.$empty;
const $arr = ArrayLiteral.$empty;
const $obj = ObjectLiteral.$empty;
const $this = createAccessThisExpression(0);
const $parent = createAccessThisExpression(1);
const boundary = createAccessBoundaryExpression();

const $a = createAccessScopeExpression('a');
const $b = createAccessScopeExpression('b');
const $c = createAccessScopeExpression('c');
const $num0 = createPrimitiveLiteralExpression(0);
const $num1 = createPrimitiveLiteralExpression(1);

function verifyResultOrError(expr: string, expected: any, expectedMsg?: string, exprType?: ExpressionType, name?: string): any {
  let error: Error = null;
  let actual: any = null;
  try {
    actual = parseExpression(expr, exprType as any);
  } catch (e) {
    error = e;
  }
  if (expectedMsg == null) {
    if (error == null) {
      assert.deepStrictEqual(actual, expected, expr);
    } else {
      throw new Error(`Expected expression "${expr}" with (${name}) ExpressionType.${exprType} parse successfully, but it threw "${error.message}"`);
    }
  } else {
    if (error == null) {
      throw new Error(`Expected expression "${expr}" with (${name}) ExpressionType.${exprType} to throw "${expectedMsg}", but no error was thrown`);
    } else {
      if (!error.message.startsWith(expectedMsg)) {
        throw new Error(`Expected expression "${expr}" with (${name}) ExpressionType.${exprType} to throw "${expectedMsg}", but got "${error.message}" instead`);
      }
    }
  }
}

// Note: we could loop through all generated tests by picking SimpleIsBindingBehaviorList and ComplexIsBindingBehaviorList,
// but we're separating them out to make the test suites more granular for debugging and reporting purposes
describe('2-runtime/expression-parser.spec.ts', function () {

  // #region Simple lists

  // The goal here is to pre-create arrays of string+ast expression pairs that each represent a unique
  // path taken in the expression parser. We're creating them here at the module level simply to speed up
  // the tests. They're never modified, so it's safe to reuse the same expression for multiple tests.

  // They're called Simple..Lists because we're not creating any combinations / nested expressions yet.
  // Instead, these lists will be the inputs for combinations further down below.

  // Note: we're more or less following the same ordering here as the tc39 spec description comments;
  // those comments (https://tc39.github.io/... in expression-parser.ts) are partial extracts from the spec
  // with mostly just omissions; the only modification is the special parsing rules related to AccessThisExpression

  // 1. parsePrimaryExpression.this
  const AccessThisList: [string, any][] = [
    [`$this`,             $this],
    [`$parent`,           $parent],
    [`$parent.$parent`,   createAccessThisExpression(2)]
  ];
  const AccessBoundaryList: [string, any][] = [
    [`this`,             boundary],
  ];
  // 2. parsePrimaryExpression.IdentifierName
  const AccessScopeList: [string, any][] = [
    ...AccessThisList.map(([input, expr]) => [`${input}.a`, createAccessScopeExpression('a', expr.ancestor)] as [string, any]),
    [`$this.$parent`,     createAccessScopeExpression('$parent')],
    [`$parent.$this`,     createAccessScopeExpression('$this', 1)],
    [`a`,                 $a]
  ];
  // 3. parsePrimaryExpression.Literal
  const SimpleStringLiteralList: [string, any][] = [
    [`''`,                $str],
    [`""`,                $str]
  ];
  const SimpleNumberLiteralList: [string, any][] = [
    [`1`,                 $num1],
    [`1.1`,               createPrimitiveLiteralExpression(1.1)],
    [`.1`,                createPrimitiveLiteralExpression(0.1)],
    [`0.1`,               createPrimitiveLiteralExpression(0.1)]
  ];
  const KeywordPrimitiveLiteralList: [string, any][] = [
    [`undefined`,         $undefined],
    [`null`,              $null],
    [`true`,              $true],
    [`false`,             $false]
  ];
  // concatenation of 3.
  const SimplePrimitiveLiteralList: [string, any][] = [
    ...SimpleStringLiteralList,
    ...SimpleNumberLiteralList,
    ...KeywordPrimitiveLiteralList
  ];

  // 4. parsePrimaryExpression.ArrayLiteral
  const SimpleArrayLiteralList: [string, any][] = [
    [`[]`,                $arr]
  ];
  // 5. parsePrimaryExpression.ObjectLiteral
  const SimpleObjectLiteralList: [string, any][] = [
    [`{}`,                $obj]
  ];
  // 6. parsePrimaryExpression.TemplateLiteral
  const SimpleTemplateLiteralList: [string, any][] = [
    [`\`\``,              $tpl],
    [`\`\${a}\``,         createTemplateExpression(['', ''], [$a])]
  ];
  // concatenation of 3., 4., 5., 6.
  const SimpleLiteralList: [string, any][] = [
    ...SimplePrimitiveLiteralList,
    ...SimpleTemplateLiteralList,
    ...SimpleArrayLiteralList,
    ...SimpleObjectLiteralList
  ];
  // 7. parsePrimaryExpression.ParenthesizedExpression
  // Note: this is simply one of each precedence group, except for Primary because
  // parenthesized and primary are already from the same precedence group
  const SimpleParenthesizedList: [string, any][] = [
    [`(a[b])`,            createAccessKeyedExpression($a, $b)],
    [`(a?.[b])`,          createAccessKeyedExpression($a, $b, true)],
    [`(a.b)`,             createAccessMemberExpression($a, 'b')],
    [`(a?.b)`,            createAccessMemberExpression($a, 'b', true)],
    [`(a\`\`)`,           createTaggedTemplate([''], $a, [])],
    [`($this())`,         createCallFunctionExpression($this, [])],
    [`(a())`,             createCallScopeExpression('a', [])],
    [`(a?.())`,           createCallScopeExpression('a', [], 0, true)],
    [`(!a)`,              createUnaryExpression('!', $a)],
    [`(a+b)`,             createBinaryExpression('+', $a, $b)],
    [`(a?b:c)`,           createConditionalExpression($a, $b, createAccessScopeExpression('c'))],
    [`(a=b)`,             createAssignExpression($a, $b)],
    [`(a=>a)`,            createArrowFunction([createBindingIdentifier('a')], $a)],
    [`({})`,              createObjectLiteralExpression([], [])],
    [`({a})`,             createObjectLiteralExpression(['a'], [$a])],
  ];
  // 8. parsePrimaryExpression.NewExpression
  const SimpleNewList: [string, any][] = [
    [`new a()`,           createNewExpression($a, [])],
    [`new a`,             createNewExpression($a, [])],
    [`new a(b)`,          createNewExpression($a, [$b])],
    [`new (a)()`,         createNewExpression($a, [])],
    [`new a.b()`,         createNewExpression(createAccessMemberExpression($a, 'b'), [])],
    [`new a.b`,           createNewExpression(createAccessMemberExpression($a, 'b'), [])],
    [`new new a()`,       createNewExpression(createNewExpression($a, []), [])],
    [`new a(new a())`,    createNewExpression($a, [createNewExpression($a, [])])],
  ];
  // concatenation of 1 through 8 (all Primary expressions)
  // This forms the group Precedence.Primary
  const SimplePrimaryList: [string, any][] = [
    ...AccessThisList,
    ...AccessScopeList,
    ...SimpleLiteralList,
    ...SimpleParenthesizedList,
    // todo: this line adds 3.904 tests, 1.278 of which fail due to specific early errors and restriction in complex variadic expressions, nested tagged templates, etc.
    // Most of the work in correcting this is to put the correct test cases from "passing" to "failing" and vice versa, that is, the parser itself works correctly but the tests are too generic.
    // We will need a fairly significant review of the tests to make all edge cases pass.
    // Examples include things like this: new new a()`${a}`&a:new new a()`${a}`:new new a()`${a}`
    // ...SimpleNewList
  ];
  // 1. parseMemberExpression.MemberExpression [ AssignmentExpression ]
  const SimpleAccessKeyedList: [string, any][] = [
    ...SimplePrimaryList
      .map(([input, expr]) => [`${input}[b]`, createAccessKeyedExpression(expr, $b)] as [string, any])
  ];
  // 2. parseMemberExpression.MemberExpression . IdentifierName
  const SimpleAccessMemberList: [string, any][] = [
    ...[...AccessScopeList, ...SimpleLiteralList, ...AccessBoundaryList]
      .map(([input, expr]) => [`${input}.b`, createAccessMemberExpression(expr, 'b')] as [string, any])
  ];
  // 3. parseMemberExpression.MemberExpression TemplateLiteral
  const SimpleTaggedTemplateList: [string, any][] = [
    ...SimplePrimaryList
      .map(([input, expr]) => [`${input}\`\``, createTaggedTemplate([''], expr, [])] as [string, any]),

    ...SimplePrimaryList
      .map(([input, expr]) => [`${input}\`\${a}\``, createTaggedTemplate(['', ''], expr, [$a])] as [string, any])
  ];
  // 1. parseCallExpression.MemberExpression Arguments (this one doesn't technically fit the spec here)
  const SimpleCallFunctionList: [string, any][] = [
    ...[...AccessThisList, ...SimpleLiteralList]
      .map(([input, expr]) => [`${input}()`, createCallFunctionExpression(expr, [])] as [string, any])
  ];
  // 2. parseCallExpression.MemberExpression Arguments
  const SimpleCallScopeList: [string, any][] = [
    ...[...AccessScopeList]
      .map(([input, expr]) => [`${input}()`, createCallScopeExpression(expr.name, [], expr.ancestor)] as [string, any])
  ];
  // 3. parseCallExpression.MemberExpression Arguments
  const SimpleCallMemberList: [string, any][] = [
    ...[...AccessScopeList, ...SimpleLiteralList, ...AccessBoundaryList]
      .map(([input, expr]) => [`${input}.b()`, createCallMemberExpression(expr, 'b', [])] as [string, any])
  ];
  // 1. parseOptionalExpression.MemberExpression ?. [ AssignmentExpression ]
  const SimpleOptionalAccessKeyedList: [string, any][] = [
    ...[...SimplePrimaryList, ...AccessBoundaryList]
      .map(([input, expr]) => [`${input}?.[b]`, createAccessKeyedExpression(expr, $b, true)] as [string, any])
  ];
  // 2. parseOptionalExpression.MemberExpression ?. IdentifierName
  const SimpleOptionalAccessMemberList: [string, any][] = [
    ...[...AccessScopeList, ...SimpleLiteralList, ...AccessBoundaryList]
      .map(([input, expr]) => [`${input}?.b`, createAccessMemberExpression(expr, 'b', true)] as [string, any]),
    [`a?.b?.c?.d`, createAccessMemberExpression(createAccessMemberExpression(createAccessMemberExpression($a, 'b', true), 'c', true), 'd', true)] as [string, any]
  ];
  // 3. parseOptionalExpression.MemberExpression ?. Arguments
  const SimpleOptionalCallFunctionList: [string, any][] = [
    ...[...AccessThisList, ...SimpleLiteralList]
      .map(([input, expr]) => [`${input}?.()`, createCallFunctionExpression(expr, [], true)] as [string, any])
  ];
  // 4. parseOptionalExpression.MemberExpression ?. Arguments
  const SimpleOptionalCallScopeList: [string, any][] = [
    ...[...AccessScopeList]
      .map(([input, expr]) => [`${input}?.()`, createCallScopeExpression(expr.name, [], expr.ancestor, true)] as [string, any])
  ];
  // 5. parseOptionalExpression.MemberExpression IdentifierName ?. Arguments
  //                            MemberExpression ?. IdentifierName Arguments
  //                            MemberExpression ?. IdentifierName ?. Arguments
  const SimpleOptionalCallMemberList: [string, any][] = [
    ...[...AccessScopeList, ...SimpleLiteralList, ...AccessBoundaryList]
      .map(([input, expr]) => [
        [`${input}.b?.()`, createCallMemberExpression(expr, 'b', [], false, true)] as [string, any],
        [`${input}?.b()`, createCallMemberExpression(expr, 'b', [], true, false)] as [string, any],
        [`${input}?.b?.()`, createCallMemberExpression(expr, 'b', [], true, true)] as [string, any],
      ]).reduce((acc, cur) => acc.concat(cur))
  ];
  // concatenation of 1-3 of MemberExpression,  1-3 of CallExpression and 1-5 of OptionalExpression
  const SimpleLeftHandSideList: [string, any][] = [
    ...SimpleAccessKeyedList,
    ...SimpleAccessMemberList,
    ...SimpleTaggedTemplateList,
    ...SimpleCallFunctionList,
    ...SimpleCallScopeList,
    ...SimpleCallMemberList,
    ...SimpleOptionalAccessKeyedList,
    ...SimpleOptionalAccessMemberList,
    ...SimpleOptionalCallFunctionList,
    ...SimpleOptionalCallScopeList,
    ...SimpleOptionalCallMemberList,
  ];

  // concatenation of Primary and Member+CallExpression
  // This forms the group Precedence.LeftHandSide
  // used only for testing complex UnaryExpression expressions
  const SimpleIsLeftHandSideList: [string, any][] = [
    ...SimplePrimaryList,
    ...AccessBoundaryList,
    ...SimpleLeftHandSideList
  ];

  // same as SimpleIsLeftHandSideList but without $parent and $this (ergo, LeftHandSide according to the actual spec)
  const SimpleIsNativeLeftHandSideList: [string, any][] = [
    ...AccessScopeList,
    ...AccessBoundaryList,
    ...SimpleLiteralList,
    ...SimpleParenthesizedList,
    ...SimpleNewList,
    ...SimpleLeftHandSideList
  ];

  // parseUnaryExpression (this is actually at the top in the parser due to the order in which expressions must be parsed)
  const SimpleUnaryList: [string, any][] = [
    [`!$1`, createUnaryExpression('!', createAccessScopeExpression('$1'))],
    [`(-$2)`, createUnaryExpression('-', createAccessScopeExpression('$2'))],
    [`(+$3)`, createUnaryExpression('+', createAccessScopeExpression('$3'))],
    [`(--$3)`, createUnaryExpression('--', createAccessScopeExpression('$3'))],
    [`(++$3)`, createUnaryExpression('++', createAccessScopeExpression('$3'))],
    [`($3--)`, createUnaryExpression('--', createAccessScopeExpression('$3'), 1)],
    [`($3++)`, createUnaryExpression('++', createAccessScopeExpression('$3'), 1)],
    [`void $4`, createUnaryExpression('void', createAccessScopeExpression('$4'))],
    [`typeof $5`, createUnaryExpression('typeof', createAccessScopeExpression('$5'))]
  ];
  // concatenation of UnaryExpression + LeftHandSide
  // This forms the group Precedence.LeftHandSide and includes Precedence.Unary
  const SimpleIsUnaryList: [string, any][] = [
    ...SimpleIsLeftHandSideList,
    ...SimpleUnaryList
  ];

  // This forms the group Precedence.Multiplicative
  const SimpleExponentiationList: [string, any][] = [
    [`$4**$5`, createBinaryExpression('**', createAccessScopeExpression('$4'), createAccessScopeExpression('$5'))]
  ];
  const SimpleIsExponentiationList: [string, any][] = [
    ...SimpleIsUnaryList,
    ...SimpleExponentiationList
  ];

  // This forms the group Precedence.Multiplicative
  const SimpleMultiplicativeList: [string, any][] = [
    [`$6*$7`, createBinaryExpression('*', createAccessScopeExpression('$6'), createAccessScopeExpression('$7'))],
    [`$8%$9`, createBinaryExpression('%', createAccessScopeExpression('$8'), createAccessScopeExpression('$9'))],
    [`$10/$11`, createBinaryExpression('/', createAccessScopeExpression('$10'), createAccessScopeExpression('$11'))]
  ];
  const SimpleIsMultiplicativeList: [string, any][] = [
    ...SimpleIsExponentiationList,
    ...SimpleMultiplicativeList
  ];

  // This forms the group Precedence.Additive
  const SimpleAdditiveList: [string, any][] = [
    [`$12+$13`, createBinaryExpression('+', createAccessScopeExpression('$12'), createAccessScopeExpression('$13'))],
    [`$14-$15`, createBinaryExpression('-', createAccessScopeExpression('$14'), createAccessScopeExpression('$15'))]
  ];
  const SimpleIsAdditiveList: [string, any][] = [
    ...SimpleIsMultiplicativeList,
    ...SimpleAdditiveList
  ];

  // This forms the group Precedence.Relational
  const SimpleRelationalList: [string, any][] = [
    [`$16<$17`, createBinaryExpression('<', createAccessScopeExpression('$16'), createAccessScopeExpression('$17'))],
    [`$18>$19`, createBinaryExpression('>', createAccessScopeExpression('$18'), createAccessScopeExpression('$19'))],
    [`$20<=$21`, createBinaryExpression('<=', createAccessScopeExpression('$20'), createAccessScopeExpression('$21'))],
    [`$22>=$23`, createBinaryExpression('>=', createAccessScopeExpression('$22'), createAccessScopeExpression('$23'))],
    [`$24 in $25`, createBinaryExpression('in', createAccessScopeExpression('$24'), createAccessScopeExpression('$25'))],
    [`$26 instanceof $27`, createBinaryExpression('instanceof', createAccessScopeExpression('$26'), createAccessScopeExpression('$27'))]
  ];
  const SimpleIsRelationalList: [string, any][] = [
    ...SimpleIsAdditiveList,
    ...SimpleRelationalList
  ];

  // This forms the group Precedence.Equality
  const SimpleEqualityList: [string, any][] = [
    [`$28==$29`, createBinaryExpression('==', createAccessScopeExpression('$28'), createAccessScopeExpression('$29'))],
    [`$30!=$31`, createBinaryExpression('!=', createAccessScopeExpression('$30'), createAccessScopeExpression('$31'))],
    [`$32===$33`, createBinaryExpression('===', createAccessScopeExpression('$32'), createAccessScopeExpression('$33'))],
    [`$34!==$35`, createBinaryExpression('!==', createAccessScopeExpression('$34'), createAccessScopeExpression('$35'))]
  ];
  const SimpleIsEqualityList: [string, any][] = [
    ...SimpleIsRelationalList,
    ...SimpleEqualityList
  ];

  // This forms the group Precedence.LogicalAND
  const SimpleLogicalANDList: [string, any][] = [
    [`$36&&$37`, createBinaryExpression('&&', createAccessScopeExpression('$36'), createAccessScopeExpression('$37'))]
  ];
  const SimpleIsLogicalANDList: [string, any][] = [
    ...SimpleIsEqualityList,
    ...SimpleLogicalANDList
  ];

  // This forms the group Precedence.LogicalOR
  const SimpleLogicalORList: [string, any][] = [
    [`$38||$39`, createBinaryExpression('||', createAccessScopeExpression('$38'), createAccessScopeExpression('$39'))]
  ];
  const SimpleIsLogicalORList: [string, any][] = [
    ...SimpleIsLogicalANDList,
    ...SimpleLogicalORList
  ];

  // This forms the group Precedence.NullishCoalescing
  const SimpleNullishCoalescingList: [string, any][] = [
    [`$40??$41`, createBinaryExpression('??', createAccessScopeExpression('$40'), createAccessScopeExpression('$41'))]
  ];
  const SimpleIsNullishCoalescingList: [string, any][] = [
    ...SimpleIsLogicalORList,
    ...SimpleNullishCoalescingList
  ];

  // This forms the group Precedence.Conditional
  const SimpleConditionalList: [string, any][] = [
    [`a?b:c`, createConditionalExpression($a, $b, createAccessScopeExpression('c'))]
  ];
  const SimpleIsConditionalList: [string, any][] = [
    ...SimpleIsNullishCoalescingList,
    ...SimpleConditionalList
  ];

  // This forms the group Precedence.Assign
  const SimpleAssignList: [string, any][] = [
    [`a=b`, createAssignExpression($a, $b)],
    [`$42/=$43`, createAssignExpression(createAccessScopeExpression('$42'), createAccessScopeExpression('$43'), '/=')],
    [`$44*=$45`, createAssignExpression(createAccessScopeExpression('$44'), createAccessScopeExpression('$45'), '*=')],
    [`$46+=$47`, createAssignExpression(createAccessScopeExpression('$46'), createAccessScopeExpression('$47'), '+=')],
    [`$48-=$49`, createAssignExpression(createAccessScopeExpression('$48'), createAccessScopeExpression('$49'), '-=')]
  ];
  const SimpleArrowList: [string, any][] = [
    [`(a) => a`, createArrowFunction([createBindingIdentifier('a')], $a)],
    [`(...a) => a`, createArrowFunction([createBindingIdentifier('a')], $a, true)],
    [`(a, b) => a`, createArrowFunction([createBindingIdentifier('a'), createBindingIdentifier('b')], $a)],
    [`(a, ...b) => a`, createArrowFunction([createBindingIdentifier('a'), createBindingIdentifier('b')], $a, true)],
    [`a => a`, createArrowFunction([createBindingIdentifier('a')], $a)],
    [`() => 0`, createArrowFunction([], $num0)],
  ];
  const SimpleIsAssignList: [string, any][] = [
    ...SimpleIsConditionalList,
    ...SimpleArrowList,
    ...SimpleAssignList,
  ];

  // This forms the group Precedence.Variadic
  const SimpleValueConverterList: [string, any][] = [
    [`a|b`, createValueConverterExpression($a, 'b', [])],
    [`a|b:c`, createValueConverterExpression($a, 'b', [createAccessScopeExpression('c')])],
    [`a|b:c:d`, createValueConverterExpression($a, 'b', [createAccessScopeExpression('c'), createAccessScopeExpression('d')])]
  ];
  const SimpleIsValueConverterList: [string, any][] = [
    ...SimpleIsAssignList,
    ...SimpleValueConverterList
  ];

  const SimpleBindingBehaviorList: [string, any][] = [
    [`a&b`, createBindingBehaviorExpression($a, 'b', [])],
    [`a&b:c`, createBindingBehaviorExpression($a, 'b', [createAccessScopeExpression('c')])],
    [`a&b:c:d`, createBindingBehaviorExpression($a, 'b', [createAccessScopeExpression('c'), createAccessScopeExpression('d')])]
  ];

  const SimpleIsBindingBehaviorList: [string, any][] = [
    ...SimpleIsValueConverterList,
    ...SimpleBindingBehaviorList
  ];

  for (const [exprType, name] of [
    [undefined, 'undefined'],
    ['IsProperty', 'IsProperty'],
    ['IsFunction', 'call command'],
  ] as [ExpressionType, string][]) {
    describe(name, function () {
      describe('parse AccessBoundaryList', function () {
        for (const [input, expected] of AccessBoundaryList) {
          it(input, function () {
            verifyResultOrError(input, expected, null, exprType, name);
          });
        }
      });

      describe('parse AccessThisList', function () {
        for (const [input, expected] of AccessThisList) {
          it(input, function () {
            verifyResultOrError(input, expected, null, exprType, name);
          });
        }
      });

      describe('parse AccessScopeList', function () {
        for (const [input, expected] of AccessScopeList) {
          it(input, function () {
            verifyResultOrError(input, expected, null, exprType, name);
          });
        }
      });

      describe('parse SimpleStringLiteralList', function () {
        for (const [input, expected] of SimpleStringLiteralList) {
          it(input, function () {
            verifyResultOrError(input, expected, null, exprType, name);
          });
        }
      });

      describe('parse SimpleNumberLiteralList', function () {
        for (const [input, expected] of SimpleNumberLiteralList) {
          it(input, function () {
            verifyResultOrError(input, expected, null, exprType, name);
          });
        }
      });

      describe('parse KeywordPrimitiveLiteralList', function () {
        for (const [input, expected] of KeywordPrimitiveLiteralList) {
          it(input, function () {
            verifyResultOrError(input, expected, null, exprType, name);
          });
        }
      });

      describe('parse SimpleArrayLiteralList', function () {
        for (const [input, expected] of SimpleArrayLiteralList) {
          it(input, function () {
            verifyResultOrError(input, expected, null, exprType, name);
          });
        }
      });

      describe('parse SimpleObjectLiteralList', function () {
        for (const [input, expected] of SimpleObjectLiteralList) {
          it(input, function () {
            verifyResultOrError(input, expected, null, exprType, name);
          });
        }
      });

      describe('parse SimpleTemplateLiteralList', function () {
        for (const [input, expected] of SimpleTemplateLiteralList) {
          it(input, function () {
            verifyResultOrError(input, expected, null, exprType, name);
          });
        }
      });

      describe('parse SimpleParenthesizedList', function () {
        for (const [input, expected] of SimpleParenthesizedList) {
          it(input, function () {
            verifyResultOrError(input, expected, null, exprType, name);
          });
        }
      });

      describe('parse SimpleNewList', function () {
        for (const [input, expected] of SimpleNewList) {
          it(input, function () {
            verifyResultOrError(input, expected, null, exprType, name);
          });
        }
      });

      describe('parse SimpleAccessKeyedList', function () {
        for (const [input, expected] of SimpleAccessKeyedList) {
          it(input, function () {
            verifyResultOrError(input, expected, null, exprType, name);
          });
        }
      });

      describe('parse SimpleAccessMemberList', function () {
        for (const [input, expected] of SimpleAccessMemberList) {
          it(input, function () {
            verifyResultOrError(input, expected, null, exprType, name);
          });
        }
      });

      describe('parse SimpleTaggedTemplateList', function () {
        for (const [input, expected] of SimpleTaggedTemplateList) {
          it(input, function () {
            verifyResultOrError(input, expected, null, exprType, name);
          });
        }
      });

      describe('parse SimpleCallFunctionList', function () {
        for (const [input, expected] of SimpleCallFunctionList) {
          it(input, function () {
            verifyResultOrError(input, expected, null, exprType, name);
          });
        }
      });

      describe('parse SimpleCallScopeList', function () {
        for (const [input, expected] of SimpleCallScopeList) {
          it(input, function () {
            verifyResultOrError(input, expected, null, exprType, name);
          });
        }
      });

      describe('parse SimpleCallMemberList', function () {
        for (const [input, expected] of SimpleCallMemberList) {
          it(input, function () {
            verifyResultOrError(input, expected, null, exprType, name);
          });
        }
      });

      describe('parse SimpleUnaryList', function () {
        for (const [input, expected] of SimpleUnaryList) {
          it(input, function () {
            verifyResultOrError(input, expected, null, exprType, name);
          });
        }
      });

      describe('parse SimpleExponentiationList', function () {
        for (const [input, expected] of SimpleExponentiationList) {
          it(input, function () {
            verifyResultOrError(input, expected, null, exprType, name);
          });
        }
      });

      describe('parse SimpleMultiplicativeList', function () {
        for (const [input, expected] of SimpleMultiplicativeList) {
          it(input, function () {
            verifyResultOrError(input, expected, null, exprType, name);
          });
        }
      });

      describe('parse SimpleAdditiveList', function () {
        for (const [input, expected] of SimpleAdditiveList) {
          it(input, function () {
            verifyResultOrError(input, expected, null, exprType, name);
          });
        }
      });

      describe('parse SimpleRelationalList', function () {
        for (const [input, expected] of SimpleRelationalList) {
          it(input, function () {
            verifyResultOrError(input, expected, null, exprType, name);
          });
        }
      });

      describe('parse SimpleEqualityList', function () {
        for (const [input, expected] of SimpleEqualityList) {
          it(input, function () {
            verifyResultOrError(input, expected, null, exprType, name);
          });
        }
      });

      describe('parse SimpleLogicalANDList', function () {
        for (const [input, expected] of SimpleLogicalANDList) {
          it(input, function () {
            verifyResultOrError(input, expected, null, exprType, name);
          });
        }
      });

      describe('parse SimpleLogicalORList', function () {
        for (const [input, expected] of SimpleLogicalORList) {
          it(input, function () {
            verifyResultOrError(input, expected, null, exprType, name);
          });
        }
      });

      describe('parse SimpleConditionalList', function () {
        for (const [input, expected] of SimpleConditionalList) {
          it(input, function () {
            verifyResultOrError(input, expected, null, exprType, name);
          });
        }
      });

      describe('parse SimpleAssignList', function () {
        for (const [input, expected] of SimpleAssignList) {
          it(input, function () {
            verifyResultOrError(input, expected, null, exprType, name);
          });
        }
      });

      describe('parse SimpleValueConverterList', function () {
        for (const [input, expected] of SimpleValueConverterList) {
          it(input, function () {
            verifyResultOrError(input, expected, null, exprType, name);
          });
        }
      });

      describe('parse SimpleBindingBehaviorList', function () {
        for (const [input, expected] of SimpleBindingBehaviorList) {
          it(input, function () {
            verifyResultOrError(input, expected, null, exprType, name);
          });
        }
      });
    });
  }

  // #endregion

  // #region Complex lists
  // This is where the fun begins :) We're now going to create large lists of combinations in order
  // to hit every possible (non-error) edge case. The fundamental edge cases are written by hand, which
  // we then supplement by mixing in the simple lists created above. This generates a fair amount of redundancy
  // in the tests, but that's a perfectly acceptable tradeoff as it will cause issues to surface that you would
  // otherwise never think of.

  // We're validating all (meaningful) strings that can be escaped and combining them
  // with normal leading and trailing strings to verify escaping works correctly in different situations
  // This array is used to verify parsing of string PrimitiveLiteralExpression, and the strings in TemplateExpression and TaggedTemplateExpression
  const stringEscapables = [
    [`\\\\`, `\\`],
    [`\\\``, `\``],
    [`\\'`,  `'`],
    [`\\"`,  `"`],
    [`\\f`,  `\f`],
    [`\\n`,  `\n`],
    [`\\r`,  `\r`],
    [`\\t`,  `\t`],
    [`\\b`,  `\b`],
    [`\\v`,  `\v`]
  ].map(([raw, cooked]) => [
    [raw,         cooked],
    [`${raw}`,   `${cooked}`],
    [`x${raw}`,  `x${cooked}`],
    [`${raw}x`,  `${cooked}x`],
    [`x${raw}x`, `x${cooked}x`]
  ]).reduce((acc, cur) => acc.concat(cur));

  // Verify all string escapes, unicode characters, double and single quotes
  const ComplexStringLiteralList: [string, any][] = [
    ...[
      ['foo',                createPrimitiveLiteralExpression('foo')],
      ['äöüÄÖÜß',            createPrimitiveLiteralExpression('äöüÄÖÜß')],
      ['ಠ_ಠ',               createPrimitiveLiteralExpression('ಠ_ಠ')],
      ...stringEscapables.map(([raw, cooked]) => [raw, createPrimitiveLiteralExpression(cooked)])
    ].map(([input, expr]): [string, any][] => [
      [`'${input}'`, expr],
      [`"${input}"`, expr]
    ]).reduce((acc, cur) => acc.concat(cur))
  ];
  describe('parse ComplexStringLiteralList', function () {
    for (const [input, expected] of ComplexStringLiteralList) {
      it(input, function () {
        assert.deepStrictEqual(parseExpression(input), expected, input);
      });
    }
  });

  // Verify different floating point notations and parsing numbers that are outside the "safe" integer range
  const ComplexNumberList: [string, any][] = [
    ['9007199254740992',                                                  createPrimitiveLiteralExpression(9007199254740992)],
    ['0.9007199254740992',                                                createPrimitiveLiteralExpression(0.9007199254740992)],
    ['.9007199254740992',                                                 createPrimitiveLiteralExpression(0.9007199254740992)],
    ['.90071992547409929007199254740992',                                 createPrimitiveLiteralExpression(0.90071992547409929007199254740992)],
    ['9007199254740992.9007199254740992',                                 createPrimitiveLiteralExpression(9007199254740992.9007199254740992)],
    ['9007199254740992.90071992547409929007199254740992',                 createPrimitiveLiteralExpression(9007199254740992.90071992547409929007199254740992)],
    ['90071992547409929007199254740992',                                  createPrimitiveLiteralExpression(90071992547409929007199254740992)],
    ['90071992547409929007199254740992.9007199254740992',                 createPrimitiveLiteralExpression(90071992547409929007199254740992.9007199254740992)],
    ['90071992547409929007199254740992.90071992547409929007199254740992', createPrimitiveLiteralExpression(90071992547409929007199254740992.90071992547409929007199254740992)]
  ];
  describe('parse ComplexNumberList', function () {
    for (const [input, expected] of ComplexNumberList) {
      it(input, function () {
        assert.deepStrictEqual(parseExpression(input), expected, input);
      });
    }
  });

  // Verify various combinations of nested and chained parts/expressions, with/without escaped strings
  // Also combine this with the full list of SimpleIsAssign (once and twice) to validate parsing precedence of arguments
  const ComplexTemplateLiteralList: [string, any][] = [
    [`\`a\``,                       createTemplateExpression(['a'], [])],
    [`\`\\\${a}\``,                 createTemplateExpression([`\${a}`], [])],
    [`\`$a\``,                      createTemplateExpression(['$a'], [])],
    [`\`\${a}\${b}\``,              createTemplateExpression(['', '', ''],                       [$a, $b])],
    [`\`a\${a}\${b}\``,             createTemplateExpression(['a', '', ''],                      [$a, $b])],
    [`\`\${a}a\${b}\``,             createTemplateExpression(['', 'a', ''],                      [$a, $b])],
    [`\`a\${a}a\${b}\``,            createTemplateExpression(['a', 'a', ''],                     [$a, $b])],
    [`\`\${a}\${b}a\``,             createTemplateExpression(['', '', 'a'],                      [$a, $b])],
    [`\`\${a}a\${b}a\``,            createTemplateExpression(['', 'a', 'a'],                     [$a, $b])],
    [`\`a\${a}a\${b}a\``,           createTemplateExpression(['a', 'a', 'a'],                    [$a, $b])],
    [`\`\${\`\${a}\`}\``,           createTemplateExpression(['', ''], [createTemplateExpression(['', ''],   [$a])])],
    [`\`\${\`a\${a}\`}\``,          createTemplateExpression(['', ''], [createTemplateExpression(['a', ''],  [$a])])],
    [`\`\${\`\${a}a\`}\``,          createTemplateExpression(['', ''], [createTemplateExpression(['', 'a'],  [$a])])],
    [`\`\${\`a\${a}a\`}\``,         createTemplateExpression(['', ''], [createTemplateExpression(['a', 'a'], [$a])])],
    [`\`\${\`\${\`\${a}\`}\`}\``,   createTemplateExpression(['', ''], [createTemplateExpression(['', ''], [createTemplateExpression(['', ''],   [$a])])])],
    ...stringEscapables.map(([raw, cooked]): [string, any][] => [
      [`\`${raw}\``,                createTemplateExpression([cooked],              [])],
      [`\`\${a}${raw}\``,           createTemplateExpression(['', cooked],        [$a])],
      [`\`${raw}\${a}\``,           createTemplateExpression([cooked, ''],        [$a])],
      [`\`${raw}\${a}${raw}\``,     createTemplateExpression([cooked, cooked],    [$a])],
      [`\`\${a}${raw}\${a}\``,      createTemplateExpression(['', cooked, ''],    [$a, $a])],
    ]).reduce((acc, cur) => acc.concat(cur)),
    ...SimpleIsAssignList
      .map(([input, expr]) => [`\`\${${input}}\``, createTemplateExpression(['', ''], [expr])] as [string, any]),
    ...SimpleIsAssignList
      .map(([input, expr]) => [`\`\${${input}}\${${input}}\``, createTemplateExpression(['', '', ''], [expr, expr])] as [string, any])
  ];
  describe('parse ComplexTemplateLiteralList', function () {
    for (const [input, expected] of ComplexTemplateLiteralList) {
      it(input, function () {
        assert.deepStrictEqual(parseExpression(input), expected, input);
      });
    }
  });

  // Verify various combinations of specified and unspecified (elision) array items
  // Also combine this with the full list of SimpleIsAssign (once and twice) to validate parsing precedence of element expressions
  const ComplexArrayLiteralList: [string, any][] = [
    [`[,]`,                 createArrayLiteralExpression([$undefined])],
    [`[,,]`,                createArrayLiteralExpression([$undefined, $undefined])],
    [`[,,,]`,               createArrayLiteralExpression([$undefined, $undefined, $undefined])],
    [`[a,]`,                createArrayLiteralExpression([$a])],
    [`[a,,]`,               createArrayLiteralExpression([$a, $undefined])],
    [`[a,a,]`,              createArrayLiteralExpression([$a, $a])],
    [`[a,,,]`,              createArrayLiteralExpression([$a, $undefined, $undefined])],
    [`[a,a,,]`,             createArrayLiteralExpression([$a, $a, $undefined])],
    [`[,a]`,                createArrayLiteralExpression([$undefined, $a])],
    [`[,a,]`,               createArrayLiteralExpression([$undefined, $a])],
    [`[,a,,]`,              createArrayLiteralExpression([$undefined, $a, $undefined])],
    [`[,a,a,]`,             createArrayLiteralExpression([$undefined, $a, $a])],
    [`[,,a]`,               createArrayLiteralExpression([$undefined, $undefined, $a])],
    [`[,a,a]`,              createArrayLiteralExpression([$undefined, $a, $a])],
    [`[,,a,]`,              createArrayLiteralExpression([$undefined, $undefined, $a])],
    [`[,,,a]`,              createArrayLiteralExpression([$undefined, $undefined, $undefined, $a])],
    [`[,,a,a]`,             createArrayLiteralExpression([$undefined, $undefined, $a, $a])],
    ...SimpleIsAssignList.map(([input, expr]): [string, any][] => [
      [`[${input}]`,           createArrayLiteralExpression([expr])],
      [`[${input},${input}]`,  createArrayLiteralExpression([expr, expr])]
    ]).reduce((acc, cur) => acc.concat(cur))
  ];
  describe('parse ComplexArrayLiteralList', function () {
    for (const [input, expected] of ComplexArrayLiteralList) {
      it(input, function () {
        assert.deepStrictEqual(parseExpression(input), expected, input);
      });
    }
  });

  // Verify various combinations of shorthand, full, string and number property definitions
  // Also combine this with the full list of SimpleIsAssign (once and twice) to validate parsing precedence of value expressions
  const ComplexObjectLiteralList: [string, any][] = [
    [`{a}`,                 createObjectLiteralExpression(['a'], [$a])],
    [`{a:a}`,               createObjectLiteralExpression(['a'], [$a])],
    [`{'a':a}`,             createObjectLiteralExpression(['a'], [$a])],
    [`{"a":a}`,             createObjectLiteralExpression(['a'], [$a])],
    [`{1:a}`,               createObjectLiteralExpression([1], [$a])],
    [`{'1':a}`,             createObjectLiteralExpression(['1'], [$a])],
    [`{"1":a}`,             createObjectLiteralExpression(['1'], [$a])],
    [`{'a':a,b}`,           createObjectLiteralExpression(['a', 'b'], [$a, $b])],
    [`{"a":a,b}`,           createObjectLiteralExpression(['a', 'b'], [$a, $b])],
    [`{1:a,b}`,             createObjectLiteralExpression([1, 'b'], [$a, $b])],
    [`{'1':a,b}`,           createObjectLiteralExpression(['1', 'b'], [$a, $b])],
    [`{"1":a,b}`,           createObjectLiteralExpression(['1', 'b'], [$a, $b])],
    [`{a,'b':b}`,           createObjectLiteralExpression(['a', 'b'], [$a, $b])],
    [`{a,"b":b}`,           createObjectLiteralExpression(['a', 'b'], [$a, $b])],
    [`{a,1:b}`,             createObjectLiteralExpression(['a', 1], [$a, $b])],
    [`{a,'1':b}`,           createObjectLiteralExpression(['a', '1'], [$a, $b])],
    [`{a,"1":b}`,           createObjectLiteralExpression(['a', '1'], [$a, $b])],
    [`{a,b}`,               createObjectLiteralExpression(['a', 'b'], [$a, $b])],
    [`{a:a,b}`,             createObjectLiteralExpression(['a', 'b'], [$a, $b])],
    [`{a,b:b}`,             createObjectLiteralExpression(['a', 'b'], [$a, $b])],
    [`{a:a,b,c}`,           createObjectLiteralExpression(['a', 'b', 'c'], [$a, $b, $c])],
    [`{a,b:b,c}`,           createObjectLiteralExpression(['a', 'b', 'c'], [$a, $b, $c])],
    [`{a,b,c:c}`,           createObjectLiteralExpression(['a', 'b', 'c'], [$a, $b, $c])],
    [`{a:a,b:b,c}`,         createObjectLiteralExpression(['a', 'b', 'c'], [$a, $b, $c])],
    [`{a:a,b,c:c}`,         createObjectLiteralExpression(['a', 'b', 'c'], [$a, $b, $c])],
    [`{a,b:b,c:c}`,         createObjectLiteralExpression(['a', 'b', 'c'], [$a, $b, $c])],
    ...SimpleIsAssignList.map(([input, expr]): [string, any][] => [
      [`{a:${input}}`,            createObjectLiteralExpression(['a'], [expr])],
      [`{a:${input},b:${input}}`, createObjectLiteralExpression(['a', 'b'], [expr, expr])]
    ]).reduce((acc, cur) => acc.concat(cur))
  ];
  describe('parse ComplexObjectLiteralList', function () {
    for (const [input, expected] of ComplexObjectLiteralList) {
      it(input, function () {
        assert.deepStrictEqual(parseExpression(input), expected, input);
      });
    }
  });

  const ComplexAccessKeyedList: [string, any][] = [
    ...SimpleIsAssignList.map(([input, expr]) => [
      [`a[${input}]`, createAccessKeyedExpression($a, expr)] as [string, any],
      [`a?.[${input}]`, createAccessKeyedExpression($a, expr, true)] as [string, any],
    ]).reduce((acc, cur) => acc.concat(cur))
  ];
  describe('parse ComplexAccessKeyedList', function () {
    for (const [input, expected] of ComplexAccessKeyedList) {
      it(input, function () {
        assert.deepStrictEqual(parseExpression(input), expected, input);
      });
    }
  });

  const ComplexAccessMemberList: [string, any][] = [
    ...[
      ...KeywordPrimitiveLiteralList,
      [`typeof`],
      [`void`],
      [`$this`],
      [`$parent`],
      [`in`],
      [`instanceof`],
      [`of`]]
      .map(([input]) => [
        [`a.${input}`, createAccessMemberExpression($a, input)] as [string, any],
        [`a?.${input}`, createAccessMemberExpression($a, input, true)] as [string, any],
      ]).reduce((acc, cur) => acc.concat(cur))
  ];
  describe('parse ComplexAccessMemberList', function () {
    for (const [input, expected] of ComplexAccessMemberList) {
      it(input, function () {
        assert.deepStrictEqual(parseExpression(input), expected, input);
      });
    }
  });

  const ComplexTaggedTemplateList: [string, any][] = [
    [`a\`a\``,                       createTaggedTemplate(['a'],           $a, [])],
    [`a\`\\\${a}\``,                 createTaggedTemplate([`\${a}`],       $a, [])],
    [`a\`$a\``,                      createTaggedTemplate(['$a'],          $a, [])],
    [`a\`\${b}\${c}\``,              createTaggedTemplate(['', '', ''],    $a, [$b, $c])],
    [`a\`a\${b}\${c}\``,             createTaggedTemplate(['a', '', ''],   $a, [$b, $c])],
    [`a\`\${b}a\${c}\``,             createTaggedTemplate(['', 'a', ''],   $a, [$b, $c])],
    [`a\`a\${b}a\${c}\``,            createTaggedTemplate(['a', 'a', ''],  $a, [$b, $c])],
    [`a\`\${b}\${c}a\``,             createTaggedTemplate(['', '', 'a'],   $a, [$b, $c])],
    [`a\`\${b}a\${c}a\``,            createTaggedTemplate(['', 'a', 'a'],  $a, [$b, $c])],
    [`a\`a\${b}a\${c}a\``,           createTaggedTemplate(['a', 'a', 'a'], $a, [$b, $c])],
    [`a\`\${\`\${a}\`}\``,           createTaggedTemplate(['', ''],        $a, [createTemplateExpression(['', ''],   [$a])])],
    [`a\`\${\`a\${a}\`}\``,          createTaggedTemplate(['', ''],        $a, [createTemplateExpression(['a', ''],  [$a])])],
    [`a\`\${\`\${a}a\`}\``,          createTaggedTemplate(['', ''],        $a, [createTemplateExpression(['', 'a'],  [$a])])],
    [`a\`\${\`a\${a}a\`}\``,         createTaggedTemplate(['', ''],        $a, [createTemplateExpression(['a', 'a'], [$a])])],
    [`a\`\${\`\${\`\${a}\`}\`}\``,   createTaggedTemplate(['', ''],        $a, [createTemplateExpression(['', ''], [createTemplateExpression(['', ''],   [$a])])])],
    ...stringEscapables.map(([raw, cooked]): [string, any][] => [
      [`a\`${raw}\``,                createTaggedTemplate([cooked],         $a,     [])],
      [`a\`\${a}${raw}\``,           createTaggedTemplate(['', cooked],     $a,   [$a])],
      [`a\`${raw}\${a}\``,           createTaggedTemplate([cooked, ''],     $a,   [$a])],
      [`a\`${raw}\${a}${raw}\``,     createTaggedTemplate([cooked, cooked], $a,   [$a])],
      [`a\`\${a}${raw}\${a}\``,      createTaggedTemplate(['', cooked, ''], $a,   [$a, $a])],
    ]).reduce((acc, cur) => acc.concat(cur)),
    ...SimpleIsAssignList
      .map(([input, expr]) => [`a\`\${${input}}\``, createTaggedTemplate(['', ''], $a, [expr])] as [string, any]),
    ...SimpleIsAssignList
      .map(([input, expr]) => [`a\`\${${input}}\${${input}}\``, createTaggedTemplate(['', '', ''], $a, [expr, expr])] as [string, any])
  ];
  describe('parse ComplexTaggedTemplateList', function () {
    for (const [input, expected] of ComplexTaggedTemplateList) {
      it(input, function () {
        assert.deepStrictEqual(parseExpression(input), expected, input);
      });
    }
  });

  const ComplexCallFunctionList: [string, any][] = [
    ...SimpleIsAssignList
      .map(([input, expr]) => [
        [`$this(${input})`, createCallFunctionExpression($this, [expr])] as [string, any],
        [`$this?.(${input})`, createCallFunctionExpression($this, [expr], true)] as [string, any],
      ]).reduce((acc, cur) => acc.concat(cur)),
    ...SimpleIsAssignList
      .map(([input, expr]) => [`$this(${input},${input})`, createCallFunctionExpression($this, [expr, expr])] as [string, any])
  ];
  describe('parse ComplexCallFunctionList', function () {
    for (const [input, expected] of ComplexCallFunctionList) {
      it(input, function () {
        assert.deepStrictEqual(parseExpression(input), expected, input);
      });
    }
  });

  const ComplexCallScopeList: [string, any][] = [
    ...SimpleIsAssignList
      .map(([input, expr]) => [
        [`a(${input})`, createCallScopeExpression('a', [expr])] as [string, any],
        [`a?.(${input})`, createCallScopeExpression('a', [expr], 0, true)] as [string, any],
      ]).reduce((acc, cur) => acc.concat(cur)),
    ...SimpleIsAssignList
      .map(([input, expr]) => [`a(${input},${input})`, createCallScopeExpression('a', [expr, expr])] as [string, any])
  ];
  describe('parse ComplexCallScopeList', function () {
    for (const [input, expected] of ComplexCallScopeList) {
      it(input, function () {
        assert.deepStrictEqual(parseExpression(input), expected, input);
      });
    }
  });

  const ComplexCallMemberList: [string, any][] = [
    ...SimpleIsAssignList
      .map(([input, expr]) => [
        [`a.b(${input})`, createCallMemberExpression($a, 'b', [expr], false, false)] as [string, any],
        [`a?.b(${input})`, createCallMemberExpression($a, 'b', [expr], true, false)] as [string, any],
        [`a.b?.(${input})`, createCallMemberExpression($a, 'b', [expr], false, true)] as [string, any],
        [`a?.b?.(${input})`, createCallMemberExpression($a, 'b', [expr], true, true)] as [string, any],
      ]).reduce((acc, cur) => acc.concat(cur)),
    ...SimpleIsAssignList
      .map(([input, expr]) => [`a.b(${input},${input})`, createCallMemberExpression($a, 'b', [expr, expr])] as [string, any]),
    [`a?.b?.c?.()`, createCallMemberExpression(createAccessMemberExpression($a, 'b', true), 'c', [], true, true)] as [string, any],
    [`a.b?.c?.()`, createCallMemberExpression(createAccessMemberExpression($a, 'b', false), 'c', [], true, true)] as [string, any],
    [`a?.b.c?.()`, createCallMemberExpression(createAccessMemberExpression($a, 'b', true), 'c', [], false, true)] as [string, any],
    [`a?.b?.c()`, createCallMemberExpression(createAccessMemberExpression($a, 'b', true), 'c', [], true, false)] as [string, any],

    [`a?.b?.()()`, createCallFunctionExpression(createCallMemberExpression($a, 'b', [], true, true), [], false)] as [string, any],
    [`a?.b?.().c()`, createCallMemberExpression(createCallMemberExpression($a, 'b', [], true, true), 'c', [], false, false)] as [string, any],
    [`a?.b?.()?.c()`, createCallMemberExpression(createCallMemberExpression($a, 'b', [], true, true), 'c', [], true, false)] as [string, any],
    [`a?.b?.().c?.()`, createCallMemberExpression(createCallMemberExpression($a, 'b', [], true, true), 'c', [], false, true)] as [string, any],
    [`a?.b?.()?.c?.()`, createCallMemberExpression(createCallMemberExpression($a, 'b', [], true, true), 'c', [], true, true)] as [string, any],
    [`a?.b?.()?.()`, createCallFunctionExpression(createCallMemberExpression($a, 'b', [], true, true), [], true)] as [string, any],

    [`a?.b()()`, createCallFunctionExpression(createCallMemberExpression($a, 'b', [], true, false), [], false)] as [string, any],
    [`a?.b().c()`, createCallMemberExpression(createCallMemberExpression($a, 'b', [], true, false), 'c', [], false, false)] as [string, any],
    [`a?.b()?.c()`, createCallMemberExpression(createCallMemberExpression($a, 'b', [], true, false), 'c', [], true, false)] as [string, any],
    [`a?.b().c?.()`, createCallMemberExpression(createCallMemberExpression($a, 'b', [], true, false), 'c', [], false, true)] as [string, any],
    [`a?.b()?.c?.()`, createCallMemberExpression(createCallMemberExpression($a, 'b', [], true, false), 'c', [], true, true)] as [string, any],
    [`a?.b()?.()`, createCallFunctionExpression(createCallMemberExpression($a, 'b', [], true, false), [], true)] as [string, any],
  ];
  describe('parse ComplexCallMemberList', function () {
    for (const [input, expected] of ComplexCallMemberList) {
      it(input, function () {
        assert.deepStrictEqual(parseExpression(input), expected, input);
      });
    }
  });

  const ComplexUnaryList: [string, any][] = [
    ...SimpleIsLeftHandSideList
      .map(([input, expr]) => [`!${input}`, createUnaryExpression('!', expr)] as [string, any]),
    ...SimpleIsLeftHandSideList
      .map(([input, expr]) => [`+${input}`, createUnaryExpression('+', expr)] as [string, any]),
    ...SimpleIsLeftHandSideList
      .map(([input, expr]) => [`-${input}`, createUnaryExpression('-', expr)] as [string, any]),
    ...SimpleIsLeftHandSideList
      .map(([input, expr]) => [`++${input}`, createUnaryExpression('++', expr)] as [string, any]),
    ...SimpleIsLeftHandSideList
      .map(([input, expr]) => [`--${input}`, createUnaryExpression('--', expr)] as [string, any]),
    ...SimpleIsLeftHandSideList
      .map(([input, expr]) => [`void ${input}`, createUnaryExpression('void', expr)] as [string, any]),
    ...SimpleIsLeftHandSideList
      .map(([input, expr]) => [`typeof ${input}`, createUnaryExpression('typeof', expr)] as [string, any])
  ];
  describe('parse ComplexUnaryList', function () {
    for (const [input, expected] of ComplexUnaryList) {
      it(input, function () {
        assert.deepStrictEqual(parseExpression(input), expected, input);
      });
    }
  });

  // Combine a precedence group with all precedence groups below it, the precedence group on the same
  // level, and a precedence group above it, and verify that the precedence/associativity is correctly enforced
  const ComplexExponentiationList: [string, any][] = [
    ...SimpleIsExponentiationList.map(([i1, e1]) => [`${i1}**a`, createBinaryExpression('**', e1, $a)]),
    ...SimpleIsUnaryList.map(([i1, e1]) => [`a**${i1}`, createBinaryExpression('**', $a, e1)]),
    ...SimpleUnaryList
      .map(([i1, e1]) => SimpleExponentiationList.map(([i2, e2]) => [`${i2}**${i1}`, createBinaryExpression('**', e2, e1)]))
      .reduce((a, b) => a.concat(b)),
    ...SimpleExponentiationList
      .map(([i1, e1]) => SimpleExponentiationList.map(([i2, e2]) => [`${i1}**${i2}`, createBinaryExpression(e2.operation, createBinaryExpression('**', createBinaryExpression(e1.operation, e1.left, e1.right), e2.left), e2.right)]))
      .reduce((a, b) => a.concat(b)),
    ...SimpleMultiplicativeList
      .map(([i1, e1]) => SimpleExponentiationList.map(([i2, e2]) => [`${i1}**${i2}`, createBinaryExpression(e1.operation, e1.left, createBinaryExpression(e2.operation, createBinaryExpression('**', e1.right, e2.left), e2.right))]))
      .reduce((a, b) => a.concat(b))
  ] as [string, any][];
  describe('parse ComplexExponentiationList', function () {
    for (const [input, expected] of ComplexExponentiationList) {
      it(input, function () {
        assert.deepStrictEqual(parseExpression(input), expected, input);
      });
    }
  });

  const ComplexMultiplicativeList: [string, any][] = [
    ...binaryMultiplicative.map(op => [
      ...SimpleIsMultiplicativeList.map(([i1, e1]) => [`${i1}${op}a`, createBinaryExpression(op, e1, $a)]),
      ...SimpleIsExponentiationList.map(([i1, e1]) => [`a${op}${i1}`, createBinaryExpression(op, $a, e1)]),
      ...SimpleExponentiationList
        .map(([i1, e1]) => SimpleMultiplicativeList.map(([i2, e2]) => [`${i2}${op}${i1}`, createBinaryExpression(op, e2, e1)]))
        .reduce((a, b) => a.concat(b)),
      ...SimpleMultiplicativeList
        .map(([i1, e1]) => SimpleMultiplicativeList.map(([i2, e2]) => [`${i1}${op}${i2}`, createBinaryExpression(e2.operation, createBinaryExpression(op, createBinaryExpression(e1.operation, e1.left, e1.right), e2.left), e2.right)]))
        .reduce((a, b) => a.concat(b)),
      ...SimpleAdditiveList
        .map(([i1, e1]) => SimpleMultiplicativeList.map(([i2, e2]) => [`${i1}${op}${i2}`, createBinaryExpression(e1.operation, e1.left, createBinaryExpression(e2.operation, createBinaryExpression(op, e1.right, e2.left), e2.right))]))
        .reduce((a, b) => a.concat(b))
    ] as [string, any][]).reduce((a, b) => a.concat(b))
  ];
  describe('parse ComplexMultiplicativeList', function () {
    for (const [input, expected] of ComplexMultiplicativeList) {
      it(input, function () {
        assert.deepStrictEqual(parseExpression(input), expected, input);
      });
    }
  });

  const ComplexAdditiveList: [string, any][] = [
    ...binaryAdditive.map(op => [
      ...SimpleIsAdditiveList.map(([i1, e1]) => [`${i1}${op}a`, createBinaryExpression(op, e1, $a)]),
      ...SimpleIsMultiplicativeList.map(([i1, e1]) => [`a${op}${i1}`, createBinaryExpression(op, $a, e1)]),
      ...SimpleMultiplicativeList
        .map(([i1, e1]) => SimpleAdditiveList.map(([i2, e2]) => [`${i2}${op}${i1}`, createBinaryExpression(op, e2, e1)]))
        .reduce((a, b) => a.concat(b)),
      ...SimpleAdditiveList
        .map(([i1, e1]) => SimpleAdditiveList.map(([i2, e2]) => [`${i1}${op}${i2}`, createBinaryExpression(e2.operation, createBinaryExpression(op, createBinaryExpression(e1.operation, e1.left, e1.right), e2.left), e2.right)]))
        .reduce((a, b) => a.concat(b)),
      ...SimpleRelationalList
        .map(([i1, e1]) => SimpleAdditiveList.map(([i2, e2]) => [`${i1}${op}${i2}`, createBinaryExpression(e1.operation, e1.left, createBinaryExpression(e2.operation, createBinaryExpression(op, e1.right, e2.left), e2.right))]))
        .reduce((a, b) => a.concat(b))
    ] as [string, any][]).reduce((a, b) => a.concat(b))
  ];
  describe('parse ComplexAdditiveList', function () {
    for (const [input, expected] of ComplexAdditiveList) {
      it(input, function () {
        assert.deepStrictEqual(parseExpression(input), expected, input);
      });
    }
  });

  const ComplexRelationalList: [string, any][] = [
    ...binaryRelational.map(([op, txt]) => [
      ...SimpleIsRelationalList.map(([i1, e1]) => [`${i1}${txt}a`, createBinaryExpression(op, e1, $a)]),
      ...SimpleIsAdditiveList.map(([i1, e1]) => [`a${txt}${i1}`, createBinaryExpression(op, $a, e1)]),
      ...SimpleAdditiveList
        .map(([i1, e1]) => SimpleRelationalList.map(([i2, e2]) => [`${i2}${txt}${i1}`, createBinaryExpression(op, e2, e1)]))
        .reduce((a, b) => a.concat(b)),
      ...SimpleRelationalList
        .map(([i1, e1]) => SimpleRelationalList.map(([i2, e2]) => [`${i1}${txt}${i2}`, createBinaryExpression(e2.operation, createBinaryExpression(op, createBinaryExpression(e1.operation, e1.left, e1.right), e2.left), e2.right)]))
        .reduce((a, b) => a.concat(b)),
      ...SimpleEqualityList
        .map(([i1, e1]) => SimpleRelationalList.map(([i2, e2]) => [`${i1}${txt}${i2}`, createBinaryExpression(e1.operation, e1.left, createBinaryExpression(e2.operation, createBinaryExpression(op, e1.right, e2.left), e2.right))]))
        .reduce((a, b) => a.concat(b))
    ] as [string, any][]).reduce((a, b) => a.concat(b))
  ];
  describe('parse ComplexRelationalList', function () {
    for (const [input, expected] of ComplexRelationalList) {
      it(input, function () {
        assert.deepStrictEqual(parseExpression(input), expected, input);
      });
    }
  });

  const ComplexEqualityList: [string, any][] = [
    ...binaryEquality.map(op => [
      ...SimpleIsEqualityList.map(([i1, e1]) => [`${i1}${op}a`, createBinaryExpression(op, e1, $a)]),
      ...SimpleIsRelationalList.map(([i1, e1]) => [`a${op}${i1}`, createBinaryExpression(op, $a, e1)]),
      ...SimpleRelationalList
        .map(([i1, e1]) => SimpleEqualityList.map(([i2, e2]) => [`${i2}${op}${i1}`, createBinaryExpression(op, e2, e1)]))
        .reduce((a, b) => a.concat(b)),
      ...SimpleEqualityList
        .map(([i1, e1]) => SimpleEqualityList.map(([i2, e2]) => [`${i1}${op}${i2}`, createBinaryExpression(e2.operation, createBinaryExpression(op, createBinaryExpression(e1.operation, e1.left, e1.right), e2.left), e2.right)]))
        .reduce((a, b) => a.concat(b)),
      ...SimpleLogicalANDList
        .map(([i1, e1]) => SimpleEqualityList.map(([i2, e2]) => [`${i1}${op}${i2}`, createBinaryExpression(e1.operation, e1.left, createBinaryExpression(e2.operation, createBinaryExpression(op, e1.right, e2.left), e2.right))]))
        .reduce((a, b) => a.concat(b))
    ] as [string, any][]).reduce((a, b) => a.concat(b))
  ];
  describe('parse ComplexEqualityList', function () {
    for (const [input, expected] of ComplexEqualityList) {
      it(input, function () {
        assert.deepStrictEqual(parseExpression(input), expected, input);
      });
    }
  });

  const ComplexLogicalANDList: [string, any][] = [
    ...SimpleIsLogicalANDList.map(([i1, e1]) => [`${i1}&&a`, createBinaryExpression('&&', e1, $a)] as [string, any]),
    ...SimpleIsEqualityList.map(([i1, e1]) => [`a&&${i1}`, createBinaryExpression('&&', $a, e1)] as [string, any]),
    ...SimpleEqualityList
      .map(([i1, e1]) => SimpleLogicalANDList.map(([i2, e2]) => [`${i2}&&${i1}`, createBinaryExpression('&&', e2, e1)]) as [string, any][])
      .reduce((a, b) => a.concat(b)),
    ...SimpleLogicalANDList
      .map(([i1, e1]) => SimpleLogicalANDList.map(([i2, e2]) => [`${i1}&&${i2}`, createBinaryExpression(e2.operation, createBinaryExpression('&&', createBinaryExpression(e1.operation, e1.left, e1.right), e2.left), e2.right)]) as [string, any][])
      .reduce((a, b) => a.concat(b)),
    ...SimpleLogicalORList
      .map(([i1, e1]) => SimpleLogicalANDList.map(([i2, e2]) => [`${i1}&&${i2}`, createBinaryExpression(e1.operation, e1.left, createBinaryExpression(e2.operation, createBinaryExpression('&&', e1.right, e2.left), e2.right))]) as [string, any][])
      .reduce((a, b) => a.concat(b))
  ];
  describe('parse ComplexLogicalANDList', function () {
    for (const [input, expected] of ComplexLogicalANDList) {
      it(input, function () {
        assert.deepStrictEqual(parseExpression(input), expected, input);
      });
    }
  });

  const ComplexLogicalORList: [string, any][] = [
    ...SimpleIsLogicalORList.map(([i1, e1]) => [`${i1}||a`, createBinaryExpression('||', e1, $a)] as [string, any]),
    ...SimpleIsLogicalANDList.map(([i1, e1]) => [`a||${i1}`, createBinaryExpression('||', $a, e1)] as [string, any]),
    ...SimpleLogicalANDList
      .map(([i1, e1]) => SimpleLogicalORList.map(([i2, e2]) => [`${i2}||${i1}`, createBinaryExpression('||', e2, e1)]) as [string, any][])
      .reduce((a, b) => a.concat(b)),
    ...SimpleLogicalORList
      .map(([i1, e1]) => SimpleLogicalORList.map(([i2, e2]) => [`${i1}||${i2}`, createBinaryExpression(e2.operation, createBinaryExpression('||', createBinaryExpression(e1.operation, e1.left, e1.right), e2.left), e2.right)]) as [string, any][])
      .reduce((a, b) => a.concat(b)),
    ...SimpleNullishCoalescingList
      .map(([i1, e1]) => SimpleLogicalORList.map(([i2, e2]) => [`${i1}||${i2}`, createBinaryExpression(e1.operation, e1.left, createBinaryExpression(e2.operation, createBinaryExpression('||', e1.right, e2.left), e2.right))]) as [string, any][])
      .reduce((a, b) => a.concat(b)),
    ...SimpleConditionalList
      .map(([i1, e1]) => SimpleLogicalORList.map(([i2, e2]) => [`${i1}||${i2}`, createConditionalExpression(e1.condition, e1.yes, createBinaryExpression(e2.operation, createBinaryExpression('||', e1.no, e2.left), e2.right))]) as [string, any][])
      .reduce((a, b) => a.concat(b))
  ];
  describe('parse ComplexLogicalORList', function () {
    for (const [input, expected] of ComplexLogicalORList) {
      it(input, function () {
        assert.deepStrictEqual(parseExpression(input), expected, input);
      });
    }
  });

  const ComplexNullishCoalescingList: [string, any][] = [
    ...SimpleIsNullishCoalescingList.map(([i1, e1]) => [`${i1}??a`, createBinaryExpression('??', e1, $a)] as [string, any]),
    ...SimpleIsLogicalORList.map(([i1, e1]) => [`a??${i1}`, createBinaryExpression('??', $a, e1)] as [string, any]),
    ...SimpleLogicalORList
      .map(([i1, e1]) => SimpleNullishCoalescingList.map(([i2, e2]) => [`${i2}??${i1}`, createBinaryExpression('??', e2, e1)]) as [string, any][])
      .reduce((a, b) => a.concat(b)),
    ...SimpleNullishCoalescingList
      .map(([i1, e1]) => SimpleNullishCoalescingList.map(([i2, e2]) => [`${i1}??${i2}`, createBinaryExpression(e2.operation, createBinaryExpression('??', createBinaryExpression(e1.operation, e1.left, e1.right), e2.left), e2.right)]) as [string, any][])
      .reduce((a, b) => a.concat(b)),
    ...SimpleConditionalList
      .map(([i1, e1]) => SimpleNullishCoalescingList.map(([i2, e2]) => [`${i1}??${i2}`, createConditionalExpression(e1.condition, e1.yes, createBinaryExpression(e2.operation, createBinaryExpression('??', e1.no, e2.left), e2.right))]) as [string, any][])
      .reduce((a, b) => a.concat(b))
  ];
  describe('parse ComplexNullishCoalescingList', function () {
    for (const [input, expected] of ComplexNullishCoalescingList) {
      it(input, function () {
        assert.deepStrictEqual(parseExpression(input), expected, input);
      });
    }
  });

  const ComplexConditionalList: [string, any][] = [
    ...SimpleIsNullishCoalescingList.map(([i1, e1]) => [`${i1}?0:1`, createConditionalExpression(e1, $num0, $num1)] as [string, any]),
    ...SimpleIsNullishCoalescingList.map(([i1, e1]) => [`0?${i1}:1`, createConditionalExpression($num0, e1, $num1)] as [string, any]),
    ...SimpleIsNullishCoalescingList.map(([i1, e1]) => [`0?1:${i1}`, createConditionalExpression($num0, $num1, e1)] as [string, any]),
    ...SimpleIsAssignList.map(([i1, e1]) => [`0?1:${i1}`, createConditionalExpression($num0, $num1, e1)] as [string, any]),
    ...SimpleIsAssignList.map(([i1, e1]) => [`0?${i1}:1`, createConditionalExpression($num0, e1, $num1)] as [string, any]),
    ...SimpleConditionalList.map(([i1, e1]) => [`${i1}?0:1`, createConditionalExpression(e1.condition, e1.yes, createConditionalExpression(e1.no, $num0, $num1))] as [string, any])
  ];
  describe('parse ComplexConditionalList', function () {
    for (const [input, expected] of ComplexConditionalList) {
      it(input, function () {
        assert.deepStrictEqual(parseExpression(input), expected, input);
      });
    }
  });

  const ComplexAssignList: [string, any][] = [
    ...SimpleIsAssignList.map(([i1, e1]) => [`a=${i1}`, createAssignExpression($a, e1)] as [string, any]),
    ...SimpleIsAssignList.map(([i1, e1]) => [`a=b=${i1}`, createAssignExpression($a, createAssignExpression($b, e1))] as [string, any]),
    ...AccessScopeList.map(([i1, e1]) => [`${i1}=a`, createAssignExpression(e1, $a)] as [string, any]),
    ...SimpleAccessMemberList.map(([i1, e1]) => [`${i1}=a`, createAssignExpression(e1, $a)] as [string, any]),
    ...SimpleAccessKeyedList.map(([i1, e1]) => [`${i1}=a`, createAssignExpression(e1, $a)] as [string, any]),
    ...SimpleAssignList.map(([i1, e1]) => [`${i1}=c`, createAssignExpression(e1.target, createAssignExpression(e1.value, $c), e1.op)] as [string, any])
  ];
  describe('parse ComplexAssignList', function () {
    for (const [input, expected] of ComplexAssignList) {
      it(input, function () {
        assert.deepStrictEqual(parseExpression(input), expected, input);
      });
    }
  });

  // Anything starting with '{' will be rejected as an arrow fn body so filter those out
  const ConciseBodySimpleIsAssignList = SimpleIsAssignList.filter(([i1]) => !i1.startsWith('{'));
  const ComplexArrowFunctionList: [number, string, ArrowFunction][] = [
    ...ConciseBodySimpleIsAssignList.map(([i1, e1]) => [1, `()=>${i1}`, createArrowFunction([], e1)] as [number, string, any]),
    ...ConciseBodySimpleIsAssignList.map(([i1, e1]) => [1, `(a)=>${i1}`, createArrowFunction([createBindingIdentifier('a')], e1)] as [number, string, any]),
    ...ConciseBodySimpleIsAssignList.map(([i1, e1]) => [1, `a=>${i1}`, createArrowFunction([createBindingIdentifier('a')], e1)] as [number, string, any]),
    ...ConciseBodySimpleIsAssignList.map(([i1, e1]) => [2, `()=>()=>${i1}`, createArrowFunction([], createArrowFunction([], e1))] as [number, string, any]),
  ];
  function adjustAncestor(count: number, expr: IsAssign, input: string) {
    switch (expr.$kind) {
      case 'AccessThis':
        (expr as any).ancestor += count;
        break;
      case 'AccessScope':
        // eslint-disable-next-line no-useless-escape
        if (expr.ancestor > 0 || input.search(new RegExp(`\\$this[?]?\\.[a-zA-Z\$\.]*${expr.name.replaceAll('$', '\\$')}`)) > -1) {
          (expr as any).ancestor += count;
        }
        break;
      case 'ArrayLiteral':
        for (const el of expr.elements) {
          adjustAncestor(count, el, input);
        }
        break;
      case 'ObjectLiteral':
        for (const val of expr.values) {
          adjustAncestor(count, val, input);
        }
        break;
      case 'Template':
        for (const ex of expr.expressions) {
          adjustAncestor(count, ex, input);
        }
        break;
      case 'Unary':
        adjustAncestor(count, expr.expression, input);
        break;
      case 'CallScope':
        // eslint-disable-next-line no-useless-escape
        if (expr.ancestor > 0 || input.search(new RegExp(`\\$this[?]?\\.[a-zA-Z\$\.]*${expr.name.replaceAll('$', '\\$')}`)) > -1) {
          (expr as any).ancestor += count;
        }
        for (const arg of expr.args) {
          adjustAncestor(count, arg, input);
        }
        break;
      case 'CallMember':
        adjustAncestor(count, expr.object, input);
        for (const arg of expr.args) {
          adjustAncestor(count, arg, input);
        }
        break;
      case 'CallFunction':
        adjustAncestor(count, expr.func, input);
        for (const arg of expr.args) {
          adjustAncestor(count, arg, input);
        }
        break;
      case 'AccessMember':
        adjustAncestor(count, expr.object, input);
        break;
      case 'AccessKeyed':
        adjustAncestor(count, expr.object, input);
        adjustAncestor(count, expr.key, input);
        break;
      case 'TaggedTemplate':
        adjustAncestor(count, expr.func, input);
        // for (const ex of expr.expressions) {
        //   adjustAncestor(count, ex, input);
        // }
        break;
      case 'Binary':
        adjustAncestor(count, expr.left, input);
        adjustAncestor(count, expr.right, input);
        break;
      case 'Conditional':
        adjustAncestor(count, expr.yes, input);
        adjustAncestor(count, expr.no, input);
        adjustAncestor(count, expr.condition, input);
        break;
      case 'Assign':
        adjustAncestor(count, expr.target, input);
        adjustAncestor(count, expr.value, input);
        break;
      case 'ArrowFunction':
        adjustAncestor(count, expr.body, input);
        break;
    }
  }
  describe('parse ComplexArrowFunctionList', function () {
    for (const [depth, input, expected] of ComplexArrowFunctionList) {
      it(input, function () {
        try {
          // adjust and restore ancestor for reused expressions
          adjustAncestor(depth, expected, input);
          assert.deepStrictEqual(parseExpression(input), expected, input);
        } catch (e) {
          throw e;
        } finally {
          adjustAncestor(-depth, expected, input);
        }
      });
    }
  });

  const ComplexValueConverterList: [string, any][] = [
    ...SimpleIsAssignList.map(([i1, e1]) => [`${i1}|a`, createValueConverterExpression(e1, 'a', [])] as [string, any]),
    ...SimpleIsAssignList.map(([i1, e1]) => [`${i1}|a:${i1}`, createValueConverterExpression(e1, 'a', [e1])] as [string, any]),
    ...SimpleIsAssignList.map(([i1, e1]) => [`${i1}|a:${i1}:${i1}`, createValueConverterExpression(e1, 'a', [e1, e1])] as [string, any]),
    ...AccessScopeList.map(([i1, e1]) => [`${i1}|a|b`, createValueConverterExpression(createValueConverterExpression(e1, 'a', []), 'b', [])] as [string, any]),
    ...AccessScopeList.map(([i1, e1]) => [`${i1}|a|b|c`, createValueConverterExpression(createValueConverterExpression(createValueConverterExpression(e1, 'a', []), 'b', []), 'c', [])] as [string, any]),
    ...AccessScopeList.map(([i1, e1]) => [`${i1}|a:${i1}:${i1}`, createValueConverterExpression(e1, 'a', [e1, e1])] as [string, any]),
    ...AccessScopeList.map(([i1, e1]) => [`${i1}|a:${i1}:${i1}:${i1}`, createValueConverterExpression(e1, 'a', [e1, e1, e1])] as [string, any]),
    ...AccessScopeList.map(([i1, e1]) => [`${i1}|a:${i1}:${i1}:${i1}|b|c:${i1}:${i1}:${i1}`, createValueConverterExpression(createValueConverterExpression(createValueConverterExpression(e1, 'a', [e1, e1, e1]), 'b', []), 'c', [e1, e1, e1])] as [string, any]),
    ...AccessScopeList.map(([i1, e1]) => [`${i1}|a:${i1}:${i1}:${i1}|b:${i1}:${i1}:${i1}|c`, createValueConverterExpression(createValueConverterExpression(createValueConverterExpression(e1, 'a', [e1, e1, e1]), 'b', [e1, e1, e1]), 'c', [])] as [string, any])
  ];
  describe('parse ComplexValueConverterList', function () {
    for (const [input, expected] of ComplexValueConverterList) {
      it(input, function () {
        assert.deepStrictEqual(parseExpression(input), expected, input);
      });
    }
  });

  const ComplexBindingBehaviorList: [string, any][] = [
    ...SimpleIsValueConverterList.map(([i1, e1]) => [`${i1}&a`, createBindingBehaviorExpression(e1, 'a', [])] as [string, any]),
    ...SimpleIsAssignList.map(([i1, e1]) => [`${i1}&a:${i1}`, createBindingBehaviorExpression(e1, 'a', [e1])] as [string, any]),
    ...SimpleIsAssignList.map(([i1, e1]) => [`${i1}&a:${i1}:${i1}`, createBindingBehaviorExpression(e1, 'a', [e1, e1])] as [string, any]),
    ...AccessScopeList.map(([i1, e1]) => [`${i1}&a&b`, createBindingBehaviorExpression(createBindingBehaviorExpression(e1, 'a', []), 'b', [])] as [string, any]),
    ...AccessScopeList.map(([i1, e1]) => [`${i1}&a&b&c`, createBindingBehaviorExpression(createBindingBehaviorExpression(createBindingBehaviorExpression(e1, 'a', []), 'b', []), 'c', [])] as [string, any]),
    ...AccessScopeList.map(([i1, e1]) => [`${i1}&a:${i1}:${i1}`, createBindingBehaviorExpression(e1, 'a', [e1, e1])] as [string, any]),
    ...AccessScopeList.map(([i1, e1]) => [`${i1}&a:${i1}:${i1}:${i1}`, createBindingBehaviorExpression(e1, 'a', [e1, e1, e1])] as [string, any]),
    ...AccessScopeList.map(([i1, e1]) => [`${i1}&a:${i1}:${i1}:${i1}&b&c:${i1}:${i1}:${i1}`, createBindingBehaviorExpression(createBindingBehaviorExpression(createBindingBehaviorExpression(e1, 'a', [e1, e1, e1]), 'b', []), 'c', [e1, e1, e1])] as [string, any]),
    ...AccessScopeList.map(([i1, e1]) => [`${i1}&a:${i1}:${i1}:${i1}&b:${i1}:${i1}:${i1}&c`, createBindingBehaviorExpression(createBindingBehaviorExpression(createBindingBehaviorExpression(e1, 'a', [e1, e1, e1]), 'b', [e1, e1, e1]), 'c', [])] as [string, any])
  ];
  describe('parse ComplexBindingBehaviorList', function () {
    for (const [input, expected] of ComplexBindingBehaviorList) {
      it(input, function () {
        assert.deepStrictEqual(parseExpression(input), expected, input);
      });
    }
  });

  // #endregion

  // https://tc39.github.io/ecma262/#sec-runtime-semantics-iteratordestructuringassignmentevaluation
  describe('parse ForOfStatement', function () {
    const bi_a = createBindingIdentifier('a');

    const SimpleForDeclarations: [string, any][] = [
      [`a`,           bi_a],
      [`[]`,          createDestructuringAssignmentExpression('ArrayDestructuring', [], void 0, void 0)],
    ];

    const ame = (name: string) => createAccessMemberExpression($this, name);
    const ake = (key: number) => createAccessKeyedExpression($this, createPrimitiveLiteralExpression(key));
    const dase = (s: string | number, t: string | null = null, init: IsBindingBehavior | undefined = void 0) => typeof s === 'number'
      ? createDestructuringAssignmentSingleExpression(ame(t), ake(s), init)
      : createDestructuringAssignmentSingleExpression(ame(t ?? s), ame(s), init);
    const ForDeclarations: [string, any][] = [
      [`[,]`,                            createDestructuringAssignmentExpression('ArrayDestructuring', [], void 0, void 0)],
      [`[,,]`,                           createDestructuringAssignmentExpression('ArrayDestructuring', [], void 0, void 0)],
      [`[,,,]`,                          createDestructuringAssignmentExpression('ArrayDestructuring', [], void 0, void 0)],
      [`[a,]`,                           createDestructuringAssignmentExpression('ArrayDestructuring', [dase(0, 'a')], void 0, void 0)],
      [`[a,,]`,                          createDestructuringAssignmentExpression('ArrayDestructuring', [dase(0, 'a')], void 0, void 0)],
      [`[a,a,]`,                         createDestructuringAssignmentExpression('ArrayDestructuring', [dase(0, 'a'), dase(1, 'a')], void 0, void 0)],
      [`[a,,]`,                          createDestructuringAssignmentExpression('ArrayDestructuring', [dase(0, 'a')], void 0, void 0)],
      [`[a,,,]`,                         createDestructuringAssignmentExpression('ArrayDestructuring', [dase(0, 'a')], void 0, void 0)],
      [`[a,a,,]`,                        createDestructuringAssignmentExpression('ArrayDestructuring', [dase(0, 'a'), dase(1, 'a')], void 0, void 0)],
      [`[,a]`,                           createDestructuringAssignmentExpression('ArrayDestructuring', [dase(1, 'a')], void 0, void 0)],
      [`[,a,]`,                          createDestructuringAssignmentExpression('ArrayDestructuring', [dase(1, 'a')], void 0, void 0)],
      [`[,a,,]`,                         createDestructuringAssignmentExpression('ArrayDestructuring', [dase(1, 'a')], void 0, void 0)],
      [`[,a,a,]`,                        createDestructuringAssignmentExpression('ArrayDestructuring', [dase(1, 'a'), dase(2, 'a')], void 0, void 0)],
      [`[,,a]`,                          createDestructuringAssignmentExpression('ArrayDestructuring', [dase(2, 'a')], void 0, void 0)],
      [`[,a,a]`,                         createDestructuringAssignmentExpression('ArrayDestructuring', [dase(1, 'a'), dase(2, 'a')], void 0, void 0)],
      [`[,,a,]`,                         createDestructuringAssignmentExpression('ArrayDestructuring', [dase(2, 'a')], void 0, void 0)],
      [`[,,,a]`,                         createDestructuringAssignmentExpression('ArrayDestructuring', [dase(3, 'a')], void 0, void 0)],
      [`[,,a,a]`,                        createDestructuringAssignmentExpression('ArrayDestructuring', [dase(2, 'a'), dase(3, 'a')], void 0, void 0)],
      [`[a,b]`,                          createDestructuringAssignmentExpression('ArrayDestructuring', [dase(0, 'a'), dase(1, 'b')], void 0, void 0)],
      [`[key,value]`,                    createDestructuringAssignmentExpression('ArrayDestructuring', [dase(0, 'key'), dase(1, 'value')], void 0, void 0)],
      [`[a,,b]`,                         createDestructuringAssignmentExpression('ArrayDestructuring', [dase(0, 'a'), dase(2, 'b')], void 0, void 0)],
    ];

    // eslint-disable-next-line @typescript-eslint/no-unused-vars
    const ForOfStatements: [string, any][] = [
      ...SimpleForDeclarations.map(([decInput, decExpr]) => [
        ...SimpleIsBindingBehaviorList.map(([forInput, forExpr]) => [`${decInput} of ${forInput}`, createForOfStatement(decExpr, forExpr, -1)])
      ] as [string, any][]).reduce((a, c) => a.concat(c)),
      ...ForDeclarations.map(([decInput, decExpr]) => [
        ...AccessScopeList.map(([forInput, forExpr]) => [`${decInput} of ${forInput}`, createForOfStatement(decExpr, forExpr, -1)])
      ] as [string, any][]).reduce((a, c) => a.concat(c))
    ];

    for (const [input, expected] of [
      ['a of a;key:id',   createForOfStatement(bi_a, $a, 6)],
      ['a of a;key: id',  createForOfStatement(bi_a, $a, 6)],
      ['a of a; key:id',  createForOfStatement(bi_a, $a, 6)],
      ['a of a; key: id', createForOfStatement(bi_a, $a, 6)],
      // not valid but the expression parser doesn't care about the validity of what comes after the first semicolon
      ['a of a;;',        createForOfStatement(bi_a, $a, 6)],
      ['a of a;a',        createForOfStatement(bi_a, $a, 6)],
      ['a of a; a',       createForOfStatement(bi_a, $a, 6)],
      ['a of a;a;',       createForOfStatement(bi_a, $a, 6)],
      ['a of a; a;',      createForOfStatement(bi_a, $a, 6)],
      ['a of a ;a',       createForOfStatement(bi_a, $a, 7)],
      ['a of a ; a',      createForOfStatement(bi_a, $a, 7)],
      ['a of a ;a;',      createForOfStatement(bi_a, $a, 7)],
      ['a of a ; a;',     createForOfStatement(bi_a, $a, 7)],
    ] as [string, any][]) {
      it(input, function () {
        assert.deepStrictEqual(parseExpression(input, 'IsIterator'), expected);
      });
    }

    // eslint-disable-next-line @typescript-eslint/no-unused-vars
    for (const [input, expected] of SimpleForDeclarations.map(([decInput, decExpr]) => [

    ] as [string, any][]).reduce((a, c) => a.concat(c))) {
      it(input, function () {
        assert.deepStrictEqual(parseExpression(input, 'IsIterator'), expected);
      });
    }
  });

  const InterpolationList: [string, any][] = [
    [`a`,                       null],
    [`\\\${a`,                  null],
    [`\\\${a}`,                 null],
    [`\\\${a}\\\${a}`,          null],
    [`$a`,                      null],
    [`$a$a`,                    null],
    [`$\\{a`,                   null],
    [`\${a}}`,                  createInterpolation(['', '}'],                          [$a])],
    [`\${a}\${b}`,              createInterpolation(['', '', ''],                       [$a, $b])],
    [`\${a}}\${b}`,             createInterpolation(['', '}', ''],                      [$a, $b])],
    [`\${a}\${b}}`,             createInterpolation(['', '', '}'],                      [$a, $b])],
    [`\${a}}\${b}}`,            createInterpolation(['', '}', '}'],                     [$a, $b])],
    [`a\${a}\${b}`,             createInterpolation(['a', '', ''],                      [$a, $b])],
    [`\${a}a\${b}`,             createInterpolation(['', 'a', ''],                      [$a, $b])],
    [`a\${a}a\${b}`,            createInterpolation(['a', 'a', ''],                     [$a, $b])],
    [`\${a}\${b}a`,             createInterpolation(['', '', 'a'],                      [$a, $b])],
    [`\${a}a\${b}a`,            createInterpolation(['', 'a', 'a'],                     [$a, $b])],
    [`a\${a}a\${b}a`,           createInterpolation(['a', 'a', 'a'],                    [$a, $b])],
    [`\${\`\${a}\`}`,           createInterpolation(['', ''], [createTemplateExpression(['', ''],   [$a])])],
    [`\${\`a\${a}\`}`,          createInterpolation(['', ''], [createTemplateExpression(['a', ''],  [$a])])],
    [`\${\`\${a}a\`}`,          createInterpolation(['', ''], [createTemplateExpression(['', 'a'],  [$a])])],
    [`\${\`a\${a}a\`}`,         createInterpolation(['', ''], [createTemplateExpression(['a', 'a'], [$a])])],
    [`\${\`\${\`\${a}\`}\`}`,   createInterpolation(['', ''], [createTemplateExpression(['', ''], [createTemplateExpression(['', ''],   [$a])])])],
    ...stringEscapables.map(([raw, cooked]): [string, any][] => [
      [`${raw}`,                null],
      [`\${a}${raw}`,           createInterpolation(['', cooked],        [$a])],
      [`${raw}\${a}`,           createInterpolation([cooked, ''],        [$a])],
      [`${raw}\${a}${raw}`,     createInterpolation([cooked, cooked],    [$a])],
      [`\${a}${raw}\${a}`,      createInterpolation(['', cooked, ''],    [$a, $a])],
    ]).reduce((acc, cur) => acc.concat(cur)),
    ...SimpleIsAssignList
      .map(([input, expr]) => [`\${${input}}`, createInterpolation(['', ''], [expr])] as [string, any]),
    ...SimpleIsAssignList
      .map(([input, expr]) => [`\${${input}}\${${input}}`, createInterpolation(['', '', ''], [expr, expr])] as [string, any])
  ];
  describe('parse Interpolation', function () {
    for (const [input, expected] of InterpolationList) {
      it(input, function () {
        assert.deepStrictEqual(parseExpression(input, 'Interpolation' as any), expected);
      });
    }
  });

  describe('parse unicode IdentifierStart', function () {
    for (const char of latin1IdentifierStartChars) {
      it(char, function () {
        assert.deepStrictEqual(parseExpression(char), createAccessScopeExpression(char, 0));
      });
    }
  });

  describe('parse unicode IdentifierPart', function () {
    for (const char of latin1IdentifierPartChars) {
      it(char, function () {
        const identifier = `$${char}`;
        assert.deepStrictEqual(parseExpression(identifier), createAccessScopeExpression(identifier, 0));
      });
    }
  });

  describe('Errors', function () {
    for (const input of [
      ')', '}', ']', '%', '*',
      ',', '/', ':', '>', '<',
      '=', '?', 'of', 'instanceof', 'in', ' '
    ]) {
      it(`throw 'Invalid start of expression' on "${input}"`, function () {
        verifyResultOrError(input, null, 'AUR0151');
      });
    }

    it(`throw 'Unconsumed token' on "$this!"`, function () {
      verifyResultOrError(`$this!`, null, 'AUR0156');
    });
    for (const [input] of SimpleIsAssignList) {
      for (const op of [')', ']', '}']) {
        it(`throw 'Unconsumed token' on "${input}${op}"`, function () {
          verifyResultOrError(`${input}${op}`, null, 'AUR0156');
        });
      }
    }

    for (const input of ['..', '..a', '..1']) {
      it(`throw unexpectedDoubleDot on "${input}"`, function () {
        verifyResultOrError(input, null, 'AUR0179');
      });
    }
    for (const input of ['.a.', '.a..']) {
      it(`throw unconsumedToken on "${input}"`, function () {
        verifyResultOrError(input, null, 'AUR0156');
      });
    }

    // https://github.com/aurelia/aurelia/issues/808
    for (const token of [
      ')', ':', ',', ']',
    ]) {
      const accessScope = `\${a${token}}`;
      it(`throw unconsumedToken on interpolation "${accessScope}"`, function () {
        verifyResultOrError(accessScope, null, 'AUR0156', 'Interpolation');
      });

      const accessMember = `\${a.b${token}}`;
      it(`throw unconsumedToken on interpolation "${accessMember}"`, function () {
        verifyResultOrError(accessMember, null, 'AUR0156', 'Interpolation');
      });
    }
    for (const token of [
      '%', '*', '/', '>', '<',
      '=', '+=', '-=', '*=', '/=', '?', ' instanceof', ' in',
    ]) {
      const accessScope = `\${a${token}}`;
      it(`throw unexpectedEndOfExpression on interpolation "${accessScope}"`, function () {
        verifyResultOrError(accessScope, null, 'AUR0155', 'Interpolation');
      });

      const accessMember = `\${a.b${token}}`;
      it(`throw unexpectedEndOfExpression on interpolation "${accessMember}"`, function () {
        verifyResultOrError(accessMember, null, 'AUR0155', 'Interpolation');
      });
    }
    for (const token of [
      ' of',
    ]) {
      const accessScope = `\${a${token}}`;
      it(`throw unexpectedOfKeyword on interpolation "${accessScope}"`, function () {
        verifyResultOrError(accessScope, null, 'AUR0161', 'Interpolation');
      });

      const accessMember = `\${a.b${token}}`;
      it(`throw unexpectedOfKeyword on interpolation "${accessMember}"`, function () {
        verifyResultOrError(accessMember, null, 'AUR0161', 'Interpolation');
      });
    }

    for (const input of ['...', '...a', '...1']) {
      it(`throw invalidSpreadOp on "${input}"`, function () {
        verifyResultOrError(input, null, 'AUR0152');
      });
    }

    for (const start of ['$this', '$parent', '$parent.$parent', 'a', '.1']) {
      for (const end of ['', 'a', '$parent', '1']) {
        it(`throw expectedIdentifier on "${start}..${end}"`, function () {
          verifyResultOrError(`${start}..${end}`, null, 'AUR0153');
        });

        it(`throw expectedIdentifier on "${start}...${end}"`, function () {
          verifyResultOrError(`${start}...${end}`, null, 'AUR0153');
        });
      }
    }

    for (const [input] of SimpleIsNativeLeftHandSideList) {
      it(`throw expectedIdentifier on "${input}.."`, function () {
        verifyResultOrError(`${input}..`, null, 'AUR0153');
      });
      it(`throw expectedIdentifier on "${input}..."`, function () {
        verifyResultOrError(`${input}...`, null, 'AUR0153');
      });
    }

    for (const nonTerminal of ['!', ' of', ' typeof', '=']) {
      it(`throw 'Invalid member expression' on "$parent${nonTerminal}"`, function () {
        verifyResultOrError(`$parent${nonTerminal}`, null, 'AUR0154');
      });
    }

    for (const op of ['!', '(', '+', '-', '++', '--', '.', '[', 'typeof']) {
      it(`throw 'Unexpected end of expression' on "${op}"`, function () {
        verifyResultOrError(op, null, 'AUR0155');
      });
    }

    for (const [input, expr] of SimpleIsLeftHandSideList) {
      it(`throw 'Expected identifier' on "${input}."`, function () {
        if (typeof expr['value'] !== 'number' || input.includes('.')) { // only non-float numbers are allowed to end on a dot
          verifyResultOrError(`${input}.`, null, 'AUR0153');
        } else {
          verifyResultOrError(`${input}.`, expr, null);
        }
      });
    }

    for (const input of ['.1.', '.1..']) {
      it(`throw'Expected identifier' on "${input}"`, function () {
        verifyResultOrError(input, null, 'AUR0153');
      });
    }

    for (const [input] of SimpleIsBindingBehaviorList) {
      it(`throw 'Invalid BindingIdentifier at left hand side of "of"' on "${input}"`, function () {
        verifyResultOrError(input, null, 'AUR0163', 'IsIterator');
      });
    }
    for (const [input] of [
      [`a`, createBindingIdentifier('a')]
    ] as [string, any][]) {
      it(`throw 'Invalid BindingIdentifier at left hand side of "of"' on "${input}"`, function () {
        verifyResultOrError(input, null, 'AUR0163', 'IsIterator');
      });
    }

    for (const input of ['{', '{[]}', '{[}', '{[a]}', '{[a}', '{{', '{(']) {
      it(`throw 'Invalid or unsupported property definition in object literal' on "${input}"`, function () {
        verifyResultOrError(input, null, 'AUR0164');
      });
    }

    for (const input of ['"', '\'']) {
      it(`throw 'Unterminated quote in string literal' on "${input}"`, function () {
        verifyResultOrError(input, null, 'AUR0165');
      });
    }

    for (const input of ['`', '` ', `\`\${a}`]) {
      it(`throw 'Unterminated template string' on "${input}"`, function () {
        verifyResultOrError(input, null, 'AUR0166');
      });
    }

    for (const [input] of SimpleIsAssignList) {
      for (const op of ['(', '[']) {
        it(`throw 'Missing expected token' on "${op}${input}"`, function () {
          verifyResultOrError(`${op}${input}`, null, 'AUR0167');
        });
      }
    }
    for (const [input] of SimpleIsConditionalList) {
      it(`throw 'Missing expected token' on "${input}?${input}"`, function () {
        verifyResultOrError(`${input}?${input}`, null, 'AUR0167');
      });
    }
    for (const [input] of AccessScopeList) {
      it(`throw 'Missing expected token' on "{${input}"`, function () {
        verifyResultOrError(`{${input}`, null, 'AUR0167');
      });
    }
    for (const [input] of SimpleStringLiteralList) {
      it(`throw 'Missing expected token' on "{${input}}"`, function () {
        verifyResultOrError(`{${input}}`, null, `AUR0167`);
      });
    }
    for (const input of ['{24}', '{24, 24}', '{\'\'}', '{a.b}', '{a[b]}', '{a()}']) {
      it(`throw 'Missing expected token' on "${input}"`, function () {
        verifyResultOrError(input, null, `AUR0167:${input}`);
      });
    }

    for (const input of ['#', '@', '^', '~', '\\']) {
      it(`throw 'Unexpected character' on "${input}"`, function () {
        verifyResultOrError(input, null, 'AUR0168');
      });
    }

    it(`throw 'Unexpected character' on ";"`, function () {
      verifyResultOrError(';', null, 'AUR0151');
    });

    it(`throw 'Unconsumed token' on "foo;"`, function () {
      verifyResultOrError('foo;', null, 'AUR0156');
    });

    it(`throw 'Unconsumed token' on "a of a;"`, function () {
      verifyResultOrError('a of a;', null, 'AUR0156', 'IsIterator');
    });

    for (const [input] of SimpleIsAssignList) {
      it(`throw 'Expected identifier to come after ValueConverter operator' on "${input}|"`, function () {
        verifyResultOrError(`${input}|`, null, 'AUR0159');
      });
    }

    for (const [input] of SimpleIsAssignList) {
      it(`throw 'Expected identifier to come after BindingBehavior operator' on "${input}&"`, function () {
        verifyResultOrError(`${input}&`, null, 'AUR0160');
      });
    }

    for (const [input] of [
      [`$this`, $this],
      ...SimpleLiteralList,
      ...SimpleUnaryList
    ]) {
      it(`throw 'Left hand side of expression is not assignable' on "${input}=a"`, function () {
        verifyResultOrError(`${input}=a`, null, `AUR0158:${input}=a`);
      });
      for (const op of binaryAssignment) {
        it(`throw 'Left hand side of expression is not assignable' on "${input}${op}a"`, function () {
          verifyResultOrError(`${input}${op}a`, null, `AUR0158:${input}${op}a`);
        });
      }
    }

    for (const [input] of SimpleIsBindingBehaviorList.filter(([, e]) => !e.ancestor)) {
      it(`throw 'Unexpected keyword "of"' on "${input} of"`, function () {
        verifyResultOrError(`${input} of`, null, 'AUR0161');
      });
    }

    for (const input of [`import`, `import()`, `import('foo')`, `import(foo)`, `import.foo`, `import.meta.url`]) {
      it(`throw 'Unexpected keyword "import"' on "${input} of"`, function () {
        verifyResultOrError(input, null, 'AUR0162');
      });
    }

    // missing => (need to verify when __DEV__ is enabled in test env)
    it(`throw missingExpectedToken on "()"`, function () {
      verifyResultOrError(`()`, null, 'AUR0167');
    });

    for (const input of [
      `(a[b]) => a`,
      `(a?.[b]) => a`,
      `(a.b) => a`,
      `(a?.b) => a`,
      `(a\`\`) => a`,
      `($this()) => a`,
      `(a()) => a`,
      `(a?.()) => a`,
      `(!a) => a`,
      `(a+b) => a`,
      `(a?b:c) => a`,

      `(a,a[b]) => a`,
      `(a,a?.[b]) => a`,
      `(a,a.b) => a`,
      `(a,a?.b) => a`,
      `(a,a\`\`) => a`,
      `(a,$this()) => a`,
      `(a,a()) => a`,
      `(a,a?.()) => a`,
      `(a,!a) => a`,
      `(a,a+b) => a`,
      `(a,a?b:c) => a`,
      `(a,b?) => a`,

      `(,) => a`,
      `(a,,) => a`,
      `(,a) => a`,
    ])
    it(`throw invalidArrowParameterList on "${input}"`, function () {
      verifyResultOrError(input, null, 'AUR0173');
    });

    for (const input of [
      // TODO: identify this as optional param?
      `(a?) => a`,
    ])
    it(`throw unconsumedToken on "${input}"`, function () {
      verifyResultOrError(input, null, 'AUR0156');
    });

    for (const input of [
      `(a=b) => a`,
      `(a,a=b) => a`,
    ])
    it(`throw defaultParamsInArrowFn on "${input}"`, function () {
      verifyResultOrError(input, null, 'AUR0174');
    });

    for (const input of [
      `({a}) => a`,
      `(a,{a}) => a`,
      `([a]) => a`,
      `(a,[a]) => a`,
    ])
    it(`throw destructuringParamsInArrowFn on "${input}"`, function () {
      verifyResultOrError(input, null, 'AUR0175');
    });

    for (const input of [
      `(...a,) => a`,
      `(...a,b) => a`,
    ])
    it(`throw restParamsMustBeLastParam on "${input}"`, function () {
      verifyResultOrError(input, null, 'AUR0176');
    });

    for (const input of [
      `() => {}`,
      `a => {}`,
      `(a) => {}`,
      `(a,b) => {}`,

      `() => {a}`,
      `a => {a}`,
      `(a) => {a}`,
      `(a,b) => {a}`,
    ])
    it(`throw functionBodyInArrowFN on "${input}"`, function () {
      verifyResultOrError(input, null, 'AUR0178');
    });
  });

  describe('unknown unicode IdentifierPart', function () {
    for (const char of otherBMPIdentifierPartChars) {
      it(char, function () {
        const identifier = `$${char}`;
        verifyResultOrError(identifier, null, 'AUR0168');
      });
    }
  });
});<|MERGE_RESOLUTION|>--- conflicted
+++ resolved
@@ -9,11 +9,6 @@
   parseExpression,
   IsBindingBehavior,
   ArrowFunction,
-<<<<<<< HEAD
-  AccessBoundaryExpression,
-  NewExpression,
-=======
->>>>>>> 17f8131b
   PrimitiveLiteral,
   Template,
   ArrayLiteral,
@@ -40,12 +35,6 @@
   createObjectLiteralExpression,
   createDestructuringAssignmentExpression,
   createDestructuringAssignmentSingleExpression,
-<<<<<<< HEAD
-  createDestructuringAssignmentRestExpression,
-  createArrayBindingPattern,
-  createObjectBindingPattern,
-=======
->>>>>>> 17f8131b
   createBindingIdentifier,
   createArrowFunction,
   createAccessBoundaryExpression,
