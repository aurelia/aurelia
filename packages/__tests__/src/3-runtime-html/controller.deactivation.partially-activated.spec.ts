import {
  DI,
  onResolve,
  resolve,
} from '@aurelia/kernel';
import {
  IRouteViewModel,
<<<<<<< HEAD
} from '@aurelia/router-lite';
import { tasksSettled } from '@aurelia/runtime';
=======
} from '@aurelia/router';
>>>>>>> afbd76be
import {
  Aurelia,
  CustomAttribute,
  CustomElement,
  ICustomElementController,
  ICustomElementViewModel,
  IHydratedController,
  ILifecycleHooks,
  If,
  customElement,
  lifecycleHooks,
} from '@aurelia/runtime-html';
import {
  assert,
  createFixture,
  TestContext,
} from '@aurelia/testing';

describe('3-runtime-html/controller.deactivation.partially-activated.spec.ts', function () {
  it('should invoke lifecycles in the correct order', async function () {
    // Note: this is not an important test, it's just a debugging playground
    const CE = CustomElement.define({
      name: 'c-e',
      template: 'ce',
    }, class CE {
      detaching() {
        console.log('c-e.detaching');
      }
    });

    const AppRoot = CustomElement.define({
      name: 'app-root',
      template: '<c-e></c-e>',
      dependencies: [CE]
    }, class AppRoot {
      detaching() {
        console.log('app-root.detaching');
      }
    });

    const ctx = TestContext.create();
    const { container } = ctx;

    const au = new Aurelia(container);
    const host = ctx.createElement('div');

    au.app({
      component: AppRoot,
      host,
    });

    await au.start();
    await au.stop();
  });

  type Hook = (_initiator: IHydratedController, _parent?: IHydratedController) => void | Promise<void>;

  interface INotifierManager extends NotifierManager { }
  const INotifierManager = DI.createInterface<INotifierManager>('INotifierManager', x => x.singleton(NotifierManager));

  class NotifierManager {

    private prefix: string = 'start';

    private readonly log: string[] = [];

    public createInvoker(vm: TestVM, hookName: string, hook: Hook): Hook {
      const ceName = CustomElement.getDefinition(vm.constructor).name;
      hook = hook.bind(vm);
      const mgr = vm.mgr;
      return function $hook(initiator: IHydratedController, parent?: IHydratedController) {
        const prefix = `${mgr.prefix}.${ceName}.${hookName}.`;
        mgr.log.push(`${prefix}enter`);
        return onResolve(
          hook(initiator, parent),
          () => { mgr.log.push(`${prefix}leave`); }
        );
      };
    }

    public createLifecycleHookInvoker(hookInstance: TestHook, hookName: string, hook: LifecycleHook): LifecycleHook {
      const name = hookInstance.hookName;
      hook = hook.bind(hookInstance);
      const mgr = hookInstance.mgr;
      return function $hook(vm: IRouteViewModel, initiator: IHydratedController, parent?: IHydratedController) {
        const ctor = vm?.constructor;
        const ceName = CustomElement.isType(ctor)
          ? CustomElement.getDefinition(ctor).name
          : CustomAttribute.isType(ctor)
            ? CustomAttribute.getDefinition(ctor).name
            : ctor?.name;
        const prefix = `${mgr.prefix}.${name}.${ceName}.${hookName}.`;
        mgr.log.push(`${prefix}enter`);
        return onResolve(
          hook(vm, initiator, parent),
          () => { mgr.log.push(`${prefix}leave`); }
        );
      };
    }

    public assertLog(expected: string[], message: string) {
      const log = this.log;
      const len = Math.max(log.length, expected.length);
      for (let i = 0; i < len; i++) {
        assert.strictEqual(log[i], expected[i], `${message} - unexpected log at index${i}: ${log[i]}; actual log: ${JSON.stringify(log, undefined, 2)}`);
      }
    }

    public setPrefix(prefix: string) {
      this.prefix = prefix;
      this.log.length = 0;
    }
  }

  interface IPromiseManager {
    createPromise(): Promise<void>;
  }
  const IPromiseManager = DI.createInterface<IPromiseManager>('IPromiseManager', x => x.singleton(PromiseManager));

  type PromiseManagerMode = 'pending' | 'resolved' | 'rejected';
  class PromiseManager implements IPromiseManager {
    private _mode: PromiseManagerMode = 'pending';
    private _resolve: () => void | null = null;
    private _reject: (err: unknown) => void | null = null;
    private _currentPromise: Promise<void> | null = null;
    public get currentPromise(): Promise<void> | null { return this._currentPromise; }

    public createPromise(): Promise<void> {
      switch (this._mode) {
        case 'pending': return this._currentPromise = new Promise<void>((res, rej) => { this._resolve = res; this._reject = rej; });
        case 'resolved': return this._currentPromise = Promise.resolve();
        case 'rejected': return this._currentPromise = Promise.reject();
      }
    }

    public resolve() {
      this._resolve?.();
    }

    public reject(err: unknown) {
      this._reject?.(err);
    }

    public setMode(value: PromiseManagerMode): void {
      this._mode = value;
      this._resolve = null;
      this._reject = null;
    }
  }

  abstract class TestVM implements ICustomElementViewModel {
    public readonly mgr: INotifierManager = resolve(INotifierManager);
    public constructor() {
      const mgr = this.mgr;
      this.binding = mgr.createInvoker(this, 'binding', this.$binding);
      this.bound = mgr.createInvoker(this, 'bound', this.$bound);
      this.attaching = mgr.createInvoker(this, 'attaching', this.$attaching);
      this.attached = mgr.createInvoker(this, 'attached', this.$attached);
      this.detaching = mgr.createInvoker(this, 'detaching', this.$detaching);
      this.unbinding = mgr.createInvoker(this, 'unbinding', this.$unbinding);
      this.dispose = mgr.createInvoker(this, 'dispose', this.$dispose) as () => void;
    }

    public binding: Hook;
    public bound: Hook;
    public attaching: Hook;
    public attached: Hook;
    public detaching: Hook;
    public unbinding: Hook;
    public dispose: () => void;

    protected $binding(_initiator: IHydratedController, _parent: IHydratedController): void | Promise<void> { /* noop */ }
    protected $bound(_initiator: IHydratedController, _parent: IHydratedController): void | Promise<void> { /* noop */ }
    protected $attaching(_initiator: IHydratedController, _parent: IHydratedController): void | Promise<void> { /* noop */ }
    protected $attached(_initiator: IHydratedController): void | Promise<void> { /* noop */ }
    protected $detaching(_initiator: IHydratedController, _parent: IHydratedController): void | Promise<void> { /* noop */ }
    protected $unbinding(_initiator: IHydratedController, _parent: IHydratedController): void | Promise<void> { /* noop */ }
    protected $dispose(): void { /* noop */ }
  }

  type LifecycleHook = (vm: IRouteViewModel, initiator: IHydratedController, parent?: IHydratedController) => void | Promise<void>;
  abstract class TestHook implements ILifecycleHooks<IRouteViewModel, 'binding' | 'bound' | 'attaching' | 'attached' | 'detaching' | 'unbinding'> {

    public abstract get hookName(): string;

    public readonly mgr: INotifierManager = resolve(INotifierManager);
    public constructor() {
      const mgr = this.mgr;
      this.binding = mgr.createLifecycleHookInvoker(this, 'binding', this.$binding);
      this.bound = mgr.createLifecycleHookInvoker(this, 'bound', this.$bound);
      this.attaching = mgr.createLifecycleHookInvoker(this, 'attaching', this.$attaching);
      this.attached = mgr.createLifecycleHookInvoker(this, 'attached', this.$attached);
      this.detaching = mgr.createLifecycleHookInvoker(this, 'detaching', this.$detaching);
      this.unbinding = mgr.createLifecycleHookInvoker(this, 'unbinding', this.$unbinding);
    }

    public binding(_vm: IRouteViewModel, _initiator: IHydratedController, _parent: IHydratedController): void | Promise<void> { /* noop */ }
    public bound(_vm: IRouteViewModel, _initiator: IHydratedController, _parent: IHydratedController): void | Promise<void> {/* noop */ }
    public attaching(_vm: IRouteViewModel, _initiator: IHydratedController, _parent: IHydratedController): void | Promise<void> {/* noop */ }
    public attached(_vm: IRouteViewModel, _initiator: IHydratedController): void | Promise<void> {/* noop */ }
    public detaching(_vm: IRouteViewModel, _initiator: IHydratedController, _parent: IHydratedController): void | Promise<void> {/* noop */ }
    public unbinding(_vm: IRouteViewModel, _initiator: IHydratedController, _parent: IHydratedController): void | Promise<void> {/* noop */ }

    protected $binding(_vm: IRouteViewModel, _initiator: IHydratedController, _parent: IHydratedController): void | Promise<void> { /* noop */ }
    protected $bound(_vm: IRouteViewModel, _initiator: IHydratedController, _parent: IHydratedController): void | Promise<void> {/* noop */ }
    protected $attaching(_vm: IRouteViewModel, _initiator: IHydratedController, _parent: IHydratedController): void | Promise<void> {/* noop */ }
    protected $attached(_vm: IRouteViewModel, _initiator: IHydratedController): void | Promise<void> {/* noop */ }
    protected $detaching(_vm: IRouteViewModel, _initiator: IHydratedController, _parent: IHydratedController): void | Promise<void> {/* noop */ }
    protected $unbinding(_vm: IRouteViewModel, _initiator: IHydratedController, _parent: IHydratedController): void | Promise<void> {/* noop */ }
  }

  for (const hook of ['binding', 'bound', 'attaching', 'attached'] as const) {
    describe(`activation aborted by error from ${hook}`, function () {
      it(`Aurelia instance can be deactivated  - root`, async function () {
        class Root extends TestVM {
          public [`$${hook}`](_initiator: IHydratedController, _parent: IHydratedController): void | Promise<void> {
            throw new Error('Synthetic test error');
          }
        }

        const { container, start, stop } = createFixture('', Root, [INotifierManager], false);
        const mgr = container.get(INotifierManager);

        try {
          await start();
          assert.fail('expected error on start up');
        } catch (err) {
          assert.instanceOf(err, Error);
        }

        const logs = [];
        /* eslint-disable no-fallthrough */
        switch (hook) {
          case 'attached': logs.push('start.app.attached.enter', 'start.app.attaching.leave');
          case 'attaching': logs.push('start.app.attaching.enter', 'start.app.bound.leave');
          case 'bound': logs.push('start.app.bound.enter', 'start.app.binding.leave');
          case 'binding': logs.push('start.app.binding.enter');
        }
        /* eslint-enable no-fallthrough */
        logs.reverse();
        mgr.assertLog(logs, 'start');

        mgr.setPrefix('stop');
        let stopError: unknown = null;
        try {
          await stop(true);
        } catch (e) {
          stopError = e;
        }

        assert.strictEqual(stopError, null);

        // Because aurelia could not be started
        mgr.assertLog([], 'stop');
      });

      it(`Aurelia instance can be deactivated - children CE`, async function () {
        @customElement({ name: 'c-1', template: '' })
        class C1 extends TestVM {
          public [`$${hook}`](_initiator: IHydratedController, _parent: IHydratedController): void | Promise<void> {
            throw new Error('Synthetic test error');
          }
        }

        class Root extends TestVM { }

        const { container, start, stop } = createFixture('<c-1></c-1>', Root, [C1, INotifierManager], false);
        const mgr = container.get(INotifierManager);

        try {
          await start();
          assert.fail('expected error on start up');
        } catch (err) {
          assert.instanceOf(err, Error);
        }

        const logs = [];
        /* eslint-disable no-fallthrough */
        switch (hook) {
          case 'attached': logs.push('start.c-1.attached.enter', 'start.c-1.attaching.leave');
          case 'attaching': logs.push('start.c-1.attaching.enter', 'start.c-1.bound.leave');
          case 'bound': logs.push('start.c-1.bound.enter', 'start.c-1.binding.leave');
          case 'binding': logs.push('start.c-1.binding.enter');
        }
        /* eslint-enable no-fallthrough */
        logs.reverse();

        mgr.assertLog([
          'start.app.binding.enter',
          'start.app.binding.leave',
          'start.app.bound.enter',
          'start.app.bound.leave',
          'start.app.attaching.enter',
          'start.app.attaching.leave',
          ...logs
        ], 'start');

        mgr.setPrefix('stop');
        let stopError: unknown = null;
        try {
          await stop(true);
        } catch (e) {
          stopError = e;
        }

        assert.strictEqual(stopError, null);
        // Because aurelia could not be started
        mgr.assertLog([], 'stop');
      });

      it(`Aurelia instance can be deactivated - individual CE deactivation via template controller (if.bind)`, async function () {

        function getErredActivationLog() {
          const logs = [];
          /* eslint-disable no-fallthrough */
          switch (hook) {
            case 'attached': logs.push('phase#1.c-2.attached.enter', 'phase#1.c-2.attaching.leave');
            case 'attaching': logs.push('phase#1.c-2.attaching.enter', 'phase#1.c-2.bound.leave');
            case 'bound': logs.push('phase#1.c-2.bound.enter', 'phase#1.c-2.binding.leave');
            case 'binding': logs.push('phase#1.c-2.binding.enter');
          }
          /* eslint-enable no-fallthrough */
          logs.reverse();
          logs.unshift(
            'phase#1.c-1.detaching.enter',
            'phase#1.c-1.detaching.leave',
            'phase#1.c-1.unbinding.enter',
            'phase#1.c-1.unbinding.leave',
          );
          return logs;
        }

        function getErredDeactivationLog() {
          return [
            ...(
              hook === 'attached' || hook === 'attaching'
                ? [
                  'phase#2.c-2.detaching.enter',
                  'phase#2.c-2.detaching.leave',
                  'phase#2.c-2.unbinding.enter',
                  'phase#2.c-2.unbinding.leave',
                ]
                : hook === 'bound'
                  ? [
                    'phase#2.c-2.unbinding.enter',
                    'phase#2.c-2.unbinding.leave',
                  ]
                  : []
            ),
            'phase#2.c-1.binding.enter',
            'phase#2.c-1.binding.leave',
            'phase#2.c-1.bound.enter',
            'phase#2.c-1.bound.leave',
            'phase#2.c-1.attaching.enter',
            'phase#2.c-1.attaching.leave',
            'phase#2.c-1.attached.enter',
            'phase#2.c-1.attached.leave',
          ];
        }

        @customElement({ name: 'c-1', template: 'c1' })
        class C1 extends TestVM { }

        @customElement({ name: 'c-2', template: 'c2' })
        class C2 extends TestVM {
          public [`$${hook}`](_initiator: IHydratedController, _parent: IHydratedController): void | Promise<void> {
            throw new Error('Synthetic test error');
          }
        }

        class Root extends TestVM {
          public showC1: boolean = true;
          public readonly $controller!: ICustomElementController<this>;
        }

        const { au, appHost, container, stop } = createFixture('<c-1 if.bind="showC1"></c-1><c-2 else></c-2>', Root, [C1, C2, INotifierManager]);
        const rootVm = au.root.controller.viewModel as Root;

        assert.html.textContent(appHost, 'c1', 'start.textContent');
        const mgr = container.get(INotifierManager);
        mgr.assertLog([
          'start.app.binding.enter',
          'start.app.binding.leave',
          'start.app.bound.enter',
          'start.app.bound.leave',
          'start.app.attaching.enter',
          'start.app.attaching.leave',
          'start.c-1.binding.enter',
          'start.c-1.binding.leave',
          'start.c-1.bound.enter',
          'start.c-1.bound.leave',
          'start.c-1.attaching.enter',
          'start.c-1.attaching.leave',
          'start.c-1.attached.enter',
          'start.c-1.attached.leave',
          'start.app.attached.enter',
          'start.app.attached.leave',
        ], 'start');

        mgr.setPrefix('phase#1');
        try {
          rootVm.showC1 = false;
          assert.fail('expected error');
        } catch (e) {
          assert.instanceOf(e, Error, 'swap');
        }

        mgr.assertLog(getErredActivationLog(), 'phase#1');

        assert.html.textContent(appHost, hook === 'attached' || hook === 'attaching' ? 'c2' : '', 'phase#1.textContent');

        mgr.setPrefix('phase#2');
        rootVm.showC1 = true;
        assert.html.textContent(appHost, 'c1', 'phase#2.textContent');

        mgr.assertLog(getErredDeactivationLog(), 'phase#2');

        mgr.setPrefix('stop');
        let error: unknown = null;
        try {
          await stop(true);
        } catch (e) {
          error = e;
        }

        assert.strictEqual(error, null, 'stop');
        mgr.assertLog([
          'stop.c-1.detaching.enter',
          'stop.c-1.detaching.leave',
          'stop.app.detaching.enter',
          'stop.app.detaching.leave',
          'stop.c-1.unbinding.enter',
          'stop.c-1.unbinding.leave',
          'stop.app.unbinding.enter',
          'stop.app.unbinding.leave',
          'stop.app.dispose.enter',
          'stop.app.dispose.leave',
          'stop.c-1.dispose.enter',
          'stop.c-1.dispose.leave',
          'stop.c-2.dispose.enter',
          'stop.c-2.dispose.leave',
        ], 'stop');
      });

      it(`Aurelia instance can be deactivated - with lifecycle hooks - hook throws error`, async function () {

        function getErredActivationLog() {
          const logs = [];
          /* eslint-disable no-fallthrough */
          switch (hook) {
            case 'attached': logs.push(
              'phase#1.Local.c-2.attached.enter',
              'phase#1.Global.c-2.attached.leave',
              'phase#1.Global.c-2.attached.enter',
              'phase#1.c-2.attaching.leave',
              'phase#1.c-2.attaching.enter',
              'phase#1.Local.c-2.attaching.leave'
            );
            case 'attaching':
              logs.push(
                'phase#1.Local.c-2.attaching.enter',
                'phase#1.Global.c-2.attaching.leave',
                'phase#1.Global.c-2.attaching.enter',
                'phase#1.c-2.bound.leave',
                'phase#1.c-2.bound.enter',
                'phase#1.Local.c-2.bound.leave'
              );
            case 'bound':
              logs.push(
                'phase#1.Local.c-2.bound.enter',
                'phase#1.Global.c-2.bound.leave',
                'phase#1.Global.c-2.bound.enter',
                'phase#1.c-2.binding.leave',
                'phase#1.c-2.binding.enter',
                'phase#1.Local.c-2.binding.leave'
              );
            case 'binding':
              logs.push(
                'phase#1.Local.c-2.binding.enter',
                'phase#1.Global.c-2.binding.leave',
                'phase#1.Global.c-2.binding.enter'
              );
          }
          /* eslint-enable no-fallthrough */
          logs.reverse();
          logs.unshift(
            'phase#1.Global.c-1.detaching.enter',
            'phase#1.Global.c-1.detaching.leave',
            'phase#1.c-1.detaching.enter',
            'phase#1.c-1.detaching.leave',
            'phase#1.Global.c-1.unbinding.enter',
            'phase#1.Global.c-1.unbinding.leave',
            'phase#1.c-1.unbinding.enter',
            'phase#1.c-1.unbinding.leave',
          );
          return logs;
        }

        function getErredDeactivationLog() {
          return [
            ...(
              hook === 'attached' || hook === 'attaching'
                ? [
                  'phase#2.Global.c-2.detaching.enter',
                  'phase#2.Global.c-2.detaching.leave',
                  'phase#2.Local.c-2.detaching.enter',
                  'phase#2.Local.c-2.detaching.leave',
                  'phase#2.c-2.detaching.enter',
                  'phase#2.c-2.detaching.leave',
                  'phase#2.Global.c-2.unbinding.enter',
                  'phase#2.Global.c-2.unbinding.leave',
                  'phase#2.Local.c-2.unbinding.enter',
                  'phase#2.Local.c-2.unbinding.leave',
                  'phase#2.c-2.unbinding.enter',
                  'phase#2.c-2.unbinding.leave'
                ]
                : hook === 'bound'
                  ? [
                    'phase#2.Global.c-2.unbinding.enter',
                    'phase#2.Global.c-2.unbinding.leave',
                    'phase#2.Local.c-2.unbinding.enter',
                    'phase#2.Local.c-2.unbinding.leave',
                    'phase#2.c-2.unbinding.enter',
                    'phase#2.c-2.unbinding.leave'
                  ]
                  : []
            ),
            'phase#2.Global.c-1.binding.enter',
            'phase#2.Global.c-1.binding.leave',
            'phase#2.c-1.binding.enter',
            'phase#2.c-1.binding.leave',
            'phase#2.Global.c-1.bound.enter',
            'phase#2.Global.c-1.bound.leave',
            'phase#2.c-1.bound.enter',
            'phase#2.c-1.bound.leave',
            'phase#2.Global.c-1.attaching.enter',
            'phase#2.Global.c-1.attaching.leave',
            'phase#2.c-1.attaching.enter',
            'phase#2.c-1.attaching.leave',
            'phase#2.Global.c-1.attached.enter',
            'phase#2.Global.c-1.attached.leave',
            'phase#2.c-1.attached.enter',
            'phase#2.c-1.attached.leave',
          ];
        }
        @lifecycleHooks()
        class Global extends TestHook {
          public get hookName(): string {
            return 'Global';
          }
        }

        @lifecycleHooks()
        class Local extends TestHook {
          public get hookName(): string {
            return 'Local';
          }
          public [`$${hook}`](_vm: IRouteViewModel, _initiator: IHydratedController, _parent: IHydratedController): void | Promise<void> {
            throw new Error('Synthetic test error');
          }
        }

        @customElement({ name: 'c-1', template: 'c1' })
        class C1 extends TestVM { }

        @customElement({ name: 'c-2', template: 'c2', dependencies: [Local] })
        class C2 extends TestVM { }

        class Root extends TestVM {
          public showC1: boolean = true;
          public readonly $controller!: ICustomElementController<this>;
        }

        const { au, appHost, container, stop } = createFixture('<c-1 if.bind="showC1"></c-1><c-2 else></c-2>', Root, [C1, C2, INotifierManager, Global]);
        const rootVm = au.root.controller.viewModel as Root;

        assert.html.textContent(appHost, 'c1', 'start.textContent');
        const mgr = container.get(INotifierManager);
        mgr.assertLog([
          'start.Global.app.binding.enter',
          'start.Global.app.binding.leave',
          'start.app.binding.enter',
          'start.app.binding.leave',

          'start.Global.app.bound.enter',
          'start.Global.app.bound.leave',
          'start.app.bound.enter',
          'start.app.bound.leave',

          'start.Global.app.attaching.enter',
          'start.Global.app.attaching.leave',
          'start.app.attaching.enter',
          'start.app.attaching.leave',

          'start.Global.if.binding.enter',
          'start.Global.if.binding.leave',
          'start.Global.if.bound.enter',
          'start.Global.if.bound.leave',
          'start.Global.if.attaching.enter',
          'start.Global.if.attaching.leave',

          'start.Global.c-1.binding.enter',
          'start.Global.c-1.binding.leave',
          'start.c-1.binding.enter',
          'start.c-1.binding.leave',

          'start.Global.c-1.bound.enter',
          'start.Global.c-1.bound.leave',
          'start.c-1.bound.enter',
          'start.c-1.bound.leave',

          'start.Global.c-1.attaching.enter',
          'start.Global.c-1.attaching.leave',
          'start.c-1.attaching.enter',
          'start.c-1.attaching.leave',

          'start.Global.c-1.attached.enter',
          'start.Global.c-1.attached.leave',
          'start.c-1.attached.enter',
          'start.c-1.attached.leave',

          'start.Global.if.attached.enter',
          'start.Global.if.attached.leave',

          'start.Global.else.binding.enter',
          'start.Global.else.binding.leave',
          'start.Global.else.bound.enter',
          'start.Global.else.bound.leave',
          'start.Global.else.attaching.enter',
          'start.Global.else.attaching.leave',
          'start.Global.else.attached.enter',
          'start.Global.else.attached.leave',

          'start.Global.app.attached.enter',
          'start.Global.app.attached.leave',
          'start.app.attached.enter',
          'start.app.attached.leave',
        ], 'start');

        mgr.setPrefix('phase#1');
        try {
          rootVm.showC1 = false;
          assert.fail('expected error');
        } catch (e) {
          assert.instanceOf(e, Error, 'swap');
          assert.match((e as Error).message, /synthetic test error/i);
        }

        mgr.assertLog(getErredActivationLog(), 'phase#1');

        assert.html.textContent(appHost, hook === 'attached' || hook === 'attaching' ? 'c2' : '', 'phase#1.textContent');

        mgr.setPrefix('phase#2');
        rootVm.showC1 = true;
        assert.html.textContent(appHost, 'c1', 'phase#2.textContent');

        mgr.assertLog(getErredDeactivationLog(), 'phase#2');

        mgr.setPrefix('stop');
        let error: unknown = null;
        try {
          await stop(true);
        } catch (e) {
          error = e;
        }

        assert.strictEqual(error, null, 'stop');
        mgr.assertLog([
          'stop.Global.if.detaching.enter',
          'stop.Global.if.detaching.leave',
          'stop.Global.c-1.detaching.enter',
          'stop.Global.c-1.detaching.leave',
          'stop.c-1.detaching.enter',
          'stop.c-1.detaching.leave',

          'stop.Global.else.detaching.enter',
          'stop.Global.else.detaching.leave',
          'stop.Global.app.detaching.enter',
          'stop.Global.app.detaching.leave',
          'stop.app.detaching.enter',
          'stop.app.detaching.leave',

          'stop.Global.c-1.unbinding.enter',
          'stop.Global.c-1.unbinding.leave',
          'stop.c-1.unbinding.enter',
          'stop.c-1.unbinding.leave',
          'stop.Global.if.unbinding.enter',
          'stop.Global.if.unbinding.leave',

          'stop.Global.else.unbinding.enter',
          'stop.Global.else.unbinding.leave',

          'stop.Global.app.unbinding.enter',
          'stop.Global.app.unbinding.leave',
          'stop.app.unbinding.enter',
          'stop.app.unbinding.leave',

          'stop.app.dispose.enter',
          'stop.app.dispose.leave',
          'stop.c-1.dispose.enter',
          'stop.c-1.dispose.leave',
          'stop.c-2.dispose.enter',
          'stop.c-2.dispose.leave',
        ], 'stop');
      });
    });

    describe(`long running activation promise on ${hook} - promise is resolved`, function () {
      it(`Individual CE deactivation via template controller (if.bind)`, async function () {

        function getPendingActivationLog(isSettled: boolean) {
          const logs = [];
          /* eslint-disable no-fallthrough */
          switch (hook) {
            case 'attached': logs.push('phase#1.c-2.attached.enter', 'phase#1.c-2.attaching.leave');
            case 'attaching': logs.push('phase#1.c-2.attaching.enter', 'phase#1.c-2.bound.leave');
            case 'bound': logs.push('phase#1.c-2.bound.enter', 'phase#1.c-2.binding.leave');
            case 'binding': logs.push('phase#1.c-2.binding.enter');
          }
          logs.reverse();
          logs.unshift(
            'phase#1.c-1.detaching.enter',
            'phase#1.c-1.detaching.leave',
            'phase#1.c-1.unbinding.enter',
            'phase#1.c-1.unbinding.leave',
          );
          if (!isSettled) return logs;

          logs.push(`phase#1.c-2.${hook}.leave`);
          switch (hook) {
            case 'bound':
            case 'attaching':
            case 'attached':
              logs.push(
                'phase#1.c-2.detaching.enter',
                'phase#1.c-2.detaching.leave',
              );
            case 'binding':
              logs.push(
                'phase#1.c-2.unbinding.enter',
                'phase#1.c-2.unbinding.leave',
              );
          }
          /* eslint-enable no-fallthrough */
          return logs;
        }

        @customElement({ name: 'c-1', template: 'c1' })
        class C1 extends TestVM {
          public readonly $controller!: ICustomElementController<this>;
        }

        @customElement({ name: 'c-2', template: 'c2' })
        class C2 extends TestVM {
          private readonly promiseManager: IPromiseManager = resolve(IPromiseManager);
          public [`$${hook}`](_initiator: IHydratedController, _parent: IHydratedController): void | Promise<void> {
            return this.promiseManager.createPromise();
          }
        }

        class Root extends TestVM {
          public showC1: boolean = true;
          public readonly $controller!: ICustomElementController<this>;
        }

        const { au, appHost, container, stop } = createFixture('<c-1 if.bind="showC1"></c-1><c-2 else></c-2>', Root, [C1, C2, INotifierManager, IPromiseManager]);
        const rootVm = au.root.controller.viewModel as Root;
        const promiseManager = container.get<PromiseManager>(IPromiseManager);

        assert.html.textContent(appHost, 'c1', 'start.textContent');
        const mgr = container.get(INotifierManager);
        mgr.assertLog([
          'start.app.binding.enter',
          'start.app.binding.leave',
          'start.app.bound.enter',
          'start.app.bound.leave',
          'start.app.attaching.enter',
          'start.app.attaching.leave',
          'start.c-1.binding.enter',
          'start.c-1.binding.leave',
          'start.c-1.bound.enter',
          'start.c-1.bound.leave',
          'start.c-1.attaching.enter',
          'start.c-1.attaching.leave',
          'start.c-1.attached.enter',
          'start.c-1.attached.leave',
          'start.app.attached.enter',
          'start.app.attached.leave',
        ], 'start');

        const ifCtrl = rootVm.$controller.children[0];
        const ifVm = ifCtrl.viewModel as If;

        // phase#1: try to activate c-2 with long-running promise
        mgr.setPrefix('phase#1');
        rootVm.showC1 = false;

        const expectedLog = getPendingActivationLog(false);
        mgr.assertLog(expectedLog, 'phase#1 - pre-resolve');
        assert.html.textContent(appHost, hook === 'attached' || hook === 'attaching' ? 'c2' : '', 'phase#1.textContent');

        // trigger deactivation then resolve the promise and wait for everything
        /**
         * Note on manual deactivation instead of setting the value of the if.bind to false:
         * The `if`-TC is not preemptive.
         * That is it waits always for the previous change.
         * Thus, setting the value of the if.bind to false would only queue the deactivation rather than a pre-emptive action.
         * We might want to change the `if`-TC to be pre-emptive, but that requires more discussion among team and community.
         */
        const deactivationPromise = ifVm.elseView.deactivate(ifVm.elseView, ifCtrl);
        promiseManager.resolve();
        await Promise.all([promiseManager.currentPromise, deactivationPromise, ifVm['pending']]);
        mgr.assertLog(getPendingActivationLog(true), 'phase#1 - post-resolve');

        // phase#2: try to activate c-1 - should work
        mgr.setPrefix('phase#2');
        rootVm.showC1 = true;
        await tasksSettled();

        assert.html.textContent(appHost, 'c1', 'phase#2.textContent');
        mgr.assertLog([
          'phase#2.c-1.binding.enter',
          'phase#2.c-1.binding.leave',
          'phase#2.c-1.bound.enter',
          'phase#2.c-1.bound.leave',
          'phase#2.c-1.attaching.enter',
          'phase#2.c-1.attaching.leave',
          'phase#2.c-1.attached.enter',
          'phase#2.c-1.attached.leave',
        ], 'phase#2');

        // phase#3: try to activate c-2 with resolved promise - should work
        promiseManager.setMode('resolved');
        mgr.setPrefix('phase#3');
        rootVm.showC1 = false;
        await tasksSettled();
        // Wait for the promises in the lifecycle hooks
        await Promise.resolve();

        assert.html.textContent(appHost, 'c2', 'phase#3.textContent');
        mgr.assertLog([
          'phase#3.c-1.detaching.enter',
          'phase#3.c-1.detaching.leave',
          'phase#3.c-1.unbinding.enter',
          'phase#3.c-1.unbinding.leave',
          'phase#3.c-2.binding.enter',
          'phase#3.c-2.binding.leave',
          'phase#3.c-2.bound.enter',
          'phase#3.c-2.bound.leave',
          'phase#3.c-2.attaching.enter',
          'phase#3.c-2.attaching.leave',
          'phase#3.c-2.attached.enter',
          'phase#3.c-2.attached.leave',
        ], 'phase#3');

        // phase#4: try to activate c-1 - should work - JFF
        mgr.setPrefix('phase#4');
        rootVm.showC1 = true;
        await tasksSettled();

        assert.html.textContent(appHost, 'c1', 'phase#4.textContent');
        mgr.assertLog([
          'phase#4.c-2.detaching.enter',
          'phase#4.c-2.detaching.leave',
          'phase#4.c-2.unbinding.enter',
          'phase#4.c-2.unbinding.leave',
          'phase#4.c-1.binding.enter',
          'phase#4.c-1.binding.leave',
          'phase#4.c-1.bound.enter',
          'phase#4.c-1.bound.leave',
          'phase#4.c-1.attaching.enter',
          'phase#4.c-1.attaching.leave',
          'phase#4.c-1.attached.enter',
          'phase#4.c-1.attached.leave',
        ], 'phase#4');

        // phase#5: try to activate c-2 with resolved promise - should work
        mgr.setPrefix('phase#5');
        rootVm.showC1 = false;
        await tasksSettled();
        // Wait for the promises in the lifecycle hooks
        await Promise.resolve();
        await Promise.resolve();

        assert.html.textContent(appHost, 'c2', 'phase#5.textContent');
        mgr.assertLog([
          'phase#5.c-1.detaching.enter',
          'phase#5.c-1.detaching.leave',
          'phase#5.c-1.unbinding.enter',
          'phase#5.c-1.unbinding.leave',
          'phase#5.c-2.binding.enter',
          'phase#5.c-2.binding.leave',
          'phase#5.c-2.bound.enter',
          'phase#5.c-2.bound.leave',
          'phase#5.c-2.attaching.enter',
          'phase#5.c-2.attaching.leave',
          'phase#5.c-2.attached.enter',
          'phase#5.c-2.attached.leave',
        ], 'phase#5');

        // stop
        mgr.setPrefix('stop');
        let error: unknown = null;
        try {
          await stop(true);
        } catch (e) {
          error = e;
        }

        assert.strictEqual(error, null, 'stop');
        mgr.assertLog([
          'stop.c-2.detaching.enter',
          'stop.c-2.detaching.leave',
          'stop.app.detaching.enter',
          'stop.app.detaching.leave',
          'stop.c-2.unbinding.enter',
          'stop.c-2.unbinding.leave',
          'stop.app.unbinding.enter',
          'stop.app.unbinding.leave',
          'stop.app.dispose.enter',
          'stop.app.dispose.leave',
          'stop.c-1.dispose.enter',
          'stop.c-1.dispose.leave',
          'stop.c-2.dispose.enter',
          'stop.c-2.dispose.leave',
        ], 'stop');
      });

      it(`Aurelia instance can be deactivated - with lifecycle hooks`, async function () {

        function getPendingActivationLog(prefix: string, isDeactivated: boolean) {
          const logs = [];
          /* eslint-disable no-fallthrough */
          switch (hook) {
            case 'attached': logs.push(
              // because the hooks are invoked in parallel
              `${prefix}.c-2.attached.leave`,
              `${prefix}.c-2.attached.enter`,
              `${prefix}.Local.c-2.attached.enter`,
              `${prefix}.Global.c-2.attached.leave`,
              `${prefix}.Global.c-2.attached.enter`,
            );
            case 'attaching':
              logs.push(
                // because the hooks are invoked in parallel
                `${prefix}.c-2.attaching.leave`,
                `${prefix}.c-2.attaching.enter`,
                ...(hook === 'attaching' ? [] : [`${prefix}.Local.c-2.attaching.leave`]),
                `${prefix}.Local.c-2.attaching.enter`,
                `${prefix}.Global.c-2.attaching.leave`,
                `${prefix}.Global.c-2.attaching.enter`,
              );
            case 'bound':
              logs.push(
                // because the hooks are invoked in parallel
                `${prefix}.c-2.bound.leave`,
                `${prefix}.c-2.bound.enter`,
                ...(hook === 'bound' ? [] : [`${prefix}.Local.c-2.bound.leave`]),
                `${prefix}.Local.c-2.bound.enter`,
                `${prefix}.Global.c-2.bound.leave`,
                `${prefix}.Global.c-2.bound.enter`,
              );
            case 'binding':
              logs.push(
                // because the hooks are invoked in parallel
                `${prefix}.c-2.binding.leave`,
                `${prefix}.c-2.binding.enter`,
                ...(hook === 'binding' ? [] : [`${prefix}.Local.c-2.binding.leave`]),
                `${prefix}.Local.c-2.binding.enter`,
                `${prefix}.Global.c-2.binding.leave`,
                `${prefix}.Global.c-2.binding.enter`,
              );
          }
          logs.reverse();
          logs.unshift(
            `${prefix}.Global.c-1.detaching.enter`,
            `${prefix}.Global.c-1.detaching.leave`,
            `${prefix}.c-1.detaching.enter`,
            `${prefix}.c-1.detaching.leave`,
            `${prefix}.Global.c-1.unbinding.enter`,
            `${prefix}.Global.c-1.unbinding.leave`,
            `${prefix}.c-1.unbinding.enter`,
            `${prefix}.c-1.unbinding.leave`,
          );
          if (!isDeactivated) return logs;

          logs.push(`${prefix}.Local.c-2.${hook}.leave`);
          switch (hook) {
            case 'bound':
            case 'attaching':
            case 'attached':
              logs.push(
                `${prefix}.Global.c-2.detaching.enter`,
                `${prefix}.Global.c-2.detaching.leave`,
                `${prefix}.Local.c-2.detaching.enter`,
                `${prefix}.Local.c-2.detaching.leave`,
                `${prefix}.c-2.detaching.enter`,
                `${prefix}.c-2.detaching.leave`,
              );
            case 'binding':
              logs.push(
                `${prefix}.Global.c-2.unbinding.enter`,
                `${prefix}.Global.c-2.unbinding.leave`,
                `${prefix}.Local.c-2.unbinding.enter`,
                `${prefix}.Local.c-2.unbinding.leave`,
                `${prefix}.c-2.unbinding.enter`,
                `${prefix}.c-2.unbinding.leave`,
              );
          }
          /* eslint-enable no-fallthrough */
          return logs;
        }

        @lifecycleHooks()
        class Global extends TestHook {
          public get hookName(): string {
            return 'Global';
          }
        }

        @lifecycleHooks()
        class Local extends TestHook {
          public get hookName(): string {
            return 'Local';
          }
          private readonly promiseManager: IPromiseManager = resolve(IPromiseManager);

          public [`$${hook}`](_vm: IRouteViewModel, _initiator: IHydratedController, _parent: IHydratedController): void | Promise<void> {
            return this.promiseManager.createPromise();
          }
        }

        @customElement({ name: 'c-1', template: 'c1' })
        class C1 extends TestVM { }

        @customElement({ name: 'c-2', template: 'c2', dependencies: [Local] })
        class C2 extends TestVM { }

        class Root extends TestVM {
          public showC1: boolean = true;
          public readonly $controller!: ICustomElementController<this>;
        }

        const { au, appHost, container, stop } = createFixture('<c-1 if.bind="showC1"></c-1><c-2 else></c-2>', Root, [C1, C2, INotifierManager, Global]);
        const rootVm = au.root.controller.viewModel as Root;
        const promiseManager = container.get<PromiseManager>(IPromiseManager);

        assert.html.textContent(appHost, 'c1', 'start.textContent');
        const mgr = container.get(INotifierManager);
        mgr.assertLog([
          'start.Global.app.binding.enter',
          'start.Global.app.binding.leave',
          'start.app.binding.enter',
          'start.app.binding.leave',

          'start.Global.app.bound.enter',
          'start.Global.app.bound.leave',
          'start.app.bound.enter',
          'start.app.bound.leave',

          'start.Global.app.attaching.enter',
          'start.Global.app.attaching.leave',
          'start.app.attaching.enter',
          'start.app.attaching.leave',

          'start.Global.if.binding.enter',
          'start.Global.if.binding.leave',
          'start.Global.if.bound.enter',
          'start.Global.if.bound.leave',
          'start.Global.if.attaching.enter',
          'start.Global.if.attaching.leave',

          'start.Global.c-1.binding.enter',
          'start.Global.c-1.binding.leave',
          'start.c-1.binding.enter',
          'start.c-1.binding.leave',

          'start.Global.c-1.bound.enter',
          'start.Global.c-1.bound.leave',
          'start.c-1.bound.enter',
          'start.c-1.bound.leave',

          'start.Global.c-1.attaching.enter',
          'start.Global.c-1.attaching.leave',
          'start.c-1.attaching.enter',
          'start.c-1.attaching.leave',

          'start.Global.c-1.attached.enter',
          'start.Global.c-1.attached.leave',
          'start.c-1.attached.enter',
          'start.c-1.attached.leave',

          'start.Global.if.attached.enter',
          'start.Global.if.attached.leave',

          'start.Global.else.binding.enter',
          'start.Global.else.binding.leave',
          'start.Global.else.bound.enter',
          'start.Global.else.bound.leave',
          'start.Global.else.attaching.enter',
          'start.Global.else.attaching.leave',
          'start.Global.else.attached.enter',
          'start.Global.else.attached.leave',

          'start.Global.app.attached.enter',
          'start.Global.app.attached.leave',
          'start.app.attached.enter',
          'start.app.attached.leave',
        ], 'start');
        const ifCtrl = rootVm.$controller.children[0];
        const ifVm = ifCtrl.viewModel as If;

        // phase#1: try to activate c-2 with long-running promise
        mgr.setPrefix('phase#1');
        rootVm.showC1 = false;

        const expectedLog = getPendingActivationLog('phase#1', false);
        mgr.assertLog(expectedLog, 'phase#1 - pre-resolve');
        assert.html.textContent(appHost, hook === 'attached' || hook === 'attaching' ? 'c2' : '', 'phase#1.textContent');

        // trigger deactivation then resolve the promise and wait for everything
        /**
         * Note on manual deactivation instead of setting the value of the if.bind to false:
         * The `if`-TC is not preemptive.
         * That is it waits always for the previous change.
         * Thus, setting the value of the if.bind to false would only queue the deactivation rather than a pre-emptive action.
         * We might want to change the `if`-TC to be pre-emptive, but that requires more discussion among team and community.
         */
        const deactivationPromise = ifVm.elseView.deactivate(ifVm.elseView, ifCtrl);
        promiseManager.resolve();
        await Promise.all([promiseManager.currentPromise, deactivationPromise, ifVm['pending']]);
        mgr.assertLog(getPendingActivationLog('phase#1', true), 'phase#1 - post-resolve');

        // phase#2: try to activate c-1 - should work
        mgr.setPrefix('phase#2');
        rootVm.showC1 = true;
        await tasksSettled();

        assert.html.textContent(appHost, 'c1', 'phase#2.textContent');
        mgr.assertLog([
          'phase#2.Global.c-1.binding.enter',
          'phase#2.Global.c-1.binding.leave',
          'phase#2.c-1.binding.enter',
          'phase#2.c-1.binding.leave',
          'phase#2.Global.c-1.bound.enter',
          'phase#2.Global.c-1.bound.leave',
          'phase#2.c-1.bound.enter',
          'phase#2.c-1.bound.leave',
          'phase#2.Global.c-1.attaching.enter',
          'phase#2.Global.c-1.attaching.leave',
          'phase#2.c-1.attaching.enter',
          'phase#2.c-1.attaching.leave',
          'phase#2.Global.c-1.attached.enter',
          'phase#2.Global.c-1.attached.leave',
          'phase#2.c-1.attached.enter',
          'phase#2.c-1.attached.leave',
        ], 'phase#2');

        // phase#3: try to activate c-2 with resolved promise - should work
        promiseManager.setMode('resolved');
        mgr.setPrefix('phase#3');
        rootVm.showC1 = false;
        await tasksSettled();
        // Wait for the promises in the lifecycle hooks
        await Promise.resolve();

        assert.html.textContent(appHost, 'c2', 'phase#3.textContent');
        mgr.assertLog([
          'phase#3.Global.c-1.detaching.enter',
          'phase#3.Global.c-1.detaching.leave',
          'phase#3.c-1.detaching.enter',
          'phase#3.c-1.detaching.leave',
          'phase#3.Global.c-1.unbinding.enter',
          'phase#3.Global.c-1.unbinding.leave',
          'phase#3.c-1.unbinding.enter',
          'phase#3.c-1.unbinding.leave',
          'phase#3.Global.c-2.binding.enter',
          'phase#3.Global.c-2.binding.leave',
          'phase#3.Local.c-2.binding.enter',
          ...(hook === 'binding' ? [] : ['phase#3.Local.c-2.binding.leave']),
          'phase#3.c-2.binding.enter',
          'phase#3.c-2.binding.leave',
          ...(hook === 'binding' ? ['phase#3.Local.c-2.binding.leave'] : []),
          'phase#3.Global.c-2.bound.enter',
          'phase#3.Global.c-2.bound.leave',
          'phase#3.Local.c-2.bound.enter',
          ...(hook === 'bound' ? [] : ['phase#3.Local.c-2.bound.leave']),
          'phase#3.c-2.bound.enter',
          'phase#3.c-2.bound.leave',
          ...(hook === 'bound' ? ['phase#3.Local.c-2.bound.leave'] : []),
          'phase#3.Global.c-2.attaching.enter',
          'phase#3.Global.c-2.attaching.leave',
          'phase#3.Local.c-2.attaching.enter',
          ...(hook === 'attaching' ? [] : ['phase#3.Local.c-2.attaching.leave']),
          'phase#3.c-2.attaching.enter',
          'phase#3.c-2.attaching.leave',
          ...(hook === 'attaching' ? ['phase#3.Local.c-2.attaching.leave'] : []),
          'phase#3.Global.c-2.attached.enter',
          'phase#3.Global.c-2.attached.leave',
          'phase#3.Local.c-2.attached.enter',
          ...(hook === 'attached' ? [] : ['phase#3.Local.c-2.attached.leave']),
          'phase#3.c-2.attached.enter',
          'phase#3.c-2.attached.leave',
          ...(hook === 'attached' ? ['phase#3.Local.c-2.attached.leave'] : []),
        ], 'phase#3');

        // phase#4: try to activate c-1 - should work - JFF
        mgr.setPrefix('phase#4');
        rootVm.showC1 = true;
        await tasksSettled();

        assert.html.textContent(appHost, 'c1', 'phase#4.textContent');
        mgr.assertLog([
          'phase#4.Global.c-2.detaching.enter',
          'phase#4.Global.c-2.detaching.leave',
          'phase#4.Local.c-2.detaching.enter',
          'phase#4.Local.c-2.detaching.leave',
          'phase#4.c-2.detaching.enter',
          'phase#4.c-2.detaching.leave',
          'phase#4.Global.c-2.unbinding.enter',
          'phase#4.Global.c-2.unbinding.leave',
          'phase#4.Local.c-2.unbinding.enter',
          'phase#4.Local.c-2.unbinding.leave',
          'phase#4.c-2.unbinding.enter',
          'phase#4.c-2.unbinding.leave',
          'phase#4.Global.c-1.binding.enter',
          'phase#4.Global.c-1.binding.leave',
          'phase#4.c-1.binding.enter',
          'phase#4.c-1.binding.leave',
          'phase#4.Global.c-1.bound.enter',
          'phase#4.Global.c-1.bound.leave',
          'phase#4.c-1.bound.enter',
          'phase#4.c-1.bound.leave',
          'phase#4.Global.c-1.attaching.enter',
          'phase#4.Global.c-1.attaching.leave',
          'phase#4.c-1.attaching.enter',
          'phase#4.c-1.attaching.leave',
          'phase#4.Global.c-1.attached.enter',
          'phase#4.Global.c-1.attached.leave',
          'phase#4.c-1.attached.enter',
          'phase#4.c-1.attached.leave',
        ], 'phase#4');

        // phase#5: try to activate c-2 with resolved promise - should work
        mgr.setPrefix('phase#5');
        rootVm.showC1 = false;
        await tasksSettled();
        // Wait for the promises in the lifecycle hooks
        await Promise.resolve();
        await Promise.resolve();

        assert.html.textContent(appHost, 'c2', 'phase#5.textContent');
        mgr.assertLog([
          'phase#5.Global.c-1.detaching.enter',
          'phase#5.Global.c-1.detaching.leave',
          'phase#5.c-1.detaching.enter',
          'phase#5.c-1.detaching.leave',
          'phase#5.Global.c-1.unbinding.enter',
          'phase#5.Global.c-1.unbinding.leave',
          'phase#5.c-1.unbinding.enter',
          'phase#5.c-1.unbinding.leave',
          'phase#5.Global.c-2.binding.enter',
          'phase#5.Global.c-2.binding.leave',
          'phase#5.Local.c-2.binding.enter',
          ...(hook === 'binding' ? [] : ['phase#5.Local.c-2.binding.leave']),
          'phase#5.c-2.binding.enter',
          'phase#5.c-2.binding.leave',
          ...(hook === 'binding' ? ['phase#5.Local.c-2.binding.leave'] : []),
          'phase#5.Global.c-2.bound.enter',
          'phase#5.Global.c-2.bound.leave',
          'phase#5.Local.c-2.bound.enter',
          ...(hook === 'bound' ? [] : ['phase#5.Local.c-2.bound.leave']),
          'phase#5.c-2.bound.enter',
          'phase#5.c-2.bound.leave',
          ...(hook === 'bound' ? ['phase#5.Local.c-2.bound.leave'] : []),
          'phase#5.Global.c-2.attaching.enter',
          'phase#5.Global.c-2.attaching.leave',
          'phase#5.Local.c-2.attaching.enter',
          ...(hook === 'attaching' ? [] : ['phase#5.Local.c-2.attaching.leave']),
          'phase#5.c-2.attaching.enter',
          'phase#5.c-2.attaching.leave',
          ...(hook === 'attaching' ? ['phase#5.Local.c-2.attaching.leave'] : []),
          'phase#5.Global.c-2.attached.enter',
          'phase#5.Global.c-2.attached.leave',
          'phase#5.Local.c-2.attached.enter',
          ...(hook === 'attached' ? [] : ['phase#5.Local.c-2.attached.leave']),
          'phase#5.c-2.attached.enter',
          'phase#5.c-2.attached.leave',
          ...(hook === 'attached' ? ['phase#5.Local.c-2.attached.leave'] : []),
        ], 'phase#5');

        // stop
        mgr.setPrefix('stop');
        let error: unknown = null;
        try {
          await stop(true);
        } catch (e) {
          error = e;
        }

        assert.strictEqual(error, null, 'stop');
        mgr.assertLog([
          'stop.Global.if.detaching.enter',
          'stop.Global.if.detaching.leave',
          'stop.Global.c-2.detaching.enter',
          'stop.Global.c-2.detaching.leave',
          'stop.Local.c-2.detaching.enter',
          'stop.Local.c-2.detaching.leave',
          'stop.c-2.detaching.enter',
          'stop.c-2.detaching.leave',

          'stop.Global.else.detaching.enter',
          'stop.Global.else.detaching.leave',
          'stop.Global.app.detaching.enter',
          'stop.Global.app.detaching.leave',
          'stop.app.detaching.enter',
          'stop.app.detaching.leave',

          'stop.Global.c-2.unbinding.enter',
          'stop.Global.c-2.unbinding.leave',
          'stop.Local.c-2.unbinding.enter',
          'stop.Local.c-2.unbinding.leave',
          'stop.c-2.unbinding.enter',
          'stop.c-2.unbinding.leave',
          'stop.Global.if.unbinding.enter',
          'stop.Global.if.unbinding.leave',

          'stop.Global.else.unbinding.enter',
          'stop.Global.else.unbinding.leave',

          'stop.Global.app.unbinding.enter',
          'stop.Global.app.unbinding.leave',
          'stop.app.unbinding.enter',
          'stop.app.unbinding.leave',

          'stop.app.dispose.enter',
          'stop.app.dispose.leave',
          'stop.c-1.dispose.enter',
          'stop.c-1.dispose.leave',
          'stop.c-2.dispose.enter',
          'stop.c-2.dispose.leave',
        ], 'stop');
      });
    });

    describe(`long running activation promise on ${hook} - promise is rejected`, function () {
      it(`Individual CE deactivation via template controller (if.bind)`, async function () {

        function getPendingActivationLog(prefix: string, isDeactivated: boolean) {
          const logs = [];
          /* eslint-disable no-fallthrough */
          switch (hook) {
            case 'attached': logs.push(
              `${prefix}.c-2.attached.enter`,
              `${prefix}.c-2.attaching.leave`,
            );
            case 'attaching': logs.push(
              `${prefix}.c-2.attaching.enter`,
              `${prefix}.c-2.bound.leave`,
            );
            case 'bound': logs.push(
              `${prefix}.c-2.bound.enter`,
              `${prefix}.c-2.binding.leave`,
            );
            case 'binding': logs.push(
              `${prefix}.c-2.binding.enter`,
            );
          }
          logs.reverse();
          logs.unshift(
            `${prefix}.c-1.detaching.enter`,
            `${prefix}.c-1.detaching.leave`,
            `${prefix}.c-1.unbinding.enter`,
            `${prefix}.c-1.unbinding.leave`,
          );
          if (!isDeactivated) return logs;

          // logs.push(`phase#1.c-2.${hook}.leave`);
          switch (hook) {
            case 'attaching':
            case 'attached':
              logs.push(
                `${prefix}.c-2.detaching.enter`,
                `${prefix}.c-2.detaching.leave`,
              );
            case 'bound':
              logs.push(
                `${prefix}.c-2.unbinding.enter`,
                `${prefix}.c-2.unbinding.leave`,
              );
          }
          /* eslint-enable no-fallthrough */
          return logs;
        }

        @customElement({ name: 'c-1', template: 'c1' })
        class C1 extends TestVM {
          public readonly $controller!: ICustomElementController<this>;
        }

        @customElement({ name: 'c-2', template: 'c2' })
        class C2 extends TestVM {
          private readonly promiseManager: IPromiseManager = resolve(IPromiseManager);

          public [`$${hook}`](_initiator: IHydratedController, _parent: IHydratedController): void | Promise<void> {
            return this.promiseManager.createPromise();
          }
        }

        @customElement({ name: 'app', template: '<c-1 if.bind="showC1"></c-1><c-2 else></c-2>' })
        class Root extends TestVM {
          public showC1: boolean = true;
          public readonly $controller!: ICustomElementController<this>;
        }

        const { au, appHost, container, stop } = createFixture('<c-1 if.bind="showC1"></c-1><c-2 else></c-2>', Root, [C1, C2, INotifierManager, IPromiseManager]);
        const rootVm = au.root.controller.viewModel as Root;
        const promiseManager = container.get<PromiseManager>(IPromiseManager);

        assert.html.textContent(appHost, 'c1', 'start.textContent');
        const mgr = container.get(INotifierManager);
        mgr.assertLog([
          'start.app.binding.enter',
          'start.app.binding.leave',
          'start.app.bound.enter',
          'start.app.bound.leave',
          'start.app.attaching.enter',
          'start.app.attaching.leave',
          'start.c-1.binding.enter',
          'start.c-1.binding.leave',
          'start.c-1.bound.enter',
          'start.c-1.bound.leave',
          'start.c-1.attaching.enter',
          'start.c-1.attaching.leave',
          'start.c-1.attached.enter',
          'start.c-1.attached.leave',
          'start.app.attached.enter',
          'start.app.attached.leave',
        ], 'start');

        const ifCtrl = rootVm.$controller.children[0];
        const ifVm = ifCtrl.viewModel as If;

        // phase#1: try to activate c-2 with long-running promise
        mgr.setPrefix('phase#1');
        rootVm.showC1 = false;

        const expectedLog = getPendingActivationLog('phase#1', false);
        mgr.assertLog(expectedLog, 'phase#1 - pre-reject');
        assert.html.textContent(appHost, hook === 'attached' || hook === 'attaching' ? 'c2' : '', 'phase#1.textContent');

        // trigger deactivation then reject the promise and wait for everything
        /**
         * Note on manual deactivation instead of setting the value of the if.bind to false:
         * The `if`-TC is not preemptive.
         * That is it waits always for the previous change.
         * Thus, setting the value of the if.bind to false would only queue the deactivation rather than a pre-emptive action.
         * We might want to change the `if`-TC to be pre-emptive, but that requires more discussion among team and community.
         */
        const deactivationPromise = ifVm.elseView.deactivate(ifVm.elseView, ifCtrl);
        promiseManager.reject(new Error('Synthetic test error - phase#1'));
        await Promise.allSettled([promiseManager.currentPromise, deactivationPromise, ifVm['pending']]);
        mgr.assertLog(getPendingActivationLog('phase#1', true), 'phase#1 - post-reject');
        /** clear pending promise from if as it cannot handle a activation rejection by itself */
        ifVm['pending'] = void 0;

        // phase#2: try to activate c-1 - should work
        mgr.setPrefix('phase#2');
        rootVm.showC1 = true;
        await tasksSettled();

        assert.html.textContent(appHost, 'c1', 'phase#2.textContent');
        mgr.assertLog([
          'phase#2.c-1.binding.enter',
          'phase#2.c-1.binding.leave',
          'phase#2.c-1.bound.enter',
          'phase#2.c-1.bound.leave',
          'phase#2.c-1.attaching.enter',
          'phase#2.c-1.attaching.leave',
          'phase#2.c-1.attached.enter',
          'phase#2.c-1.attached.leave',
        ], 'phase#2');

        // phase#3: try to activate c-2 with rejected promise - should work
        promiseManager.setMode('rejected');
        mgr.setPrefix('phase#3');
        rootVm.showC1 = false;
        await tasksSettled();

        assert.html.textContent(appHost, hook === 'attached' || hook === 'attaching' ? 'c2' : '', 'phase#3.textContent');
        mgr.assertLog(getPendingActivationLog('phase#3', false), 'phase#3');
        /** clear pending promise from if as it cannot handle a activation rejection by itself */
        ifVm['pending'] = void 0;

        // phase#4: try to activate c-1 - should work - JFF
        mgr.setPrefix('phase#4');
        rootVm.showC1 = true;
        await tasksSettled();
        // Wait for the promises in the lifecycle hooks
        await Promise.resolve();
        await Promise.resolve();
        await Promise.resolve();

        assert.html.textContent(appHost, 'c1', 'phase#4.textContent');
        mgr.assertLog([
          ...(hook === 'attaching' || hook === 'attached'
            ? [
              'phase#4.c-2.detaching.enter',
              'phase#4.c-2.detaching.leave',
              'phase#4.c-2.unbinding.enter',
              'phase#4.c-2.unbinding.leave',
            ]
            : hook === 'bound'
              ? [
                'phase#4.c-2.unbinding.enter',
                'phase#4.c-2.unbinding.leave',
              ]
              : []
          ),
          'phase#4.c-1.binding.enter',
          'phase#4.c-1.binding.leave',
          'phase#4.c-1.bound.enter',
          'phase#4.c-1.bound.leave',
          'phase#4.c-1.attaching.enter',
          'phase#4.c-1.attaching.leave',
          'phase#4.c-1.attached.enter',
          'phase#4.c-1.attached.leave',
        ], 'phase#4');

        // phase#5: try to activate c-2 with resolved promise - should work
        mgr.setPrefix('phase#5');
        rootVm.showC1 = false;
        await tasksSettled();
        // Wait for the promises in the lifecycle hooks
        await Promise.resolve();

        assert.html.textContent(appHost, hook === 'attached' || hook === 'attaching' ? 'c2' : '', 'phase#5.textContent');
        mgr.assertLog(getPendingActivationLog('phase#5', false), 'phase#5');
        /** clear pending promise from if as it cannot handle a activation rejection by itself */
        ifVm['pending'] = void 0;

        // stop
        mgr.setPrefix('stop');
        let error: unknown = null;
        try {
          await stop(true);
        } catch (e) {
          error = e;
        }

        assert.strictEqual(error, null, 'stop');
        mgr.assertLog([
          ...(hook === 'attaching' || hook === 'attached'
            ? [
              'stop.c-2.detaching.enter',
              'stop.c-2.detaching.leave',
            ]
            : []
          ),
          'stop.app.detaching.enter',
          'stop.app.detaching.leave',
          ...(hook === 'bound' || hook === 'attaching' || hook === 'attached'
            ? [
              'stop.c-2.unbinding.enter',
              'stop.c-2.unbinding.leave',
            ]
            : []
          ),
          'stop.app.unbinding.enter',
          'stop.app.unbinding.leave',
          'stop.app.dispose.enter',
          'stop.app.dispose.leave',
          'stop.c-1.dispose.enter',
          'stop.c-1.dispose.leave',
          'stop.c-2.dispose.enter',
          'stop.c-2.dispose.leave',
        ], 'stop');
      });

      it(`Aurelia instance can be deactivated - with lifecycle hooks`, async function () {

        function getPendingActivationLog(prefix: string, isDeactivated: boolean) {
          const logs = [];
          /* eslint-disable no-fallthrough */
          switch (hook) {
            case 'attached': logs.push(
              // because the hooks are invoked in parallel
              `${prefix}.c-2.attached.leave`,
              `${prefix}.c-2.attached.enter`,
              `${prefix}.Local.c-2.attached.enter`,
              `${prefix}.Global.c-2.attached.leave`,
              `${prefix}.Global.c-2.attached.enter`,
            );
            case 'attaching':
              logs.push(
                // because the hooks are invoked in parallel
                `${prefix}.c-2.attaching.leave`,
                `${prefix}.c-2.attaching.enter`,
                ...(hook === 'attaching' ? [] : [`${prefix}.Local.c-2.attaching.leave`]),
                `${prefix}.Local.c-2.attaching.enter`,
                `${prefix}.Global.c-2.attaching.leave`,
                `${prefix}.Global.c-2.attaching.enter`,
              );
            case 'bound':
              logs.push(
                // because the hooks are invoked in parallel
                `${prefix}.c-2.bound.leave`,
                `${prefix}.c-2.bound.enter`,
                ...(hook === 'bound' ? [] : [`${prefix}.Local.c-2.bound.leave`]),
                `${prefix}.Local.c-2.bound.enter`,
                `${prefix}.Global.c-2.bound.leave`,
                `${prefix}.Global.c-2.bound.enter`,
              );
            case 'binding':
              logs.push(
                // because the hooks are invoked in parallel
                `${prefix}.c-2.binding.leave`,
                `${prefix}.c-2.binding.enter`,
                ...(hook === 'binding' ? [] : [`${prefix}.Local.c-2.binding.leave`]),
                `${prefix}.Local.c-2.binding.enter`,
                `${prefix}.Global.c-2.binding.leave`,
                `${prefix}.Global.c-2.binding.enter`,
              );
          }
          logs.reverse();
          logs.unshift(
            `${prefix}.Global.c-1.detaching.enter`,
            `${prefix}.Global.c-1.detaching.leave`,
            `${prefix}.c-1.detaching.enter`,
            `${prefix}.c-1.detaching.leave`,
            `${prefix}.Global.c-1.unbinding.enter`,
            `${prefix}.Global.c-1.unbinding.leave`,
            `${prefix}.c-1.unbinding.enter`,
            `${prefix}.c-1.unbinding.leave`,
          );
          if (!isDeactivated) return logs;

          switch (hook) {
            case 'attaching':
            case 'attached':
              logs.push(
                `${prefix}.Global.c-2.detaching.enter`,
                `${prefix}.Global.c-2.detaching.leave`,
                `${prefix}.Local.c-2.detaching.enter`,
                `${prefix}.Local.c-2.detaching.leave`,
                `${prefix}.c-2.detaching.enter`,
                `${prefix}.c-2.detaching.leave`,
              );
            case 'bound':
              logs.push(
                `${prefix}.Global.c-2.unbinding.enter`,
                `${prefix}.Global.c-2.unbinding.leave`,
                `${prefix}.Local.c-2.unbinding.enter`,
                `${prefix}.Local.c-2.unbinding.leave`,
                `${prefix}.c-2.unbinding.enter`,
                `${prefix}.c-2.unbinding.leave`,
              );
          }
          /* eslint-enable no-fallthrough */
          return logs;
        }

        @lifecycleHooks()
        class Global extends TestHook {
          public get hookName(): string {
            return 'Global';
          }
        }

        @lifecycleHooks()
        class Local extends TestHook {
          public get hookName(): string {
            return 'Local';
          }
          private readonly promiseManager: IPromiseManager = resolve(IPromiseManager);

          public [`$${hook}`](_vm: IRouteViewModel, _initiator: IHydratedController, _parent: IHydratedController): void | Promise<void> {
            return this.promiseManager.createPromise();
          }
        }

        @customElement({ name: 'c-1', template: 'c1' })
        class C1 extends TestVM { }

        @customElement({ name: 'c-2', template: 'c2', dependencies: [Local] })
        class C2 extends TestVM { }

        class Root extends TestVM {
          public showC1: boolean = true;
          public readonly $controller!: ICustomElementController<this>;
        }

        const { au, appHost, container, stop } = createFixture('<c-1 if.bind="showC1"></c-1><c-2 else></c-2>', Root, [C1, C2, INotifierManager, Global]);
        const rootVm = au.root.controller.viewModel as Root;
        const promiseManager = container.get<PromiseManager>(IPromiseManager);

        assert.html.textContent(appHost, 'c1', 'start.textContent');
        const mgr = container.get(INotifierManager);
        mgr.assertLog([
          'start.Global.app.binding.enter',
          'start.Global.app.binding.leave',
          'start.app.binding.enter',
          'start.app.binding.leave',

          'start.Global.app.bound.enter',
          'start.Global.app.bound.leave',
          'start.app.bound.enter',
          'start.app.bound.leave',

          'start.Global.app.attaching.enter',
          'start.Global.app.attaching.leave',
          'start.app.attaching.enter',
          'start.app.attaching.leave',

          'start.Global.if.binding.enter',
          'start.Global.if.binding.leave',
          'start.Global.if.bound.enter',
          'start.Global.if.bound.leave',
          'start.Global.if.attaching.enter',
          'start.Global.if.attaching.leave',

          'start.Global.c-1.binding.enter',
          'start.Global.c-1.binding.leave',
          'start.c-1.binding.enter',
          'start.c-1.binding.leave',

          'start.Global.c-1.bound.enter',
          'start.Global.c-1.bound.leave',
          'start.c-1.bound.enter',
          'start.c-1.bound.leave',

          'start.Global.c-1.attaching.enter',
          'start.Global.c-1.attaching.leave',
          'start.c-1.attaching.enter',
          'start.c-1.attaching.leave',

          'start.Global.c-1.attached.enter',
          'start.Global.c-1.attached.leave',
          'start.c-1.attached.enter',
          'start.c-1.attached.leave',

          'start.Global.if.attached.enter',
          'start.Global.if.attached.leave',

          'start.Global.else.binding.enter',
          'start.Global.else.binding.leave',
          'start.Global.else.bound.enter',
          'start.Global.else.bound.leave',
          'start.Global.else.attaching.enter',
          'start.Global.else.attaching.leave',
          'start.Global.else.attached.enter',
          'start.Global.else.attached.leave',

          'start.Global.app.attached.enter',
          'start.Global.app.attached.leave',
          'start.app.attached.enter',
          'start.app.attached.leave',
        ], 'start');
        const ifCtrl = rootVm.$controller.children[0];
        const ifVm = ifCtrl.viewModel as If;

        // phase#1: try to activate c-2 with long-running promise
        mgr.setPrefix('phase#1');
        rootVm.showC1 = false;

        const expectedLog = getPendingActivationLog('phase#1', false);
        mgr.assertLog(expectedLog, 'phase#1 - pre-resolve');
        assert.html.textContent(appHost, hook === 'attached' || hook === 'attaching' ? 'c2' : '', 'phase#1.textContent');

        // trigger deactivation then resolve the promise and wait for everything
        /**
         * Note on manual deactivation instead of setting the value of the if.bind to false:
         * The `if`-TC is not preemptive.
         * That is it waits always for the previous change.
         * Thus, setting the value of the if.bind to false would only queue the deactivation rather than a pre-emptive action.
         * We might want to change the `if`-TC to be pre-emptive, but that requires more discussion among team and community.
         */
        const deactivationPromise = ifVm.elseView.deactivate(ifVm.elseView, ifCtrl);
        promiseManager.reject(new Error('Synthetic test error'));
        await Promise.allSettled([promiseManager.currentPromise, deactivationPromise, ifVm['pending']]);
        mgr.assertLog(getPendingActivationLog('phase#1', true), 'phase#1 - post-resolve');
        /** clear pending promise from if as it cannot handle a activation rejection by itself */
        ifVm['pending'] = void 0;

        // phase#2: try to activate c-1 - should work
        mgr.setPrefix('phase#2');
        rootVm.showC1 = true;
        await tasksSettled();

        assert.html.textContent(appHost, 'c1', 'phase#2.textContent');
        mgr.assertLog([
          'phase#2.Global.c-1.binding.enter',
          'phase#2.Global.c-1.binding.leave',
          'phase#2.c-1.binding.enter',
          'phase#2.c-1.binding.leave',
          'phase#2.Global.c-1.bound.enter',
          'phase#2.Global.c-1.bound.leave',
          'phase#2.c-1.bound.enter',
          'phase#2.c-1.bound.leave',
          'phase#2.Global.c-1.attaching.enter',
          'phase#2.Global.c-1.attaching.leave',
          'phase#2.c-1.attaching.enter',
          'phase#2.c-1.attaching.leave',
          'phase#2.Global.c-1.attached.enter',
          'phase#2.Global.c-1.attached.leave',
          'phase#2.c-1.attached.enter',
          'phase#2.c-1.attached.leave',
        ], 'phase#2');

        // phase#3: try to activate c-2 with resolved promise - should work
        promiseManager.setMode('rejected');
        mgr.setPrefix('phase#3');
        rootVm.showC1 = false;
        await tasksSettled();
        // Wait for the promises in the lifecycle hooks
        await Promise.resolve();

        assert.html.textContent(appHost, hook === 'attached' || hook === 'attaching' ? 'c2' : '', 'phase#3.textContent');
        mgr.assertLog(getPendingActivationLog('phase#3', false), 'phase#3');
        /** clear pending promise from if as it cannot handle a activation rejection by itself */
        ifVm['pending'] = void 0;

        // phase#4: try to activate c-1 - should work - JFF
        mgr.setPrefix('phase#4');
        rootVm.showC1 = true;
        await tasksSettled();

        assert.html.textContent(appHost, 'c1', 'phase#4.textContent');
        mgr.assertLog([
          ...(
            hook === 'attaching' || hook === 'attached'
              ? [
                'phase#4.Global.c-2.detaching.enter',
                'phase#4.Global.c-2.detaching.leave',
                'phase#4.Local.c-2.detaching.enter',
                'phase#4.Local.c-2.detaching.leave',
                'phase#4.c-2.detaching.enter',
                'phase#4.c-2.detaching.leave',
                'phase#4.Global.c-2.unbinding.enter',
                'phase#4.Global.c-2.unbinding.leave',
                'phase#4.Local.c-2.unbinding.enter',
                'phase#4.Local.c-2.unbinding.leave',
                'phase#4.c-2.unbinding.enter',
                'phase#4.c-2.unbinding.leave',
              ]
              : hook === 'bound'
                ? [
                  'phase#4.Global.c-2.unbinding.enter',
                  'phase#4.Global.c-2.unbinding.leave',
                  'phase#4.Local.c-2.unbinding.enter',
                  'phase#4.Local.c-2.unbinding.leave',
                  'phase#4.c-2.unbinding.enter',
                  'phase#4.c-2.unbinding.leave',
                ]
                : []
          ),
          'phase#4.Global.c-1.binding.enter',
          'phase#4.Global.c-1.binding.leave',
          'phase#4.c-1.binding.enter',
          'phase#4.c-1.binding.leave',
          'phase#4.Global.c-1.bound.enter',
          'phase#4.Global.c-1.bound.leave',
          'phase#4.c-1.bound.enter',
          'phase#4.c-1.bound.leave',
          'phase#4.Global.c-1.attaching.enter',
          'phase#4.Global.c-1.attaching.leave',
          'phase#4.c-1.attaching.enter',
          'phase#4.c-1.attaching.leave',
          'phase#4.Global.c-1.attached.enter',
          'phase#4.Global.c-1.attached.leave',
          'phase#4.c-1.attached.enter',
          'phase#4.c-1.attached.leave',
        ], 'phase#4');

        // phase#5: try to activate c-2 with resolved promise - should work
        mgr.setPrefix('phase#5');
        rootVm.showC1 = false;
        await tasksSettled();
        // Wait for the promises in the lifecycle hooks
        await Promise.resolve();

        assert.html.textContent(appHost, hook === 'attached' || hook === 'attaching' ? 'c2' : '', 'phase#5.textContent');
        mgr.assertLog(getPendingActivationLog('phase#5', false), 'phase#5');
        /** clear pending promise from if as it cannot handle a activation rejection by itself */
        ifVm['pending'] = void 0;

        // stop
        mgr.setPrefix('stop');
        let error: unknown = null;
        try {
          await stop(true);
        } catch (e) {
          error = e;
        }

        assert.strictEqual(error, null, 'stop');
        mgr.assertLog([
          'stop.Global.if.detaching.enter',
          'stop.Global.if.detaching.leave',

          ...(
            hook === 'attaching' || hook === 'attached'
              ? ['stop.Global.c-2.detaching.enter',
                'stop.Global.c-2.detaching.leave',
                'stop.Local.c-2.detaching.enter',
                'stop.Local.c-2.detaching.leave',
                'stop.c-2.detaching.enter',
                'stop.c-2.detaching.leave',
              ]
              : []
          ),

          'stop.Global.else.detaching.enter',
          'stop.Global.else.detaching.leave',
          'stop.Global.app.detaching.enter',
          'stop.Global.app.detaching.leave',
          'stop.app.detaching.enter',
          'stop.app.detaching.leave',

          ...(
            hook === 'bound' || hook === 'attaching' || hook === 'attached'
              ? [

                'stop.Global.c-2.unbinding.enter',
                'stop.Global.c-2.unbinding.leave',
                'stop.Local.c-2.unbinding.enter',
                'stop.Local.c-2.unbinding.leave',
                'stop.c-2.unbinding.enter',
                'stop.c-2.unbinding.leave',
              ]
              : []
          ),

          'stop.Global.if.unbinding.enter',
          'stop.Global.if.unbinding.leave',

          'stop.Global.else.unbinding.enter',
          'stop.Global.else.unbinding.leave',

          'stop.Global.app.unbinding.enter',
          'stop.Global.app.unbinding.leave',
          'stop.app.unbinding.enter',
          'stop.app.unbinding.leave',

          'stop.app.dispose.enter',
          'stop.app.dispose.leave',
          'stop.c-1.dispose.enter',
          'stop.c-1.dispose.leave',
          'stop.c-2.dispose.enter',
          'stop.c-2.dispose.leave',
        ], 'stop');
      });
    });

    describe('parent activating done - child activating', function () {
      it(`error on ${hook}`, async function () {

        function getErredActivationLog() {
          const logs = [];
          /* eslint-disable no-fallthrough */
          switch (hook) {
            case 'attached': logs.push('phase#1.c2-c.attached.enter', 'phase#1.c2-c.attaching.leave');
            case 'attaching': logs.push('phase#1.c2-c.attaching.enter', 'phase#1.c2-c.bound.leave');
            case 'bound': logs.push('phase#1.c2-c.bound.enter', 'phase#1.c2-c.binding.leave');
            case 'binding': logs.push('phase#1.c2-c.binding.enter');
          }
          /* eslint-enable no-fallthrough */
          logs.reverse();
          logs.unshift(
            'phase#1.c1-c.detaching.enter',
            'phase#1.c1-c.detaching.leave',
            'phase#1.c-1.detaching.enter',
            'phase#1.c-1.detaching.leave',
            'phase#1.c1-c.unbinding.enter',
            'phase#1.c1-c.unbinding.leave',
            'phase#1.c-1.unbinding.enter',
            'phase#1.c-1.unbinding.leave',
            'phase#1.c-2.binding.enter',
            'phase#1.c-2.binding.leave',
            'phase#1.c-2.bound.enter',
            'phase#1.c-2.bound.leave',
            'phase#1.c-2.attaching.enter',
            'phase#1.c-2.attaching.leave',
          );
          return logs;
        }

        function getErredDeactivationLog() {
          return [
            ...(
              hook === 'attached' || hook === 'attaching'
                ? [
                  'phase#2.c2-c.detaching.enter',
                  'phase#2.c2-c.detaching.leave',
                ]
                : []
            ),
            'phase#2.c-2.detaching.enter',
            'phase#2.c-2.detaching.leave',
            ...(
              hook === 'bound' || hook === 'attached' || hook === 'attaching'
                ? [
                  'phase#2.c2-c.unbinding.enter',
                  'phase#2.c2-c.unbinding.leave',
                ]
                : []
            ),
            'phase#2.c-2.unbinding.enter',
            'phase#2.c-2.unbinding.leave',
            'phase#2.c-1.binding.enter',
            'phase#2.c-1.binding.leave',
            'phase#2.c-1.bound.enter',
            'phase#2.c-1.bound.leave',
            'phase#2.c-1.attaching.enter',
            'phase#2.c-1.attaching.leave',
            'phase#2.c1-c.binding.enter',
            'phase#2.c1-c.binding.leave',
            'phase#2.c1-c.bound.enter',
            'phase#2.c1-c.bound.leave',
            'phase#2.c1-c.attaching.enter',
            'phase#2.c1-c.attaching.leave',
            'phase#2.c1-c.attached.enter',
            'phase#2.c1-c.attached.leave',
            'phase#2.c-1.attached.enter',
            'phase#2.c-1.attached.leave',
          ];
        }

        @customElement({ name: 'c1-c', template: 'c1c' })
        class C1Child extends TestVM { }

        @customElement({ name: 'c2-c', template: 'c2c' })
        class C2Child extends TestVM {
          public [`$${hook}`](_initiator: IHydratedController, _parent: IHydratedController): void | Promise<void> {
            throw new Error('Synthetic test error');
          }
        }

        @customElement({ name: 'c-1', template: '<c1-c></c1-c>', dependencies: [C1Child] })
        class C1 extends TestVM { }

        @customElement({ name: 'c-2', template: '<c2-c></c2-c>', dependencies: [C2Child] })
        class C2 extends TestVM { }

        class Root extends TestVM {
          public showC1: boolean = true;
        }

        const { au, stop, appHost, container } = createFixture('<c-1 if.bind="showC1"></c-1><c-2 else></c-2>', Root, [C1, C2, INotifierManager]);
        const rootVm = au.root.controller.viewModel as Root;

        assert.html.textContent(appHost, 'c1c', 'start.textContent');
        const mgr = container.get(INotifierManager);
        mgr.assertLog([
          'start.app.binding.enter',
          'start.app.binding.leave',
          'start.app.bound.enter',
          'start.app.bound.leave',
          'start.app.attaching.enter',
          'start.app.attaching.leave',
          'start.c-1.binding.enter',
          'start.c-1.binding.leave',
          'start.c-1.bound.enter',
          'start.c-1.bound.leave',
          'start.c-1.attaching.enter',
          'start.c-1.attaching.leave',
          'start.c1-c.binding.enter',
          'start.c1-c.binding.leave',
          'start.c1-c.bound.enter',
          'start.c1-c.bound.leave',
          'start.c1-c.attaching.enter',
          'start.c1-c.attaching.leave',
          'start.c1-c.attached.enter',
          'start.c1-c.attached.leave',
          'start.c-1.attached.enter',
          'start.c-1.attached.leave',
          'start.app.attached.enter',
          'start.app.attached.leave',
        ], 'start');

        mgr.setPrefix('phase#1');
        try {
          rootVm.showC1 = false;
          assert.fail('expected error');
        } catch (e) {
          assert.instanceOf(e, Error, 'swap');
        }

        mgr.assertLog(getErredActivationLog(), 'phase#1');

        assert.html.textContent(appHost, hook === 'attached' || hook === 'attaching' ? 'c2c' : '', 'phase#1.textContent');

        mgr.setPrefix('phase#2');
        rootVm.showC1 = true;
        assert.html.textContent(appHost, 'c1c', 'phase#2.textContent');

        mgr.assertLog(getErredDeactivationLog(), 'phase#2');

        mgr.setPrefix('stop');
        let error: unknown = null;
        try {
          await stop(true);
        } catch (e) {
          error = e;
        }

        assert.strictEqual(error, null, 'stop');
        mgr.assertLog([
          'stop.c1-c.detaching.enter',
          'stop.c1-c.detaching.leave',
          'stop.c-1.detaching.enter',
          'stop.c-1.detaching.leave',
          'stop.app.detaching.enter',
          'stop.app.detaching.leave',
          'stop.c1-c.unbinding.enter',
          'stop.c1-c.unbinding.leave',
          'stop.c-1.unbinding.enter',
          'stop.c-1.unbinding.leave',
          'stop.app.unbinding.enter',
          'stop.app.unbinding.leave',
          'stop.app.dispose.enter',
          'stop.app.dispose.leave',
          'stop.c-1.dispose.enter',
          'stop.c-1.dispose.leave',
          'stop.c1-c.dispose.enter',
          'stop.c1-c.dispose.leave',
          'stop.c-2.dispose.enter',
          'stop.c-2.dispose.leave',
          'stop.c2-c.dispose.enter',
          'stop.c2-c.dispose.leave',
        ], 'stop');

        await stop(true);
      });

      it(`long running promise on ${hook} - promise is resolved`, async function () {
        function getPendingActivationLog(isSettled: boolean) {
          const logs = [];
          /* eslint-disable no-fallthrough */
          switch (hook) {
            case 'attached': logs.push('phase#1.c2-c.attached.enter', 'phase#1.c2-c.attaching.leave');
            case 'attaching': logs.push('phase#1.c2-c.attaching.enter', 'phase#1.c2-c.bound.leave');
            case 'bound': logs.push('phase#1.c2-c.bound.enter', 'phase#1.c2-c.binding.leave');
            case 'binding': logs.push('phase#1.c2-c.binding.enter');
          }
          /* eslint-enable no-fallthrough */
          logs.reverse();
          logs.unshift(
            'phase#1.c1-c.detaching.enter',
            'phase#1.c1-c.detaching.leave',
            'phase#1.c-1.detaching.enter',
            'phase#1.c-1.detaching.leave',
            'phase#1.c1-c.unbinding.enter',
            'phase#1.c1-c.unbinding.leave',
            'phase#1.c-1.unbinding.enter',
            'phase#1.c-1.unbinding.leave',
            'phase#1.c-2.binding.enter',
            'phase#1.c-2.binding.leave',
            'phase#1.c-2.bound.enter',
            'phase#1.c-2.bound.leave',
            'phase#1.c-2.attaching.enter',
            'phase#1.c-2.attaching.leave',
          );
          if (!isSettled) return logs;

          logs.push(`phase#1.c2-c.${hook}.leave`,
            ...(hook === 'bound' || hook === 'attaching' || hook === 'attached'
              ? [
                'phase#1.c2-c.detaching.enter',
                'phase#1.c2-c.detaching.leave',
              ]
              : []
            ),
            'phase#1.c-2.detaching.enter',
            'phase#1.c-2.detaching.leave',
            'phase#1.c2-c.unbinding.enter',
            'phase#1.c2-c.unbinding.leave',
            'phase#1.c-2.unbinding.enter',
            'phase#1.c-2.unbinding.leave',
          );
          return logs;
        }

        @customElement({ name: 'c1-c', template: 'c1c' })
        class C1Child extends TestVM { }

        @customElement({ name: 'c2-c', template: 'c2c' })
        class C2Child extends TestVM {
          private readonly promiseManager: IPromiseManager = resolve(IPromiseManager);

          public [`$${hook}`](_initiator: IHydratedController, _parent: IHydratedController): void | Promise<void> {
            return this.promiseManager.createPromise();
          }
        }

        @customElement({ name: 'c-1', template: '<c1-c></c1-c>', dependencies: [C1Child] })
        class C1 extends TestVM { }

        @customElement({ name: 'c-2', template: '<c2-c></c2-c>', dependencies: [C2Child] })
        class C2 extends TestVM { }

        class Root extends TestVM {
          public showC1: boolean = true;
          public readonly $controller!: ICustomElementController<this>;
        }

        const { au, appHost, container, stop } = createFixture('<c-1 if.bind="showC1"></c-1><c-2 else></c-2>', Root, [C1, C2, INotifierManager, IPromiseManager]);
        const rootVm = au.root.controller.viewModel as Root;
        const promiseManager = container.get<PromiseManager>(IPromiseManager);

        assert.html.textContent(appHost, 'c1c', 'start.textContent');
        const mgr = container.get(INotifierManager);
        mgr.assertLog([
          'start.app.binding.enter',
          'start.app.binding.leave',
          'start.app.bound.enter',
          'start.app.bound.leave',
          'start.app.attaching.enter',
          'start.app.attaching.leave',
          'start.c-1.binding.enter',
          'start.c-1.binding.leave',
          'start.c-1.bound.enter',
          'start.c-1.bound.leave',
          'start.c-1.attaching.enter',
          'start.c-1.attaching.leave',
          'start.c1-c.binding.enter',
          'start.c1-c.binding.leave',
          'start.c1-c.bound.enter',
          'start.c1-c.bound.leave',
          'start.c1-c.attaching.enter',
          'start.c1-c.attaching.leave',
          'start.c1-c.attached.enter',
          'start.c1-c.attached.leave',
          'start.c-1.attached.enter',
          'start.c-1.attached.leave',
          'start.app.attached.enter',
          'start.app.attached.leave',
        ], 'start');

        const ifCtrl = rootVm.$controller.children[0];
        const ifVm = ifCtrl.viewModel as If;

        // phase#1: try to activate c-2 with long-running promise
        mgr.setPrefix('phase#1');
        rootVm.showC1 = false;

        const expectedLog = getPendingActivationLog(false);
        mgr.assertLog(expectedLog, 'phase#1 - pre-resolve');
        assert.html.textContent(appHost, hook === 'attached' || hook === 'attaching' ? 'c2c' : '', 'phase#1.textContent');

        // trigger deactivation then resolve the promise and wait for everything
        /**
         * Note on manual deactivation instead of setting the value of the if.bind to false:
         * The `if`-TC is not preemptive.
         * That is it waits always for the previous change.
         * Thus, setting the value of the if.bind to false would only queue the deactivation rather than a pre-emptive action.
         * We might want to change the `if`-TC to be pre-emptive, but that requires more discussion among team and community.
         */
        const deactivationPromise = ifVm.elseView.deactivate(ifVm.elseView, ifCtrl);
        promiseManager.resolve();
        await Promise.all([promiseManager.currentPromise, deactivationPromise, ifVm['pending']]);
        mgr.assertLog(getPendingActivationLog(true), 'phase#1 - post-resolve');

        // phase#2: try to activate c-1 - should work
        mgr.setPrefix('phase#2');
        rootVm.showC1 = true;
        await tasksSettled();

        assert.html.textContent(appHost, 'c1c', 'phase#2.textContent');
        mgr.assertLog([
          'phase#2.c-1.binding.enter',
          'phase#2.c-1.binding.leave',
          'phase#2.c-1.bound.enter',
          'phase#2.c-1.bound.leave',
          'phase#2.c-1.attaching.enter',
          'phase#2.c-1.attaching.leave',
          'phase#2.c1-c.binding.enter',
          'phase#2.c1-c.binding.leave',
          'phase#2.c1-c.bound.enter',
          'phase#2.c1-c.bound.leave',
          'phase#2.c1-c.attaching.enter',
          'phase#2.c1-c.attaching.leave',
          'phase#2.c1-c.attached.enter',
          'phase#2.c1-c.attached.leave',
          'phase#2.c-1.attached.enter',
          'phase#2.c-1.attached.leave',
        ], 'phase#2');

        // phase#3: try to activate c-2 with resolved promise - should work
        promiseManager.setMode('resolved');
        mgr.setPrefix('phase#3');
        rootVm.showC1 = false;
        await tasksSettled();
        // Wait for the promises in the lifecycle hooks
        await Promise.resolve();
        await Promise.resolve();

        assert.html.textContent(appHost, 'c2c', 'phase#3.textContent');
        mgr.assertLog([
          'phase#3.c1-c.detaching.enter',
          'phase#3.c1-c.detaching.leave',
          'phase#3.c-1.detaching.enter',
          'phase#3.c-1.detaching.leave',
          'phase#3.c1-c.unbinding.enter',
          'phase#3.c1-c.unbinding.leave',
          'phase#3.c-1.unbinding.enter',
          'phase#3.c-1.unbinding.leave',
          'phase#3.c-2.binding.enter',
          'phase#3.c-2.binding.leave',
          'phase#3.c-2.bound.enter',
          'phase#3.c-2.bound.leave',
          'phase#3.c-2.attaching.enter',
          'phase#3.c-2.attaching.leave',
          'phase#3.c2-c.binding.enter',
          'phase#3.c2-c.binding.leave',
          'phase#3.c2-c.bound.enter',
          'phase#3.c2-c.bound.leave',
          'phase#3.c2-c.attaching.enter',
          'phase#3.c2-c.attaching.leave',
          'phase#3.c2-c.attached.enter',
          'phase#3.c2-c.attached.leave',
          'phase#3.c-2.attached.enter',
          'phase#3.c-2.attached.leave',
        ], 'phase#3');

        // phase#4: try to activate c-1 - should work - JFF
        mgr.setPrefix('phase#4');
        rootVm.showC1 = true;
        await tasksSettled();

        assert.html.textContent(appHost, 'c1c', 'phase#4.textContent');
        mgr.assertLog([
          'phase#4.c2-c.detaching.enter',
          'phase#4.c2-c.detaching.leave',
          'phase#4.c-2.detaching.enter',
          'phase#4.c-2.detaching.leave',
          'phase#4.c2-c.unbinding.enter',
          'phase#4.c2-c.unbinding.leave',
          'phase#4.c-2.unbinding.enter',
          'phase#4.c-2.unbinding.leave',
          'phase#4.c-1.binding.enter',
          'phase#4.c-1.binding.leave',
          'phase#4.c-1.bound.enter',
          'phase#4.c-1.bound.leave',
          'phase#4.c-1.attaching.enter',
          'phase#4.c-1.attaching.leave',
          'phase#4.c1-c.binding.enter',
          'phase#4.c1-c.binding.leave',
          'phase#4.c1-c.bound.enter',
          'phase#4.c1-c.bound.leave',
          'phase#4.c1-c.attaching.enter',
          'phase#4.c1-c.attaching.leave',
          'phase#4.c1-c.attached.enter',
          'phase#4.c1-c.attached.leave',
          'phase#4.c-1.attached.enter',
          'phase#4.c-1.attached.leave',
        ], 'phase#4');

        // phase#5: try to activate c-2 with resolved promise - should work
        mgr.setPrefix('phase#5');
        rootVm.showC1 = false;
        await tasksSettled();
        // Wait for the promises in the lifecycle hooks
        await Promise.resolve();
        await Promise.resolve();

        assert.html.textContent(appHost, 'c2c', 'phase#5.textContent');
        mgr.assertLog([
          'phase#5.c1-c.detaching.enter',
          'phase#5.c1-c.detaching.leave',
          'phase#5.c-1.detaching.enter',
          'phase#5.c-1.detaching.leave',
          'phase#5.c1-c.unbinding.enter',
          'phase#5.c1-c.unbinding.leave',
          'phase#5.c-1.unbinding.enter',
          'phase#5.c-1.unbinding.leave',
          'phase#5.c-2.binding.enter',
          'phase#5.c-2.binding.leave',
          'phase#5.c-2.bound.enter',
          'phase#5.c-2.bound.leave',
          'phase#5.c-2.attaching.enter',
          'phase#5.c-2.attaching.leave',
          'phase#5.c2-c.binding.enter',
          'phase#5.c2-c.binding.leave',
          'phase#5.c2-c.bound.enter',
          'phase#5.c2-c.bound.leave',
          'phase#5.c2-c.attaching.enter',
          'phase#5.c2-c.attaching.leave',
          'phase#5.c2-c.attached.enter',
          'phase#5.c2-c.attached.leave',
          'phase#5.c-2.attached.enter',
          'phase#5.c-2.attached.leave',
        ], 'phase#5');

        // stop
        mgr.setPrefix('stop');
        let error: unknown = null;
        try {
          await stop(true);
        } catch (e) {
          error = e;
        }

        assert.strictEqual(error, null, 'stop');
        mgr.assertLog([
          'stop.c2-c.detaching.enter',
          'stop.c2-c.detaching.leave',
          'stop.c-2.detaching.enter',
          'stop.c-2.detaching.leave',
          'stop.app.detaching.enter',
          'stop.app.detaching.leave',
          'stop.c2-c.unbinding.enter',
          'stop.c2-c.unbinding.leave',
          'stop.c-2.unbinding.enter',
          'stop.c-2.unbinding.leave',
          'stop.app.unbinding.enter',
          'stop.app.unbinding.leave',
          'stop.app.dispose.enter',
          'stop.app.dispose.leave',
          'stop.c-1.dispose.enter',
          'stop.c-1.dispose.leave',
          'stop.c1-c.dispose.enter',
          'stop.c1-c.dispose.leave',
          'stop.c-2.dispose.enter',
          'stop.c-2.dispose.leave',
          'stop.c2-c.dispose.enter',
          'stop.c2-c.dispose.leave',
        ], 'stop');
      });

      it(`long running promise on ${hook} - promise is rejected`, async function () {
        function getPendingActivationLog(prefix: string, isDeactivated: boolean) {
          const logs = [];
          /* eslint-disable no-fallthrough */
          switch (hook) {
            case 'attached': logs.push(
              `${prefix}.c2-c.attached.enter`,
              `${prefix}.c2-c.attaching.leave`,
            );
            case 'attaching': logs.push(
              `${prefix}.c2-c.attaching.enter`,
              `${prefix}.c2-c.bound.leave`,
            );
            case 'bound': logs.push(
              `${prefix}.c2-c.bound.enter`,
              `${prefix}.c2-c.binding.leave`,
            );
            case 'binding': logs.push(
              `${prefix}.c2-c.binding.enter`,
            );
          }
          /* eslint-enable no-fallthrough */
          logs.reverse();
          logs.unshift(
            `${prefix}.c1-c.detaching.enter`,
            `${prefix}.c1-c.detaching.leave`,
            `${prefix}.c-1.detaching.enter`,
            `${prefix}.c-1.detaching.leave`,
            `${prefix}.c1-c.unbinding.enter`,
            `${prefix}.c1-c.unbinding.leave`,
            `${prefix}.c-1.unbinding.enter`,
            `${prefix}.c-1.unbinding.leave`,
            `${prefix}.c-2.binding.enter`,
            `${prefix}.c-2.binding.leave`,
            `${prefix}.c-2.bound.enter`,
            `${prefix}.c-2.bound.leave`,
            `${prefix}.c-2.attaching.enter`,
            `${prefix}.c-2.attaching.leave`,
          );
          if (!isDeactivated) return logs;

          logs.push(
            ...(hook === 'attaching' || hook === 'attached'
              ? [
                'phase#1.c2-c.detaching.enter',
                'phase#1.c2-c.detaching.leave',
              ]
              : []
            ),
            'phase#1.c-2.detaching.enter',
            'phase#1.c-2.detaching.leave',
            ...(hook === 'bound' || hook === 'attaching' || hook === 'attached'
              ? [
                'phase#1.c2-c.unbinding.enter',
                'phase#1.c2-c.unbinding.leave',
              ]
              : []
            ),
            'phase#1.c-2.unbinding.enter',
            'phase#1.c-2.unbinding.leave',
          );
          return logs;
        }

        @customElement({ name: 'c1-c', template: 'c1c' })
        class C1Child extends TestVM { }

        @customElement({ name: 'c2-c', template: 'c2c' })
        class C2Child extends TestVM {
          private readonly promiseManager: IPromiseManager = resolve(IPromiseManager);

          public [`$${hook}`](_initiator: IHydratedController, _parent: IHydratedController): void | Promise<void> {
            return this.promiseManager.createPromise();
          }
        }

        @customElement({ name: 'c-1', template: '<c1-c></c1-c>', dependencies: [C1Child] })
        class C1 extends TestVM { }

        @customElement({ name: 'c-2', template: '<c2-c></c2-c>', dependencies: [C2Child] })
        class C2 extends TestVM { }

        class Root extends TestVM {
          public showC1: boolean = true;
          public readonly $controller!: ICustomElementController<this>;
        }

        const { au, appHost, container, stop } = createFixture('<c-1 if.bind="showC1"></c-1><c-2 else></c-2>', Root, [C1, C2, INotifierManager, IPromiseManager]);
        const rootVm = au.root.controller.viewModel as Root;
        const promiseManager = container.get<PromiseManager>(IPromiseManager);

        assert.html.textContent(appHost, 'c1c', 'start.textContent');
        const mgr = container.get(INotifierManager);
        mgr.assertLog([
          'start.app.binding.enter',
          'start.app.binding.leave',
          'start.app.bound.enter',
          'start.app.bound.leave',
          'start.app.attaching.enter',
          'start.app.attaching.leave',
          'start.c-1.binding.enter',
          'start.c-1.binding.leave',
          'start.c-1.bound.enter',
          'start.c-1.bound.leave',
          'start.c-1.attaching.enter',
          'start.c-1.attaching.leave',
          'start.c1-c.binding.enter',
          'start.c1-c.binding.leave',
          'start.c1-c.bound.enter',
          'start.c1-c.bound.leave',
          'start.c1-c.attaching.enter',
          'start.c1-c.attaching.leave',
          'start.c1-c.attached.enter',
          'start.c1-c.attached.leave',
          'start.c-1.attached.enter',
          'start.c-1.attached.leave',
          'start.app.attached.enter',
          'start.app.attached.leave',
        ], 'start');

        const ifCtrl = rootVm.$controller.children[0];
        const ifVm = ifCtrl.viewModel as If;

        // phase#1: try to activate c-2 with long-running promise
        mgr.setPrefix('phase#1');
        rootVm.showC1 = false;

        const expectedLog = getPendingActivationLog('phase#1', false);
        mgr.assertLog(expectedLog, 'phase#1 - pre-resolve');
        assert.html.textContent(appHost, hook === 'attached' || hook === 'attaching' ? 'c2c' : '', 'phase#1.textContent');

        // trigger deactivation then resolve the promise and wait for everything
        /**
         * Note on manual deactivation instead of setting the value of the if.bind to false:
         * The `if`-TC is not preemptive.
         * That is it waits always for the previous change.
         * Thus, setting the value of the if.bind to false would only queue the deactivation rather than a pre-emptive action.
         * We might want to change the `if`-TC to be pre-emptive, but that requires more discussion among team and community.
         */
        const deactivationPromise = ifVm.elseView.deactivate(ifVm.elseView, ifCtrl);
        promiseManager.reject(new Error('Synthetic test error - phase#1'));
        await Promise.allSettled([promiseManager.currentPromise, deactivationPromise, ifVm['pending']]);
        mgr.assertLog(getPendingActivationLog('phase#1', true), 'phase#1 - post-resolve');
        /** clear pending promise from if as it cannot handle a activation rejection by itself */
        ifVm['pending'] = void 0;

        // phase#2: try to activate c-1 - should work
        mgr.setPrefix('phase#2');
        rootVm.showC1 = true;
        await tasksSettled();

        assert.html.textContent(appHost, 'c1c', 'phase#2.textContent');
        mgr.assertLog([
          'phase#2.c-1.binding.enter',
          'phase#2.c-1.binding.leave',
          'phase#2.c-1.bound.enter',
          'phase#2.c-1.bound.leave',
          'phase#2.c-1.attaching.enter',
          'phase#2.c-1.attaching.leave',
          'phase#2.c1-c.binding.enter',
          'phase#2.c1-c.binding.leave',
          'phase#2.c1-c.bound.enter',
          'phase#2.c1-c.bound.leave',
          'phase#2.c1-c.attaching.enter',
          'phase#2.c1-c.attaching.leave',
          'phase#2.c1-c.attached.enter',
          'phase#2.c1-c.attached.leave',
          'phase#2.c-1.attached.enter',
          'phase#2.c-1.attached.leave',
        ], 'phase#2');

        // phase#3: try to activate c-2 with resolved promise - should work
        promiseManager.setMode('rejected');
        mgr.setPrefix('phase#3');
        rootVm.showC1 = false;
        await tasksSettled();

        assert.html.textContent(appHost, hook === 'attached' || hook === 'attaching' ? 'c2c' : '', 'phase#3.textContent');
        mgr.assertLog(getPendingActivationLog('phase#3', false), 'phase#3');
        /** clear pending promise from if as it cannot handle a activation rejection by itself */
        ifVm['pending'] = void 0;

        // phase#4: try to activate c-1 - should work - JFF
        mgr.setPrefix('phase#4');
        rootVm.showC1 = true;
        await tasksSettled();
        // Wait for the promises in the lifecycle hooks
        await Promise.resolve();
        await Promise.resolve();
        await Promise.resolve();

        assert.html.textContent(appHost, 'c1c', 'phase#4.textContent');
        mgr.assertLog([
          ...(
            hook === 'attaching' || hook === 'attached'
              ? [
                'phase#4.c2-c.detaching.enter',
                'phase#4.c2-c.detaching.leave',
              ]
              : []
          ),
          'phase#4.c-2.detaching.enter',
          'phase#4.c-2.detaching.leave',
          ...(
            hook === 'bound' || hook === 'attaching' || hook === 'attached'
              ? [
                'phase#4.c2-c.unbinding.enter',
                'phase#4.c2-c.unbinding.leave',
              ]
              : []
          ),
          'phase#4.c-2.unbinding.enter',
          'phase#4.c-2.unbinding.leave',
          'phase#4.c-1.binding.enter',
          'phase#4.c-1.binding.leave',
          'phase#4.c-1.bound.enter',
          'phase#4.c-1.bound.leave',
          'phase#4.c-1.attaching.enter',
          'phase#4.c-1.attaching.leave',
          'phase#4.c1-c.binding.enter',
          'phase#4.c1-c.binding.leave',
          'phase#4.c1-c.bound.enter',
          'phase#4.c1-c.bound.leave',
          'phase#4.c1-c.attaching.enter',
          'phase#4.c1-c.attaching.leave',
          'phase#4.c1-c.attached.enter',
          'phase#4.c1-c.attached.leave',
          'phase#4.c-1.attached.enter',
          'phase#4.c-1.attached.leave',
        ], 'phase#4');

        // phase#5: try to activate c-2 with resolved promise - should work
        mgr.setPrefix('phase#5');
        rootVm.showC1 = false;
        await tasksSettled();
        // Wait for the promises in the lifecycle hooks
        await Promise.resolve();

        assert.html.textContent(appHost, hook === 'attached' || hook === 'attaching' ? 'c2c' : '', 'phase#5.textContent');
        mgr.assertLog(getPendingActivationLog('phase#5', false), 'phase#5');
        /** clear pending promise from if as it cannot handle a activation rejection by itself */
        ifVm['pending'] = void 0;

        // stop
        mgr.setPrefix('stop');
        let error: unknown = null;
        try {
          await stop(true);
        } catch (e) {
          error = e;
        }

        assert.strictEqual(error, null, 'stop');
        mgr.assertLog([
          ...(
            hook === 'attaching' || hook === 'attached'
              ? [
                'stop.c2-c.detaching.enter',
                'stop.c2-c.detaching.leave',
              ]
              : []
          ),
          'stop.c-2.detaching.enter',
          'stop.c-2.detaching.leave',
          'stop.app.detaching.enter',
          'stop.app.detaching.leave',
          ...(
            hook === 'bound' || hook === 'attaching' || hook === 'attached'
              ? [
                'stop.c2-c.unbinding.enter',
                'stop.c2-c.unbinding.leave',
              ]
              : []
          ),
          'stop.c-2.unbinding.enter',
          'stop.c-2.unbinding.leave',
          'stop.app.unbinding.enter',
          'stop.app.unbinding.leave',
          'stop.app.dispose.enter',
          'stop.app.dispose.leave',
          'stop.c-1.dispose.enter',
          'stop.c-1.dispose.leave',
          'stop.c1-c.dispose.enter',
          'stop.c1-c.dispose.leave',
          'stop.c-2.dispose.enter',
          'stop.c-2.dispose.leave',
          'stop.c2-c.dispose.enter',
          'stop.c2-c.dispose.leave',
        ], 'stop');
      });
    });
  }
});<|MERGE_RESOLUTION|>--- conflicted
+++ resolved
@@ -5,12 +5,8 @@
 } from '@aurelia/kernel';
 import {
   IRouteViewModel,
-<<<<<<< HEAD
-} from '@aurelia/router-lite';
+} from '@aurelia/router';
 import { tasksSettled } from '@aurelia/runtime';
-=======
-} from '@aurelia/router';
->>>>>>> afbd76be
 import {
   Aurelia,
   CustomAttribute,
