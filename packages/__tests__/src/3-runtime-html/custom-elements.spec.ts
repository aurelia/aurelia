import {
  AppTask,
  Aurelia,
  bindable,
  BindingMode,
  Controller,
  customElement,
  CustomElement,
  CustomElementDefinition,
  IAppRoot,
  IAurelia,
  ICustomElementController,
  IKeyMapping,
  ShortHandBindingSyntax,
  ValueConverter,
} from '@aurelia/runtime-html';
import { assert, createFixture } from '@aurelia/testing';
import { delegateSyntax } from '@aurelia/compat-v1';
<<<<<<< HEAD
import { resolve } from '@aurelia/kernel';
import { IObserverLocator, observable, flush } from '@aurelia/runtime';
=======
import { IContainer, resolve } from '@aurelia/kernel';
import { IObserverLocator, observable } from '@aurelia/runtime';
>>>>>>> 7e1057b4

describe('3-runtime-html/custom-elements.spec.ts', function () {
  it('injects right aurelia instance', function () {
    const { component: { au, au1 } } = createFixture(``, class { au = resolve(Aurelia); au1 = resolve(IAurelia); });
    assert.strictEqual(au, au1);
  });

  it('works with multiple layers of change propagation & <input/>', function () {
    const { ctx, appHost } = createFixture(
      `<input value.bind="first_name | properCase">
      <form-input value.two-way="first_name | properCase"></form-input>`,
      class App {
        public message = 'Hello Aurelia 2!';
        public first_name = '';
      },
      [
        CustomElement.define({
          name: 'form-input',
          template: '<input value.bind="value">',
          bindables: {
            value: { mode: BindingMode.twoWay }
          }
        }, class FormInput { }),
        ValueConverter.define('properCase', class ProperCase {
          public toView(value: unknown): unknown {
            if (typeof value == 'string' && value) {
              return value
                .split(' ')
                .map(m => m[0].toUpperCase() + m.substring(1).toLowerCase())
                .join(' ');
            }
            return value;
          }
        }),
      ],
    );

    const [, nestedInputEl] = Array.from(appHost.querySelectorAll('input'));
    nestedInputEl.value = 'aa bb';
    nestedInputEl.dispatchEvent(new ctx.CustomEvent('input', { bubbles: true }));

    flush();
    assert.strictEqual(nestedInputEl.value, 'Aa Bb');
  });

  it('renders containerless per element via "containerless" attribute', function () {
    const { appHost } = createFixture(
      `<my-el containerless message="hello world">`,
      class App {},
      [CustomElement.define({
        name: 'my-el',
        template: '${message}',
        bindables: ['message']
      })]
    );

    assert.visibleTextEqual(appHost, 'hello world');
  });

  it('renders element with @customElement({ containerness: true })', function () {
    const { assertText } = createFixture(
      `<my-el message="hello world">`,
      class App {},
      [CustomElement.define({
        name: 'my-el',
        template: '${message}',
        bindables: ['message'],
        containerless: true
      })
    ]);

    assertText('hello world');
  });

  it('renders elements with both "containerless" attribute and @customElement({ containerless: true })', function () {
    const { assertText } = createFixture(
      `<my-el containerless message="hello world">`,
      class App {},
      [CustomElement.define({
        name: 'my-el',
        template: '${message}',
        bindables: ['message'],
        containerless: true,
      })]
    );

    assertText('hello world');
  });

  it('renders elements with template controller and containerless attribute on it', function () {
    const { assertText } = createFixture(
      `<my-el if.bind="true" containerless message="hello world">`,
      class App {},
      [CustomElement.define({
        name: 'my-el',
        template: '${message}',
        bindables: ['message']
      })]
    );

    assertText('hello world');
  });

  it('works with multi layer reactive changes', function () {
    @customElement({
      name: 'text-toggler',
      template: '<textarea value.bind="value">',
      bindables: ['range']
    })
    class TextToggler {
      rangeStart = 0;
      rangeEnd = 0;
      range: [number, number] = [0, 0];

      rangeChanged(v: [number, number]) {
        this.rangeStart = v[0];
        this.rangeEnd = v[1];
      }
    }

    const { trigger } = createFixture(
      '<button click.trigger="random()">rando</button> <text-toggler range.bind="range">',
      class {
        range = [0, 0];
        random() {
          this.range = [Math.round(Math.random() * 10), 10 + Math.round(Math.random() * 20)];
        }
      },
      [TextToggler]
    );

    trigger('button', 'click');
  });

  it('handles recursive changes with the right order', function () {

    @customElement('')
    class MyApp {
      public message = 'Hello Aurelia 2!';

      public logs = [];

      @bindable
      public count: number = 0;

      public obsLoc = resolve(IObserverLocator);

      public created() {
        this.obsLoc.getObserver(this, 'count').subscribe({
          handleChange: (value: number, oldValue: number) => {
            if (value > 0 && value < 3) {
              this.log('S.1. handleChange()', value, oldValue);
              if (value > oldValue) {
                this.count++;
              } else {
                this.count--;
              }
            }
          }
        });
      }

      public countChanged(value: number) {
        this.log('P.1. countChanged()', value);
      }

      public incr() {
        if (this.count < 10) {
          this.count++;
          this.log('After incr()', this.count);
          // console.assert(this.count, 9);
        }
      }

      public decr() {
        if (this.count > 0) {
          this.count--;
          this.log('After decr()', this.count);
          // console.assert(this.count, 1);
        }
      }

      public log(...msgs: unknown[]) {
        this.logs.push(msgs);
      }
    }

    const { component, getAllBy, stop } = createFixture(`
      <button click.trigger="incr()">Incr()</button>
      <button click.trigger="decr()">Decr()</button>
      <div id="logs"><div repeat.for="log of logs">\${log}</div></div>
    `, MyApp);

    assert.deepStrictEqual(component.logs, []);
    const [incrButton, decrButton] = getAllBy('button');

    // when clicking on increment, increase count all the way to 3 by 1 at a time
    incrButton.click();
    assert.deepStrictEqual(
      component.logs,
      [
        ['S.1. handleChange()', 1, 0],
        ['S.1. handleChange()', 2, 1],
        ['P.1. countChanged()', 3],
        ['After incr()', 3]
      ]
    );

    // when clicking on decrement, decrease count all the way to 0 by 1 at a time
    decrButton.click();
    assert.deepStrictEqual(
      component.logs,
      [
        ['S.1. handleChange()', 1, 0],
        ['S.1. handleChange()', 2, 1],
        ['P.1. countChanged()', 3],
        ['After incr()', 3],
        ['S.1. handleChange()', 2, 3],
        ['S.1. handleChange()', 1, 2],
        ['P.1. countChanged()', 0],
        ['After decr()', 0]
      ]
    );

    void stop(true);
  });

  // https://github.com/aurelia/aurelia/issues/2022
  it('calls change handler callback after propagating changes with @bindable', function () {
    const logs = [];
    @customElement('outer-component')
    class OuterComponent {
      static template = '<inner-component prop1.bind="prop1" prop2.bind="prop2"/>';

      @bindable
      prop1 = 1;

      prop2 = 1;

      attached() {
        this.prop1 = 2;
      }

      prop1Changed() {
        this.prop2 = 2;
      }
    }

    @customElement('inner-component')
    class InnerComponent {
      @bindable
      prop1;

      @bindable
      prop2;

      prop2Changed() {
        logs.push(`prop1: ${this.prop1}`);
      }
    }

    createFixture(
      '<outer-component>',
      class {
        outer: OuterComponent;
      },
      [OuterComponent, InnerComponent]
    );

    assert.deepStrictEqual(logs, ['prop1: 2']);
  });

  // https://github.com/aurelia/aurelia/issues/2022
  it('calls [propertyChanged] callback after propagating changes with @bindable', function () {
    const logs = [];
    @customElement('outer-component')
    class OuterComponent {
      static template = '<inner-component prop1.bind="prop1" prop2.bind="prop2"/>';

      @bindable
      prop1 = 1;

      prop2 = 1;

      attached() {
        this.prop1 = 2;
      }

      prop1Changed() {
        this.prop2 = 2;
      }
    }

    @customElement('inner-component')
    class InnerComponent {
      @bindable
      prop1;

      @bindable
      prop2;

      propertyChanged(name: string) {
        if (name === 'prop2') {
          logs.push(`prop1: ${this.prop1}`);
        }
      }
    }

    createFixture(
      '<outer-component>',
      class {
        outer: OuterComponent;
      },
      [OuterComponent, InnerComponent]
    );

    assert.deepStrictEqual(logs, ['prop1: 2']);
  });

  describe('surrogates', function () {
    it('renders normal bindings before other bindings', function () {
      let i = 0;
      const { assertAttr } = createFixture(
        '<el>',
        {},
        [
          CustomElement.define({
            name: 'el',
            template: `<template data-id.one-time="id">
              <div data-id.one-time="id">
            `
          },
          class {
            get id() {
              return i++;
            }
          })
        ]
      );

      assertAttr('el', 'data-id', '0');
      assertAttr('div', 'data-id', '1');
    });
  });

  describe('event', function () {
    it('works with multi dot event name for trigger', function () {
      let clicked = 0;
      const { trigger } = createFixture(
        '<button bs.open-modal.trigger="clicked()"></button>',
        { clicked: () => clicked = 1 }
      );
      trigger('button', 'bs.open-modal');
      assert.strictEqual(clicked, 1);
    });

    it('works with multi dot event name for delegate', function () {
      let clicked = 0;
      const { trigger } = createFixture(
        '<button bs.open-modal.delegate="clicked()"></button>',
        { clicked: () => clicked = 1 },
        [delegateSyntax]
      );
      trigger('button', 'bs.open-modal', { bubbles: true });
      assert.strictEqual(clicked, 1);
    });

    it('works with multi dot event name for capture', function () {
      let clicked = 0;
      const { trigger } = createFixture(
        '<button bs.open-modal.capture="clicked()"></button>',
        { clicked: () => clicked = 1 }
      );
      trigger('button', 'bs.open-modal');
      assert.strictEqual(clicked, 1);
    });

    it('works with mouse event modifier + middle click', function () {
      let clicked = 0;
      const { trigger } = createFixture(
        '<button click.trigger:middle="clicked()"></button>',
        { clicked: () => clicked = 1 }
      );
      trigger('button', 'click', { button: 0 });
      assert.strictEqual(clicked, 0);
      trigger('button', 'click', { button: 1 });
      assert.strictEqual(clicked, 1);
    });

    it('works with capture event + modifier', function () {
      let clicked = 0;
      const { trigger } = createFixture(
        '<button click.capture:middle="clicked()"></button>',
        { clicked: () => clicked = 1 }
      );
      trigger('button', 'click', { button: 0 });
      assert.strictEqual(clicked, 0);
      trigger('button', 'click', { button: 1 });
      assert.strictEqual(clicked, 1);
    });

    it('works with mouse event modifier + right click', function () {
      let clicked = 0;
      const { trigger } = createFixture(
        '<button click.trigger:right="clicked()"></button>',
        { clicked: () => clicked = 1 }
      );
      trigger('button', 'click', { button: 0 });
      assert.strictEqual(clicked, 0);
      trigger('button', 'click', { button: 2 });
      assert.strictEqual(clicked, 1);
    });

    it('works with mouse event modifier + prevent + stop', function () {
      let clicked = 0;
      let prevented = false;
      let stopped = false;
      const { trigger } = createFixture(
        '<button click.trigger:right+prevent+stop="clicked()" click.capture=capture></button>',
        { clicked: () => clicked = 1,
          capture: (e: Event) => {
            Object.defineProperty(e, 'preventDefault', { value: () => prevented = true });
            Object.defineProperty(e, 'stopPropagation', { value: () => stopped = true });
          }
        }
      );
      trigger('button', 'click', { button: 0 });
      assert.strictEqual(clicked, 0);
      assert.strictEqual(prevented, false);
      assert.strictEqual(stopped, false);
      trigger('button', 'click', { button: 2 });
      assert.strictEqual(clicked, 1);
      assert.strictEqual(prevented, true);
      assert.strictEqual(stopped, true);
    });

    it('works with multiple event modifiers', function () {
      let clicked = 0;
      const { trigger } = createFixture(
        '<button click.trigger:right+ctrl="clicked()"></button>',
        { clicked: () => clicked = 1 }
      );
      trigger('button', 'click', { button: 2 });
      assert.strictEqual(clicked, 0);
      trigger('button', 'click', { button: 2, ctrlKey: true });
      assert.strictEqual(clicked, 1);
    });

    it('calls preventDefault() when event modifier "prevent" is used', function () {
      let clicked = 0;
      let prevented = false;

      const { trigger } = createFixture(
        '<button click.trigger:prevent="clicked()", click.capture="capture"></button>',
        {
          clicked: () => clicked = 1,
          capture: (e: Event) => {
            Object.defineProperty(e, 'preventDefault', { value: () => prevented = true });
          }
        }
      );
      trigger('button', 'click');
      assert.strictEqual(clicked, 1);
      assert.strictEqual(prevented, true);
    });

    it('calls stopPropagation() when event modifier "stop" is used', function () {
      let clicked = 0;
      let stopped = false;

      const { trigger } = createFixture(
        '<button click.trigger:stop="clicked()", click.capture="capture"></button>',
        {
          clicked: () => clicked = 1,
          capture: (e: Event) => {
            Object.defineProperty(e, 'stopPropagation', { value: () => stopped = true });
          }
        }
      );
      trigger('button', 'click');
      assert.strictEqual(clicked, 1);
      assert.strictEqual(stopped, true);
    });

    it('works with keyboard modifier', function () {
      let entered = 0;
      const { trigger } = createFixture(
        '<button keydown.trigger:enter="enter()"></button>',
        { enter: () => entered = 1 }
      );
      trigger('button', 'keydown', { key: 'a' });
      assert.strictEqual(entered, 0);
      trigger('button', 'keydown', { key: 'Enter' });
      assert.strictEqual(entered, 1);
    });

    it('works with multiple keyboard modifiers', function () {
      let entered = 0;
      const { trigger } = createFixture(
        '<button keydown.trigger:enter+ctrl+shift="enter()"></button>',
        { enter: () => entered = 1 }
      );
      trigger('button', 'keydown', { key: 'Enter', ctrlKey: true });
      assert.strictEqual(entered, 0);
      trigger('button', 'keydown', { key: 'Enter', ctrlKey: true, shiftKey: true });
      assert.strictEqual(entered, 1);
    });

    it('works with shorthand event syntax', function () {
      let clicked = 0;
      const { trigger } = createFixture(
        '<button @click:right="clicked()"></button>',
        { clicked: () => clicked = 1 },
        [ShortHandBindingSyntax]
      );
      trigger('button', 'click', { button: 0 });
      assert.strictEqual(clicked, 0);
      trigger('button', 'click', { button: 2 });
      assert.strictEqual(clicked, 1);
    });

    it('works with shorthand keyboard event + multiple modifiers', function () {
      let entered = 0;
      const { trigger } = createFixture(
        '<button @keydown:enter+ctrl+shift="enter()"></button>',
        { enter: () => entered = 1 },
        [ShortHandBindingSyntax]
      );
      trigger('button', 'keydown', { key: 'Enter', ctrlKey: true });
      assert.strictEqual(entered, 0);
      trigger('button', 'keydown', { key: 'Enter', ctrlKey: true, shiftKey: true });
      assert.strictEqual(entered, 1);
    });

    it('works with keycode for upper key by default', function () {
      let entered = 0;
      const { trigger } = createFixture(
        '<button keydown.trigger:ctrl+107="enter()"></button>',
        { enter: () => entered = 1 },
      );
      trigger('button', 'keydown', { key: 'k', ctrlKey: true });
      assert.strictEqual(entered, 1);
    });

    it('works with custom keyboard mapping', function () {
      let entered = 0;
      const { trigger } = createFixture(
        '<button keydown.trigger:ctrl+upperK="enter()"></button>',
        { enter: () => entered = 1 },
        [AppTask.creating(IKeyMapping, mapping => {
          mapping.keys.upperk = 'K';
        })]
      );
      trigger('button', 'keydown', { key: 'K' });
      assert.strictEqual(entered, 0);
      trigger('button', 'keydown', { key: 'K', ctrlKey: true });
      assert.strictEqual(entered, 1);
    });

    it('does not work without keyboard mapping for custom modifier', function () {
      let entered = 0;
      const { trigger } = createFixture(
        '<button keydown.trigger:ctrl+super_k="enter()"></button>',
        { enter: () => entered = 1 },
        [AppTask.creating(IKeyMapping, mapping => {
          mapping.keys.upper_k = 'K';
        })]
      );
      trigger('button', 'keydown', { key: 'K', ctrlKey: true });
      assert.strictEqual(entered, 0);
    });

    it('works with prevent and stop together with other combo', function () {
      let entered = 0;
      let prevented = false;
      let stopped = false;

      const { trigger } = createFixture(
        '<button keydown.trigger:ctrl+shift+enter+stop+prevent="enter()", keydown.capture="capture"></button>',
        {
          enter: () => entered = 1,
          capture: (e: Event) => {
            Object.defineProperty(e, 'preventDefault', { value: () => prevented = true });
            Object.defineProperty(e, 'stopPropagation', { value: () => stopped = true });
          }
        }
      );
      trigger('button', 'keydown', { key: 'Enter', ctrlKey: true });
      assert.strictEqual(entered, 0);
      assert.strictEqual(prevented, false);
      assert.strictEqual(stopped, false);
      trigger('button', 'keydown', { key: 'Enter', ctrlKey: true, shiftKey: true });
      assert.strictEqual(entered, 1);
      assert.strictEqual(prevented, true);
      assert.strictEqual(stopped, true);
    });

    it('allows prevent modifier on events that are not mouse or key', function () {
      let prevented = false;
      let stopped = false;
      const { trigger } = createFixture(
        '<form submit.capture="modifyEvent($event)" submit.trigger:prevent+stop="">',
        {
          modifyEvent: (e: SubmitEvent) => {
            Object.defineProperty(e, 'preventDefault', { value: () => prevented = true });
            Object.defineProperty(e, 'stopPropagation', { value: () => stopped = true });
          }
        },
        [AppTask.creating(IAppRoot, root => root.config.allowActionlessForm = true)]
      );

      trigger('form', 'submit');
      assert.strictEqual(prevented, true);
      assert.strictEqual(stopped, true);
    });

    it('does not alter dispatchEvent working', function () {
      const { ctx, getBy } = createFixture(
        '<div some-event.trigger="handleEvent($event)"><center>',
        {
          handleEvent: (e: Event) => {
            e.preventDefault();
          }
        },
      );
      const center = getBy('center');
      const event = new ctx.CustomEvent('some-event', { bubbles: true, cancelable: true });
      // when there's nothing cancelling the event behavior, it's considered proceeded
      // so name it something close to make the behavior easier to understand
      const isProceeded = center.dispatchEvent(event);
      assert.strictEqual(isProceeded, false);

      const event2 = new ctx.CustomEvent('some-event', { bubbles: true, cancelable: false });
      const isProceeded2 = center.dispatchEvent(event2);
      assert.strictEqual(isProceeded2, true);
    });

    it('does not calls prevent default on actionless form submission', function () {
      let e: SubmitEvent;
      const { trigger } = createFixture('<div submit.trigger="onSubmit($event)"><form><button>', {
        onSubmit: (_e: SubmitEvent) => {
          e = _e;
        }
      });

      trigger.click('button');
      // cannot use a variable inside `onSubmit` handler above
      // as the prevent default submission happens at the application root element level
      assert.strictEqual(e?.defaultPrevented, true);
    });

    it('allows actionless form submission when allowActionlessForm is set to true', function () {
      let e: SubmitEvent;
      const { testHost, trigger } = createFixture(
        '<div submit.trigger="onSubmit($event)"><form><button>',
        {
          onSubmit: (_e: SubmitEvent) => {
            e = _e;
          },
        },
        [AppTask.creating(IAppRoot, root => root.config.allowActionlessForm = true)]
      );

      let e2: SubmitEvent;
      let isPrevented = false;
      testHost.addEventListener('submit', e => {
        e2 = e;
        isPrevented = e.defaultPrevented;
        e.preventDefault();
      });
      trigger.click('button');
      assert.strictEqual(isPrevented, false);
      assert.strictEqual(e, e2);
    });
  });

  describe('ref', function () {
    it('updates ref when key changes', function () {
      const { component } = createFixture(
        `<div ref="$this[key]"></div>`,
        class {
          key = 'a';
          a: HTMLElement;
          b: HTMLElement;
        },
      );

      assert.strictEqual(component.a?.tagName, 'DIV');
      component.key = 'b';
      assert.deepEqual(
        [component.a?.tagName, component.b?.tagName],
        // ref binding is not responsible for cleaning up if the key has been changed.
        // It's also not possible to clean up if the key has been changed.
        ['DIV', 'DIV']
      );
    });

    it('sets ref to null when unbound', function () {
      const { component } = createFixture(
        `<div if.bind="show" ref="el">`,
        class {
          show = true;
          el: HTMLElement | 1;
        }
      );

      assert.strictEqual((component.el as HTMLElement)?.tagName, 'DIV');
      component.show = false;
      assert.strictEqual(component.el, null);
    });

    it('does not update ref if the value has been changed before unbind', function () {
      const { component } = createFixture(
        `<div if.bind="show" ref="el">`,
        class {
          show = true;
          el: HTMLElement | 1;
        }
      );

      assert.strictEqual((component.el as HTMLElement)?.tagName, 'DIV');
      component.el = 1;
      component.show = false;
      assert.strictEqual(component.el, 1);
    });

    it('does not throw when binding to a null object', function () {
      const { component } = createFixture(
        `<div if.bind="show" ref="els.div">`,
        class {
          els: Record<string, HTMLElement> | null;
        }
      );

      assert.equal(component.els, null);
    });

    it('updates ref when property key changes GH #2106', function () {
      const { component, assertHtml } = createFixture(
        `<div repeat.for="item of items"
          data-id.bind="item.id"
          ref="children[$index]">\${item.id}</div>`,
        class {
          items = [{ id: 1 }];
          children: HTMLElement[] = [];
          add() {
            this.items.unshift({ id: 2 });
          }
        }
      );

      assertHtml('<div data-id="1">1</div>', { compact: true });
      assert.deepEqual(component.children.map(c => c.getAttribute('data-id')), ['1']);
      component.add();
      flush();
      assertHtml('<div data-id="2">2</div><div data-id="1">1</div>', { compact: true });
      assert.deepEqual(component.children.map(c => c.getAttribute('data-id')), ['2', '1']);
    });
  });

  describe('resolve', function () {
    afterEach(function () {
      assert.throws(() => resolve(class Abc {}));
    });

    it('works basic', function () {
      const { au, component } = createFixture(
        '',
        class App { au = resolve(IAurelia); }
      );
      assert.strictEqual(au, component.au);
    });

    it('works with inheritance', function () {
      class Base { au = resolve(IAurelia); }
      @customElement('el')
      class El extends Base {}

      const { au, component } = createFixture('<el component.ref="el">', class App {
        el: El;
      }, [El]);

      assert.strictEqual(au, component.el.au);
    });
  });

  describe('getter bindable', function () {
    it('works in basic scenario', function () {
      const { assertText, trigger } = createFixture(
        `<my-el component.ref=el message="hello world">`,
        class App {},
        [CustomElement.define({
          name: 'my-el',
          template: '<button click.trigger="_m = 1"></button>${message}',
          bindables: ['message']
        }, class {
          _m = 'hey';
          get message() {
            return this._m;
          }

          set message(v) {
            this._m = v;
          }
        })]
      );

      assertText('hello world');
      trigger.click('button');
      flush();
      assertText('1');
    });

    it('works with readonly bindable', function () {
      const { assertText, trigger } = createFixture(
        `<my-el component.ref=el message.from-view="message">`,
        class App {
          message = 'hello-world';
        },
        [CustomElement.define({
          name: 'my-el',
          template: '<button click.trigger="_m = 1"></button>${message}',
          bindables: ['message']
        }, class {
          _m = 'hey';
          get message() {
            return this._m;
          }
        })]
      );

      assertText('hey');
      trigger.click('button');
      flush();
      assertText('1');
    });

    it('works with coercer bindable', function () {
      let setCount = 0;
      const values = [];
      @customElement('my-el')
      class MyEl {
        _m: string = '';
        @bindable({ set: v => {
          setCount++;
          v = Number(v);
          values.push(v);
          return v;
        } })
        get message() {
          return this._m;
        }
        set message(v: string) {
          this._m = v;
        }
      }

      const { component } = createFixture(
        `<my-el message.bind="value">`,
        { value: '1' },
        [MyEl]
      );

      assert.strictEqual(setCount, 1);
      assert.deepStrictEqual(values, [1]);
      component.value = '2';
      assert.strictEqual(setCount, 2);
      assert.deepStrictEqual(values, [1, 2]);
    });

    it('works with array based computed bindable', function () {
      const { component, assertText, trigger } = createFixture(
        `<my-el component.ref=el message.from-view="message">`,
        class App {
          message = '';
        },
        [CustomElement.define({
          name: 'my-el',
          template: '<button click.trigger="_m[0].v = `hey`"></button>${message}',
          bindables: ['message']
        }, class {
          _m = [{ v: 'hello' }, { v: 'world' }];
          get message() {
            return this._m.map(v => v.v).join(' ');
          }
        })]
      );

      assertText('hello world');
      assert.strictEqual(component.message, 'hello world');
      trigger.click('button');
      flush();
      assertText('hey world');
      assert.strictEqual(component.message, 'hey world');
    });

    it('works with change handler', function () {
      let count = 0;
      @customElement({ name: 'my-el', template: '' })
      class MyEl {
        _m: string = '';
        @bindable
        get message() {
          return this._m;
        }

        set message(v: string) {
          this._m = v;
        }

        messageChanged() {
          count = 1;
        }
      }

      const { component } = createFixture(
        `<my-el message.bind="value">`,
        { value: 'hey' },
        [MyEl]
      );

      assert.strictEqual(count, 0);
      component.value = 'helo';
      flush();
      assert.strictEqual(count, 1);
    });

    it('works with all change handler', function () {
      const calls: any[][] = [];
      @customElement({ name: 'my-el', template: '' })
      class MyEl {
        _m: string = '';
        @bindable
        get message() {
          return this._m;
        }

        set message(v: string) {
          this._m = v;
        }

        @bindable get m() {
          return this._m;
        }
        set m(v: string) {
          this._m = v;
        }

        propertyChanged(...args: any[]) {
          calls.push(args);
        }
      }

      const { component } = createFixture(
        `<my-el message.bind="value" m.bind="v">`,
        { value: 'hey', v: 'hey' },
        [MyEl]
      );

      component.value = 'helo';
      flush();
      assert.deepStrictEqual(calls, [
        ['message', 'helo', undefined],
        ['m', 'helo', undefined]
      ]);

      calls.length = 0;
      component.v = 'hi';
      flush();
      assert.deepStrictEqual(calls, [
        ['m', 'hi', 'helo']
      ]);
    });
  });

  describe('bindable inheritance', function () {
    it('works for array', async function () {
      @customElement({
        name: 'c-1',
        template: '${p1} ${p21} ${p22}',
        bindables: ['p21', { name: 'p22'} ]
      })
      class CeOne {
        @bindable p1: string;
      }

      @customElement({
        name: 'c-2',
        template: '${p3} ${p1} ${p21} ${p22}',
      })
      class CeTwo extends CeOne {
        @bindable p3: string;
      }

      const { appHost } = createFixture(
        '<c-1 p1="c1-p1" p21="c1-p21" p22="c1-p22"></c-1> <c-2 p1="c2-p1" p21="c2-p21" p22="c2-p22" p3="c2-p3"></c-2>',
        { },
        [CeOne, CeTwo]
      );

      assert.html.textContent(appHost, 'c1-p1 c1-p21 c1-p22 c2-p3 c2-p1 c2-p21 c2-p22');
    });

    it('works for object', async function () {
      @customElement({
        name: 'c-1',
        template: '${p1} ${p2}',
        bindables: { p2: {} }
      })
      class CeOne {
        @bindable p1: string;
      }

      @customElement({
        name: 'c-2',
        template: '${p3} ${p1} ${p2}',
      })
      class CeTwo extends CeOne {
        @bindable p3: string;
      }

      const { appHost } = createFixture(
        '<c-1 p1="c1-p1" p2="c1-p2"></c-1> <c-2 p1="c2-p1" p2="c2-p2" p3="c2-p3"></c-2>',
        { },
        [CeOne, CeTwo]
      );

      assert.html.textContent(appHost, 'c1-p1 c1-p2 c2-p3 c2-p1 c2-p2');
    });
  });

  describe('aggregated callback', function () {
    it('calls aggregated callback', async function () {
      let changes = void 0;
      const { component } = createFixture(``, class App {
        @bindable
        a = 1;

        propertiesChanged($changes: Record<string, { newValue: unknown; oldValue: unknown }>) {
          changes = $changes;
        }
      });

      assert.strictEqual(changes, void 0);
      component.a = 2;
      assert.strictEqual(changes, void 0);

      await Promise.resolve();
      assert.deepStrictEqual(changes, { a: { newValue: 2, oldValue: 1 } });
    });

    it('calls aggregated callback only once for 2 changes', async function () {
      let changes = void 0;
      const { component } = createFixture(``, class App {
        @bindable
        a = 1;

        propertiesChanged($changes: Record<string, { newValue: unknown; oldValue: unknown }>) {
          changes = $changes;
        }
      });

      assert.strictEqual(changes, void 0);
      component.a = 2;
      component.a = 3;
      assert.strictEqual(changes, void 0);

      await Promise.resolve();
      assert.deepStrictEqual(changes, { a: { newValue: 3, oldValue: 2 } });
    });

    it('does not call aggregated callback again after first call if theres no new change', async function () {
      let changes = void 0;
      const { component } = createFixture(``, class App {
        @bindable
        a = 1;

        propertiesChanged($changes: Record<string, { newValue: unknown; oldValue: unknown }>) {
          changes = $changes;
        }
      });

      assert.strictEqual(changes, void 0);
      component.a = 2;
      assert.strictEqual(changes, void 0);

      await Promise.resolve();
      assert.deepStrictEqual(changes, { a: { newValue: 2, oldValue: 1 } });

      changes = void 0;
      await Promise.resolve();
      assert.strictEqual(changes, void 0);
    });

    it('calls aggregated callback again after first call if there are new changes', async function  () {
      let changes = void 0;
      const { component } = createFixture(``, class App {
        @bindable
        a = 1;

        propertiesChanged($changes: Record<string, { newValue: unknown; oldValue: unknown }>) {
          changes = $changes;
          if (this.a === 2) {
            this.a = 3;
          }
        }
      });

      assert.strictEqual(changes, void 0);
      component.a = 2;
      assert.strictEqual(changes, void 0);
      await Promise.resolve();
      assert.deepStrictEqual(changes, { a: { newValue: 2, oldValue: 1 } });

      changes = void 0;
      await Promise.resolve();
      assert.deepStrictEqual(changes, { a: { newValue: 3, oldValue: 2 } });
    });

    it('does not call aggregated callback if component is unbound before next tick', async function () {
      let changes = void 0;
      const { component, stop } = createFixture(``, class App {
        @bindable
        a = 1;

        propertiesChanged($changes: Record<string, { newValue: unknown; oldValue: unknown }>) {
          changes = $changes;
        }
      });

      assert.strictEqual(changes, void 0);
      component.a = 2;
      assert.strictEqual(changes, void 0);
      void stop(true);

      await Promise.resolve();
      assert.deepStrictEqual(changes, void 0);
    });

    it('does not call aggregated callback after unbind', async function () {
      let changes = void 0;
      const { component, stop } = createFixture(``, class App {
        @bindable
        a = 1;

        propertiesChanged($changes: Record<string, { newValue: unknown; oldValue: unknown }>) {
          changes = $changes;
        }
      });

      assert.strictEqual(changes, void 0);
      component.a = 2;
      assert.strictEqual(changes, void 0);

      await Promise.resolve();
      assert.deepStrictEqual(changes, { a: { newValue: 2, oldValue: 1 } });

      changes = void 0;
      void stop(true);
      component.a = 3;
      assert.strictEqual(changes, void 0);
      await Promise.resolve();
      assert.strictEqual(changes, void 0);
    });

    it('does not call aggregated callback for @observable', async function () {
      let changes = void 0;
      const { component } = createFixture(``, class App {
        @observable
        a = 1;

        propertiesChanged($changes: Record<string, { newValue: unknown; oldValue: unknown }>) {
          changes = $changes;
        }
      });

      assert.strictEqual(changes, void 0);
      component.a = 2;
      assert.strictEqual(changes, void 0);
      await Promise.resolve();
      assert.strictEqual(changes, void 0);
    });

    it('calls both change handler and aggregated callback', async function () {
      let changes = void 0;
      let aChanges = void 0;
      const { component } = createFixture(``, class App {
        @bindable
        a = 1;

        aChanged($newValue: unknown, $oldValue: unknown) {
          aChanges = { newValue: $newValue, oldValue: $oldValue };
        }

        propertiesChanged($changes: Record<string, { newValue: unknown; oldValue: unknown }>) {
          changes = $changes;
        }
      });

      assert.strictEqual(changes, void 0);
      assert.strictEqual(aChanges, void 0);
      component.a = 2;
      assert.strictEqual(changes, void 0);
      assert.deepStrictEqual(aChanges, { newValue: 2, oldValue: 1 });

      await Promise.resolve();
      assert.deepStrictEqual(changes, { a: { newValue: 2, oldValue: 1 } });
    });

    it('calls change handler, propertyChanged and aggregated callback', async function () {
      let propertiesChanges = void 0;
      let propertyChanges = void 0;
      let aChanges = void 0;
      const { component } = createFixture(``, class App {
        @bindable
        a = 1;

        aChanged($newValue: unknown, $oldValue: unknown) {
          aChanges = { newValue: $newValue, oldValue: $oldValue };
        }

        propertyChanged(key: string, newValue: unknown, oldValue: unknown) {
          propertyChanges = { key, newValue, oldValue };
        }

        propertiesChanged($changes: Record<string, { newValue: unknown; oldValue: unknown }>) {
          propertiesChanges = $changes;
        }
      });

      assert.strictEqual(propertiesChanges, void 0);
      assert.strictEqual(propertyChanges, void 0);
      assert.strictEqual(aChanges, void 0);
      component.a = 2;
      assert.strictEqual(propertiesChanges, void 0);
      assert.deepStrictEqual(propertyChanges, { key: 'a', newValue: 2, oldValue: 1 });
      assert.deepStrictEqual(aChanges, { newValue: 2, oldValue: 1 });

      await Promise.resolve();
      assert.deepStrictEqual(propertiesChanges, { a: { newValue: 2, oldValue: 1 } });
      assert.deepStrictEqual(propertyChanges, { key: 'a', newValue: 2, oldValue: 1 });
      assert.deepStrictEqual(aChanges, { newValue: 2, oldValue: 1 });
    });

    it('aggregates changes for multiple properties', async function () {
      let changes = void 0;
      const { component } = createFixture(``, class App {
        @bindable
        a = 1;

        @bindable
        b = 2;

        propertiesChanged($changes: Record<string, { newValue: unknown; oldValue: unknown }>) {
          changes = $changes;
        }
      });

      assert.strictEqual(changes, void 0);
      component.a = 3;
      component.b = 4;
      assert.strictEqual(changes, void 0);

      await Promise.resolve();
      assert.deepStrictEqual(
        changes,
        {
          a: { newValue: 3, oldValue: 1 },
          b: { newValue: 4, oldValue: 2 }
        });
    });

    it('calls aggregated callback for multiple properties with the right key', async function () {
      let changes = void 0;
      const { component } = createFixture(``, class App {
        @bindable
        a = 1;

        // symbol is not allowed so we use a number
        @bindable
        5 = 2;

        propertiesChanged($changes: Record<string, { newValue: unknown; oldValue: unknown }>) {
          changes = $changes;
        }
      });

      assert.strictEqual(changes, void 0);
      component.a = 3;
      component[5] = 4;
      assert.strictEqual(changes, void 0);

      await Promise.resolve();
      assert.deepStrictEqual(
        changes,
        {
          a: { newValue: 3, oldValue: 1 },
          5: { newValue: 4, oldValue: 2 }
        });
    });
  });

  it('throws when trying to create a custom element with a node associated with another element', function () {

    let i = 0;
    class App {
      ctn = resolve(IContainer);
      $controller: ICustomElementController;

      attaching() {
        i = 1;
      }

      attached() {
        Controller.$el(
          this.ctn,
          {},
          this.$controller.host,
          null,
          CustomElementDefinition.create({ name: 'abc' }),
        );
      }
    }

    assert.throws(() => createFixture('', App));
    assert.strictEqual(i, 1);
  });
});<|MERGE_RESOLUTION|>--- conflicted
+++ resolved
@@ -16,13 +16,8 @@
 } from '@aurelia/runtime-html';
 import { assert, createFixture } from '@aurelia/testing';
 import { delegateSyntax } from '@aurelia/compat-v1';
-<<<<<<< HEAD
-import { resolve } from '@aurelia/kernel';
+import { IContainer, resolve } from '@aurelia/kernel';
 import { IObserverLocator, observable, flush } from '@aurelia/runtime';
-=======
-import { IContainer, resolve } from '@aurelia/kernel';
-import { IObserverLocator, observable } from '@aurelia/runtime';
->>>>>>> 7e1057b4
 
 describe('3-runtime-html/custom-elements.spec.ts', function () {
   it('injects right aurelia instance', function () {
