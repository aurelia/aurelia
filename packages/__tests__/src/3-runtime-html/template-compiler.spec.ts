import { delegateSyntax } from '@aurelia/compat-v1';
import {
  Constructable,
  IContainer,
  kebabCase,
} from '@aurelia/kernel';
import {
  IExpressionParser,
  ExpressionParser,
  createInterpolation,
  createAccessScopeExpression,
  createPrimitiveLiteralExpression,
} from '@aurelia/expression-parser';
import {
  bindable,
  BindingMode,
  BindableDefinition,
  customAttribute,
  CustomAttribute,
  customElement,
  CustomElement,
  PartialCustomElementDefinition,
  CustomElementDefinition,
  CustomAttributeDefinition,
} from '@aurelia/runtime-html';
import {
  TemplateCompilerHooks,
  IInstruction,
  HydrateElementInstruction,
  HydrateTemplateController,
  InstructionType as HTT,
  InstructionType as TT,
  HydrateLetElementInstruction,
  HydrateAttributeInstruction,
  AttrSyntax,
  attributePattern,
  PropertyBindingInstruction,
  InterpolationInstruction,
  InstructionType,
  IteratorBindingInstruction,
  RefBindingInstruction,
  AttributeBindingInstruction,
  SetPropertyInstruction,
  IElementComponentDefinition,
  ITemplateCompiler,
  SpreadValueBindingInstruction,
} from '@aurelia/template-compiler';
import {
  assert,
  TestContext,
  verifyBindingInstructionsEqual,
} from '@aurelia/testing';

const createInterpolationInstruction = (from: string | Interpolation, to: string) => new InterpolationInstruction(from, to);

describe('3-runtime-html/template-compiler.spec.ts', function () {
  describe('base assertions', function () {
    let ctx: TestContext;
    let sut: ReturnType<typeof createCompilerWrapper>;
    let container: IContainer;

    beforeEach(function () {
      ctx = TestContext.create();
      container = ctx.container;
      sut = createCompilerWrapper(ctx.templateCompiler);
      sut.resolveResources = false;
      container.register(CustomAttribute.define('foo', class {}));
    });

    describe('compileElement()', function () {

      describe('with compilation hooks', function () {
        it('invokes hook before compilation', function () {
          let i = 0;
          container.register(TemplateCompilerHooks.define(class {
            compiling() {
              i = 1;
            }
          }));
          sut.compile({ template: '<template>' } as any, container);
          assert.strictEqual(i, 1);
        });

        it('does not do anything if needsCompile is false', function () {
          let i = 0;
          container.register(TemplateCompilerHooks.define(class {
            compiling() {
              i = 1;
            }
          }));
          sut.compile({ template: '<template>', needsCompile: false } as any, container);
          assert.strictEqual(i, 0);
        });
      });

      describe('with <slot/>', function () {
        it('set hasSlots to true', function () {
          const definition = compileWith('<template><slot></slot></template>', [], true);
          assert.strictEqual(definition.hasSlots, true, `definition.hasSlots`);
        });

        it('recognizes slot in nested <template>', function () {
          const definition = compileWith('<template><template if.bind="true"><slot></slot></template></template>', [], true);
          assert.strictEqual(definition.hasSlots, true, `definition.hasSlots`);
        });

        it('does not discriminate slot name', function () {
          const definition = compileWith('<template><slot name="slot"></slot></template>', [], true);
          assert.strictEqual(definition.hasSlots, true, `definition.hasSlots`);
        });

        // <template> shouldn't be compiled
        it('does not recognize slot in <template> without template controller', function () {
          const definition = compileWith('<template><template ><slot></slot></template></template>', [], true);
          assert.strictEqual(definition.hasSlots, false, `definition.hasSlots`);
        });

        it('throws when <slot> is used without shadow dom', function () {
          assert.throws(() => compileWith('<template><slot></slot></template>', [], false));
        });
      });

      describe('with nested <template> without template controller', function () {
        it('does not compile <template> without template controller', function () {
          const { instructions } = compileWith(`<template><template>\${prop}</template></template>`, []);
          assert.deepStrictEqual(instructions, [], `definition.instructions`);
        });
      });

      describe('with custom element', function () {

        describe('compiles surrogate', function () {

          it('compiles surrogate plain class attribute', function () {
            const { instructions, surrogates } = compileWith(
              `<template class="h-100"></template>`,
              []
            );
            verifyInstructions(instructions, []);
            verifyInstructions(
              surrogates,
              [{ toVerify: ['type', 'value'], type: HTT.setClassAttribute, value: 'h-100' }]
            );
          });

          it('compiles surrogate plain style attribute', function () {
            const { instructions, surrogates } = compileWith(
              `<template style="background: red"></template>`,
              []
            );
            verifyInstructions(instructions, []);
            verifyInstructions(
              surrogates,
              [{ toVerify: ['type', 'value'], type: HTT.setStyleAttribute, value: 'background: red' }]
            );
          });

          it('compiles surrogate with binding expression', function () {
            const { instructions, surrogates } = compileWith(
              `<template class.bind="base"></template>`,
              []
            );
            verifyInstructions(instructions, [], 'normal');
            verifyInstructions(
              surrogates,
              [{ toVerify: ['type', 'to'], type: TT.propertyBinding, to: 'class' }],
              'surrogate'
            );
          });

          it('compiles surrogate with interpolation expression', function () {
            const { instructions, surrogates } = compileWith(
              `<template class="h-100 \${base}"></template>`,
              []
            );
            verifyInstructions(instructions, [], 'normal');
            verifyInstructions(
              surrogates,
              [{ toVerify: ['type', 'to'], type: TT.interpolation, to: 'class' }],
              'surrogate'
            );
          });

          it('throws on attributes that require to be unique', function () {
            const attrs = ['id'];
            attrs.forEach(attr => {
              assert.throws(
                () => compileWith(`<template ${attr}="${attr}"></template>`, []),
                /(Attribute id is invalid on surrogate)|(AUR0702:id)/,
              );
            });
          });

          it('does not create a prop binding when attribute value is an empty string', function () {
            const { instructions, surrogates } = compileWith(`<template foo>hello</template>`);
            verifyInstructions(instructions, [], 'normal');
            verifyInstructions(surrogates, [
              { toVerify: ['type', 'to', 'res', 'props'], type: TT.hydrateAttribute, res: 'foo', props: [] }
            ], 'surrogate');
          });

          it('compiles surrogate with interpolation binding + custom attribute', function () {
            const { instructions, surrogates } = compileWith(`<template foo="\${bar}">hello</template>`);
            verifyInstructions(instructions, [], 'normal');
            verifyInstructions(
              surrogates,
              [
                { toVerify: ['type', 'to', 'props'], type: TT.hydrateAttribute, res: 'foo', props: [
<<<<<<< HEAD
                  createInterpolationInstruction(createInterpolation(['', ''], [createAccessScopeExpression('bar')]), 'value')
=======
                  new InterpolationInstruction(createInterpolation(['', ''], [createAccessScopeExpression('bar')]), 'value')
>>>>>>> 17f8131b
                ]}
              ],
              'surrogate'
            );
          });
        });

        it('understands attr precendence: element prop > custom attr', function () {
          @customElement('el')
          class El {
            @bindable() public prop1: string;
            @bindable() public prop2: string;
            @bindable() public prop3: string;
          }

          @customAttribute('prop3')
          class Prop3 { }

          const actual = compileWith(
            `<template>
            <el prop1.bind="p" prop2.bind="p" prop3.bind="t" prop3="t"></el>
          </template>`,
            [El, Prop3]
          );
          // only 1 target
          assert.strictEqual(actual.instructions.length, 1, `actual.instructions.length`);
          // the target has only 1 instruction, which is hydrate custom element <el>
          assert.strictEqual(actual.instructions[0].length, 1, `actual.instructions[0].length`);

          const rootInstructions = actual.instructions[0][0]['props'];
          const expectedRootInstructions = [
            { toVerify: ['type', 'res', 'to'], type: TT.propertyBinding, to: 'prop1' },
            { toVerify: ['type', 'res', 'to'], type: TT.propertyBinding, to: 'prop2' },
            { toVerify: ['type', 'res', 'to'], type: TT.propertyBinding, to: 'prop3' },
            { toVerify: ['type', 'res', 'to'], type: TT.setProperty, to: 'prop3' }
          ];
          verifyInstructions(rootInstructions, expectedRootInstructions);
        });

        it('distinguishes element properties / normal attributes', function () {
          @customElement('el')
          class El {

            @bindable()
            public name: string;
          }

          const actual = compileWith(
            `<template>
            <el name="name" name2="label"></el>
          </template>`,
            [El]
          );
          const rootInstructions = actual.instructions[0];
          const expectedRootInstructions = [
            { toVerify: ['type', 'res'], type: TT.hydrateElement, res: 'el' }
          ];
          verifyInstructions(rootInstructions, expectedRootInstructions);

          const expectedElInstructions = [
            { toVerify: ['type', 'to', 'value'], type: TT.setProperty, to: 'name', value: 'name' }
          ];
          verifyInstructions((rootInstructions[0] as HydrateElementInstruction).props, expectedElInstructions);
        });

        it('understands element property casing', function () {
          @customElement('el')
          class El {

            @bindable()
            public backgroundColor: string;
          }

          const actual = compileWith(
            `<template>
            <el background-color="label"></el>
          </template>`,
            [El]
          );
          const rootInstructions = actual.instructions[0];

          const expectedElInstructions = [
            { toVerify: ['type', 'value', 'to'], type: TT.setProperty, value: 'label', to: 'backgroundColor' },
          ];
          verifyInstructions((rootInstructions[0] as HydrateElementInstruction).props, expectedElInstructions);
        });

        it('understands binding commands', function () {
          @customElement('el')
          class El {
            @bindable({ mode: BindingMode.twoWay }) public propProp1: string;
            @bindable() public prop2: string;
            @bindable() public propProp3: string;
            @bindable() public prop4: string;
            @bindable() public propProp5: string;
          }
          const actual = compileWith(
            `<template>
            <el
              prop-prop1.bind="prop1"
              prop2.one-time="prop2"
              prop-prop3.to-view="prop3"
              prop4.from-view="prop4"
              prop-prop5.two-way="prop5"
              ></el>
          </template>`,
            [El]
          );
          const rootInstructions = actual.instructions[0];

          const expectedElInstructions = [
            { toVerify: ['type', 'mode', 'to'], mode: BindingMode.twoWay, to: 'propProp1' },
            { toVerify: ['type', 'mode', 'to'], mode: BindingMode.oneTime, to: 'prop2' },
            { toVerify: ['type', 'mode', 'to'], mode: BindingMode.toView, to: 'propProp3' },
            { toVerify: ['type', 'mode', 'to'], mode: BindingMode.fromView, to: 'prop4' },
            { toVerify: ['type', 'mode', 'to'], mode: BindingMode.twoWay, to: 'propProp5' },
          ].map((e: any) => {
            e.type = TT.propertyBinding;
            return e;
          });
          verifyInstructions((rootInstructions[0] as HydrateElementInstruction).props, expectedElInstructions);
        });

        it('enables binding commands to override custom attribute', function () {
          const { template, instructions } = compileWith(
            `<el foo.trigger="1">`,
            [CustomAttribute.define('foo', class {})]
          );

          assertTemplateHtml(template, '<!--au*--><el></el>');
          verifyInstructions(instructions[0], [
            { toVerify: ['type', 'from', 'to', 'capture'],
              type: TT.listenerBinding,
              from: createPrimitiveLiteralExpression(1),
              to: 'foo',
              capture: false
            },
          ]);
        });

        describe('with template controller', function () {
          it('compiles', function () {
            @customAttribute({
              name: 'prop',
              isTemplateController: true
            })
            class Prop {
              public value: any;
            }
            const { template, instructions } = compileWith(
              `<template><el prop.bind="p"></el></template>`,
              [Prop]
            );
            assert.strictEqual((template as HTMLTemplateElement).outerHTML, '<template><!--au*--><!--au-start--><!--au-end--></template>', `(template as HTMLTemplateElement).outerHTML`);
            const [hydratePropAttrInstruction] = instructions[0] as unknown as [HydrateTemplateController];
            assert.strictEqual((hydratePropAttrInstruction.def.template as HTMLTemplateElement).outerHTML, '<template><el></el></template>', `(hydratePropAttrInstruction.def.template as HTMLTemplateElement).outerHTML`);
          });

          it('moves attrbiutes instructions before the template controller into it', function () {
            @customAttribute({
              name: 'prop',
              isTemplateController: true
            })
            class Prop {
              public value: any;
            }
            const { template, instructions } = compileWith(
              `<template><el name.bind="name" title.bind="title" prop.bind="p"></el></template>`,
              [Prop]
            );
            assert.strictEqual((template as HTMLTemplateElement).outerHTML, '<template><!--au*--><!--au-start--><!--au-end--></template>', `(template as HTMLTemplateElement).outerHTML`);
            const [hydratePropAttrInstruction] = instructions[0] as unknown as [HydrateTemplateController];
            verifyInstructions(hydratePropAttrInstruction.props, [
              {
                toVerify: ['type', 'to', 'from'],
                type: TT.propertyBinding, to: 'value', from: createAccessScopeExpression('p')
              }
            ]);
            verifyInstructions(hydratePropAttrInstruction.def.instructions[0], [
              {
                toVerify: ['type', 'to', 'from'],
                type: TT.propertyBinding, to: 'name', from: createAccessScopeExpression('name')
              },
              {
                toVerify: ['type', 'to', 'from'],
                type: TT.propertyBinding, to: 'title', from: createAccessScopeExpression('title')
              },
            ]);
          });

          describe('[as-element]', function () {
            it('understands [as-element]', function () {
              @customElement('not-div')
              class NotDiv { }
              const { instructions } = compileWith('<template><div as-element="not-div"></div></template>', [NotDiv]);
              verifyInstructions(instructions[0], [
                {
                  toVerify: ['type', 'res'],
                  type: TT.hydrateElement, res: 'not-div'
                }
              ]);
            });

            it('does not throw when element is not found', function () {
              const { instructions } = compileWith('<template><div as-element="not-div"></div></template>');
              assert.strictEqual(instructions.length, 0, `instructions.length`);
            });

            describe('with template controller', function () {
              it('compiles', function () {
                @customElement('not-div')
                class NotDiv { }
                const { instructions } = compileWith(
                  '<template><div if.bind="value" as-element="not-div"></div></template>',
                  [NotDiv]
                );

                verifyInstructions(instructions[0], [
                  {
                    toVerify: ['type', 'res', 'to'],
                    type: TT.hydrateTemplateController, res: 'if'
                  }
                ]);
                const templateControllerInst = instructions[0][0] as HydrateTemplateController;
                verifyInstructions(templateControllerInst.props, [
                  {
                    toVerify: ['type', 'to', 'from'],
                    type: TT.propertyBinding, to: 'value', from: createAccessScopeExpression('value')
                  }
                ]);
                const [hydrateNotDivInstruction] = templateControllerInst.def.instructions[0] as [HydrateElementInstruction];
                verifyInstructions([hydrateNotDivInstruction], [
                  {
                    toVerify: ['type', 'res'],
                    type: TT.hydrateElement, res: 'not-div'
                  }
                ]);
                verifyInstructions(hydrateNotDivInstruction.props, []);
              });
            });
          });
        });

        describe('<let/> element', function () {

          it('compiles', function () {
            const { template, instructions } = compileWith(`<template><let></let></template>`);
            assert.strictEqual(instructions.length, 1, `instructions.length`);
            assert.strictEqual((template as Element).outerHTML, '<template><!--au*--><let></let></template>');
          });

          it('does not generate instructions when there is no bindings', function () {
            const { instructions } = compileWith(`<template><let></let></template>`);
            assert.strictEqual((instructions[0][0] as HydrateLetElementInstruction).instructions.length, 0, `(instructions[0][0]).instructions.length`);
          });

          it('ignores custom element resource', function () {
            @customElement('let')
            class Let { }

            const { instructions } = compileWith(
              `<template><let></let></template>`,
              [Let]
            );
            verifyInstructions(instructions[0], [
              { toVerify: ['type'], type: TT.hydrateLetElement }
            ]);
          });

          it('compiles with attributes', function () {
            const { instructions } = compileWith(`<let a.bind="b" c="\${d}"></let>`);
            verifyInstructions((instructions[0][0] as HydrateLetElementInstruction).instructions, [
              {
                toVerify: ['type', 'to', 'srcOrExp'],
                type: TT.letBinding, to: 'a', from: 'b'
              },
              {
                toVerify: ['type', 'to'],
                type: TT.letBinding, to: 'c'
              }
            ]);
          });

          describe('[to-binding-context]', function () {
            it('understands [to-binding-context]', function () {
              const { instructions } = compileWith(`<template><let to-binding-context></let></template>`);
              assert.strictEqual((instructions[0][0] as HydrateLetElementInstruction).toBindingContext, true, `(instructions[0][0]).toBindingContext`);
            });

            it('ignores [to-binding-context] order', function () {
              let instructions = compileWith(`<template><let a.bind="a" to-binding-context></let></template>`).instructions[0];
              verifyInstructions(instructions, [
                { toVerify: ['type', 'toBindingContext'], type: TT.hydrateLetElement, toBindingContext: true }
              ]);
              instructions = compileWith(`<template><let to-binding-context a.bind="a"></let></template>`).instructions[0];
              verifyInstructions(instructions, [
                { toVerify: ['type', 'toBindingContext'], type: TT.hydrateLetElement, toBindingContext: true }
              ]);
            });
          });
        });

        describe('with containerless', function () {
          it('compiles [containerless] attribute', function () {
            const { template } = compileWith(
              '<el containerless>',
              [CustomElement.define({ name: 'el' })]
            );

            assertTemplateHtml(template, '<!--au*--><!--au-start--><!--au-end-->');
          });

          it('compiles [containerless] after an interpolation', function () {
            const { template } = compileWith(
              '${message}<el containerless>',
              [CustomElement.define({ name: 'el' })]
            );

            assertTemplateHtml(template, '<!--au*--> <!--au*--><!--au-start--><!--au-end-->');
          });

          it('compiles [containerless] before an interpolation', function () {
            const { template } = compileWith(
              '<el containerless></el>${message}',
              [CustomElement.define({ name: 'el' })]
            );

            assertTemplateHtml(template, '<!--au*--><!--au-start--><!--au-end--><!--au*--> ');
          });

          it('compiles [containerless] next to each other', function () {
            const { template } = compileWith(
              '<el containerless></el><el containerless></el>',
              [CustomElement.define({ name: 'el' })]
            );

            assertTemplateHtml(template, '<!--au*--><!--au-start--><!--au-end-->'.repeat(2));
          });
        });
      });

      interface IExpectedInstruction {
        [prop: string]: any;
        toVerify: string[];
      }

      function compileWith(markup: string | Element, extraResources: any[] = [], shadow = false) {
        extraResources.forEach(e => container.register(e));
        const templateDefinition: PartialCustomElementDefinition = {
          template: markup,
          instructions: [],
          surrogates: [],
          shadowOptions: shadow ? { mode: 'open' } : null
        } as unknown as PartialCustomElementDefinition;
        return sut.compile(templateDefinition, container);
      }

      function verifyInstructions(actual: readonly any[], expectation: IExpectedInstruction[], type?: string) {
        assert.strictEqual(actual.length, expectation.length, `Expected to have ${expectation.length} ${type ? type : ''} instructions. Received: ${actual.length}`);
        for (let i = 0, ii = actual.length; i < ii; ++i) {
          const actualInst = actual[i];
          const expectedInst = expectation[i];
          const ofType = type ? `of ${type}` : '';
          for (const prop of expectedInst.toVerify) {
            if (expectedInst[prop] instanceof Object) {
              assert.deepStrictEqual(
                actualInst[prop],
                expectedInst[prop],
                `Expected actual instruction ${ofType} to have "${prop}": ${expectedInst[prop]}. Received: ${actualInst[prop]} (on index: ${i})`
              );
            } else {
              assert.deepStrictEqual(
                actualInst[prop],
                expectedInst[prop],
                `Expected actual instruction ${ofType} to have "${prop}": ${expectedInst[prop]}. Received: ${actualInst[prop]} (on index: ${i})`
              );
            }
          }
        }
      }
    });

    describe('compileSpread', function () {
      it('throws when spreading a template controller', function () {
        @customAttribute({ name: 'bar', isTemplateController: true })
        class Bar {}

        container.register(Bar);

        assert.throws(() => sut.compileSpread(
          CustomElementDefinition.create({ name: 'el', template: '<template></template>' }),
          [
            { command: null, target: 'bar', rawValue: '', parts: [], rawName: 'bar' }
          ],
          container,
          ctx.doc.createElement('div'),
        ));
      });
    });
  });

  const elementInfoLookup = new WeakMap<CustomElementDefinition, Record<string, ElementInfo>>();

  /**
   * Pre-processed information about a custom element resource, optimized
   * for consumption by the template compiler.
   */
  class ElementInfo {
    /**
     * A lookup of the bindables of this element, indexed by the (pre-processed)
     * attribute names as they would be found in parsed markup.
     */
    public bindables: Record<string, BindableInfo | undefined> = Object.create(null);

    public constructor(
      public name: string,
      public alias: string | undefined,
      public containerless: boolean,
    ) { }

    public static from(def: CustomElementDefinition | null, alias: string): ElementInfo | null {
      if (def === null) {
        return null;
      }
      let rec = elementInfoLookup.get(def);
      if (rec === void 0) {
        elementInfoLookup.set(def, rec = Object.create(null) as Record<string, ElementInfo>);
      }
      let info = rec[alias];
      if (info === void 0) {
        info = rec[alias] = new ElementInfo(def.name, alias === def.name ? void 0 : alias, def.containerless);
        const bindables = def.bindables;
        const defaultBindingMode = BindingMode.toView;

        let bindable: BindableDefinition;
        let prop: string;
        let attr: string;
        let mode: string | number;

        for (prop in bindables) {
          bindable = bindables[prop];
          // explicitly provided property name has priority over the implicit property name
          if (bindable.name !== void 0) {
            prop = bindable.name;
          }
          // explicitly provided attribute name has priority over the derived implicit attribute name
          if (bindable.attribute !== void 0) {
            attr = bindable.attribute;
          } else {
            // derive the attribute name from the resolved property name
            attr = kebabCase(prop);
          }
          if (bindable.mode !== void 0 && bindable.mode !== BindingMode.default) {
            mode = bindable.mode;
          } else {
            mode = defaultBindingMode;
          }
          info.bindables[attr] = new BindableInfo(prop, mode);
        }
      }
      return info;
    }
  }

  const attrInfoLookup = new WeakMap<CustomAttributeDefinition, Record<string, AttrInfo>>();

  /**
   * Pre-processed information about a custom attribute resource, optimized
   * for consumption by the template compiler.
   */
  class AttrInfo {
    /**
     * A lookup of the bindables of this attribute, indexed by the (pre-processed)
     * bindable names as they would be found in the attribute value.
     *
     * Only applicable to multi attribute bindings (semicolon-separated).
     */
    public bindables: Record<string, BindableInfo | undefined> = Object.create(null);
    /**
     * The single or first bindable of this attribute, or a default 'value'
     * bindable if no bindables were defined on the attribute.
     *
     * Only applicable to single attribute bindings (where the attribute value
     * contains no semicolons)
     */
    public bindable: BindableInfo | null = null;

    public constructor(
      public name: string,
      public alias: string | undefined,
      public isTemplateController: boolean,
      public noMultiBindings: boolean,
    ) { }

    public static from(def: CustomAttributeDefinition | null, alias: string): AttrInfo | null {
      if (def === null) {
        return null;
      }
      let rec = attrInfoLookup.get(def);
      if (rec === void 0) {
        attrInfoLookup.set(def, rec = Object.create(null) as Record<string, AttrInfo>);
      }
      let info = rec[alias];
      if (info === void 0) {
        info = rec[alias] = new AttrInfo(def.name, alias === def.name ? void 0 : alias, def.isTemplateController, def.noMultiBindings);
        const bindables = def.bindables;
        const defaultBindingMode = def.defaultBindingMode !== void 0 && def.defaultBindingMode !== BindingMode.default
          ? def.defaultBindingMode
          : BindingMode.toView;

        let bindable: BindableDefinition;
        let prop: string;
        let mode: string | number;
        let hasPrimary: boolean = false;
        let isPrimary: boolean = false;
        let bindableInfo: BindableInfo;

        for (prop in bindables) {
          bindable = bindables[prop];
          // explicitly provided property name has priority over the implicit property name
          if (bindable.name !== void 0) {
            prop = bindable.name;
          }
          if (bindable.mode !== void 0 && bindable.mode !== BindingMode.default) {
            mode = bindable.mode;
          } else {
            mode = defaultBindingMode;
          }
          isPrimary = bindable.primary === true;
          bindableInfo = info.bindables[prop] = new BindableInfo(prop, mode);
          if (isPrimary) {
            if (hasPrimary) {
              throw new Error('primary already exists');
            }
            hasPrimary = true;
            info.bindable = bindableInfo;
          }
          // set to first bindable by convention
          if (info.bindable === null) {
            info.bindable = bindableInfo;
          }
        }
        // if no bindables are present, default to "value"
        if (info.bindable === null) {
          info.bindable = new BindableInfo('value', defaultBindingMode);
        }
      }
      return info;
    }
  }

  /**
   * A pre-processed piece of information about a defined bindable property on a custom
   * element or attribute, optimized for consumption by the template compiler.
   */
  class BindableInfo {
    public constructor(
      /**
       * The pre-processed *property* (not attribute) name of the bindable, which is
       * (in order of priority):
       *
       * 1. The `property` from the description (if defined)
       * 2. The name of the property of the bindable itself
       */
      public propName: string,
      /**
       * The pre-processed (default) bindingMode of the bindable, which is (in order of priority):
       *
       * 1. The `mode` from the bindable (if defined and not bindingMode.default)
       * 2. The `defaultBindingMode` (if it's an attribute, defined, and not bindingMode.default)
       * 3. `bindingMode.toView`
       */
      public mode: string | number,
    ) { }
  }

  describe(`combination assertions`, function () {
    function createFixture(ctx: TestContext = TestContext.create(), ...globals: any[]) {
      const container = ctx.container;
      container.register(...globals, delegateSyntax);
      const sut = createCompilerWrapper(ctx.templateCompiler);
      return { container, sut };
    }

    describe('TemplateCompiler - combinations -- plain attributes', function () {
      for (const debug of [true, false]) {
        it(`[debug: ${debug}] compiles ref`, function () {
          const { result, createRef } = compileTemplate({ template: '<div ref=el>', debug });
          verifyBindingInstructionsEqual(result, {
            name: 'unamed',
            needsCompile: false,
            template: debug
              ? '<template><!--au*--><div ref="el"></div></template>'
              : '<template><!--au*--><div></div></template>',
            instructions: [[createRef('el', 'element')]],
            type: 'custom-element',
            surrogates: [],
            dependencies: [],
            hasSlots: false,
          });
        });

        it(`[debug: ${debug}] compiles data-* attributes`, function () {
          const { result, createPropBinding: createProp, createInterpolation } = compileTemplate({
            template: '<div data-a="b" data-b.bind="1" data-c="${hey}">',
            debug
          });
          verifyBindingInstructionsEqual(result, {
            name: 'unamed',
            template: debug
              ? '<template><!--au*--><div data-a="b" data-b.bind="1" data-c="${hey}"></div></template>'
              : '<template><!--au*--><div data-a="b"></div></template>',
            needsCompile: false,
            instructions: [[
              createProp({ from: '1', to: 'data-b' }),
              createInterpolation({ from: '${hey}', to: 'data-c' })
            ]],
            type: 'custom-element',
            surrogates: [],
            dependencies: [],
            hasSlots: false,
          });
        });

        it(`[debug: ${debug}] compiles class attribute`, function () {
          const { result, createAttr, createInterpolation } = compileTemplate({
            template: '<div d.class="a" class="a ${b} c">',
            debug
          });
          verifyBindingInstructionsEqual(result, {
            name: 'unamed',
            template: debug
              ? '<template><!--au*--><div d.class="a" class="a ${b} c"></div></template>'
              : '<template><!--au*--><div></div></template>',
            needsCompile: false,
            instructions: [[
              createAttr({ attr: 'class', from: 'a', to: 'd' }),
              createInterpolation({ from: 'a ${b} c', to: 'class' })
            ]],
            type: 'custom-element',
            surrogates: [],
            dependencies: [],
            hasSlots: false,
          });
        });

        it(`[debug: ${debug}] compiles style attribute`, function () {
          const { result, createAttr, createInterpolation } = compileTemplate({
            template: '<div bg.style="a" style="a ${b} c">',
            debug
          });
          verifyBindingInstructionsEqual(result, {
            name: 'unamed',
            template: debug
              ? '<template><!--au*--><div bg.style="a" style="a ${b} c"></div></template>'
              : '<template><!--au*--><div></div></template>',
            needsCompile: false,
            instructions: [[
              createAttr({ attr: 'style', from: 'a', to: 'bg' }),
              createInterpolation({ from: 'a ${b} c', to: 'style' })
            ]],
            type: 'custom-element',
            surrogates: [],
            dependencies: [],
            hasSlots: false,
          });
        });
      }
    });

    describe('TemplateCompiler - combinations -- custom attributes', function () {
      const MyAttr = CustomAttribute.define('my-attr', class MyAttr {});

      it('compiles custom attribute without value', function () {
        const { result } = compileTemplate('<div my-attr>', MyAttr);
        verifyBindingInstructionsEqual(result, {
          name: 'unamed',
          template: '<template><!--au*--><div></div></template>',
          needsCompile: false,
          instructions: [[{
            type: TT.hydrateAttribute,
            res: CustomAttribute.getDefinition(MyAttr),
            props: []
          }]],
          type: 'custom-element',
          surrogates: [],
          dependencies: [],
          hasSlots: false,
        });
      });

      it('compiles custom attribute with interpolation', function () {
        const { result, createInterpolation } = compileTemplate('<div my-attr="${attr}">', MyAttr);
        verifyBindingInstructionsEqual(result, {
          name: 'unamed',
          template: '<template><!--au*--><div></div></template>',
          needsCompile: false,
          instructions: [[{
            type: TT.hydrateAttribute,
            res: CustomAttribute.getDefinition(MyAttr),
            props: [createInterpolation({ from: '${attr}', to: 'value' })]
          }]],
          type: 'custom-element',
          surrogates: [],
          dependencies: [],
          hasSlots: false,
        });
      });

      it('compiles custom attribute with command', function () {
        const { result, createPropBinding } = compileTemplate('<div my-attr.bind="v">', MyAttr);
        verifyBindingInstructionsEqual(result, {
          name: 'unamed',
          template: '<template><!--au*--><div></div></template>',
          needsCompile: false,
          instructions: [[{
            type: TT.hydrateAttribute,
            res: CustomAttribute.getDefinition(MyAttr),
            props: [createPropBinding({ from: 'v', to: 'value' })]
          }]],
          type: 'custom-element',
          surrogates: [],
          dependencies: [],
          hasSlots: false,
        });
      });

      it('compiles attribute on a template element', function () {
        const { result, createPropBinding } = compileTemplate('<template><template my-attr.bind="v">', MyAttr);
        verifyBindingInstructionsEqual(result, {
          name: 'unamed',
          template: '<template><!--au*--><template></template></template>',
          needsCompile: false,
          instructions: [[{
            type: TT.hydrateAttribute,
            res: CustomAttribute.getDefinition(MyAttr),
            props: [createPropBinding({ from: 'v', to: 'value' })]
          }]],
          type: 'custom-element',
          surrogates: [],
          dependencies: [],
          hasSlots: false,
        });
      });
    });

    describe('TemplateCompiler - combinations -- custom attributes with multiple bindings', function () {
      const MyAttr = CustomAttribute.define('my-attr', class MyAttr { static bindables = ['a', 'b']; });
      const YourAttr = CustomAttribute.define('your-attr', class MyAttr { static bindables = ['c', 'd']; });
      const NoMultiAttr = CustomAttribute.define({ name: 'no-multi-attr', noMultiBindings: true }, class { static bindables = ['a', 'b']; });
      const TemplateControllerAttr = CustomAttribute.define({ name: 'tc-attr', isTemplateController: true }, class {});
      const AttrWithLongBindable = CustomAttribute.define({ name: 'long-attr' }, class { static bindables = [{ name: 'a', attribute: 'a-a' }]; });

      it('compiles an attribute with 2 bindings', function () {
        const { result, createPropBinding: createProp } = compileTemplate('<div my-attr="a.bind: 1; b: 2">', MyAttr);
        verifyBindingInstructionsEqual(result.instructions[0][0], {
          type: InstructionType.hydrateAttribute,
          res: CustomAttribute.getDefinition(MyAttr),
          props: [createProp({ from: '1', to: 'a' }), { type: InstructionType.setProperty, value: '2', to: 'b' }]
        });
      });

      it('compiles multiple attributes with 2 bindings', function () {
        const { result, createPropBinding: createProp } = compileTemplate(
          '<div my-attr="a.bind: 1; b: 2" your-attr="c: 3; d.one-time: 4">',
          ...[MyAttr, YourAttr]
        );
        verifyBindingInstructionsEqual(result.instructions[0][0], {
          type: InstructionType.hydrateAttribute,
          res: CustomAttribute.getDefinition(MyAttr),
          props: [createProp({ from: '1', to: 'a' }), { type: InstructionType.setProperty, value: '2', to: 'b' }]
        });
        verifyBindingInstructionsEqual(result.instructions[0][1], {
          type: InstructionType.hydrateAttribute,
          res: CustomAttribute.getDefinition(YourAttr),
          props: [{ type: InstructionType.setProperty, value: '3', to: 'c' }, createProp({ from: '4', to: 'd', mode: BindingMode.oneTime })]
        });
      });

      it('compiles attr with interpolation', function () {
        const { result, createInterpolation } = compileTemplate(
          '<div my-attr="${hey}">',
          MyAttr
        );
        verifyBindingInstructionsEqual(result.instructions[0][0], {
          type: InstructionType.hydrateAttribute,
          res: CustomAttribute.getDefinition(MyAttr),
          props: [createInterpolation({ from: '${hey}', to: 'a' })]
        });
      });

      it('compiles multiple binding with interpolation', function () {
        const { result, createInterpolation, createPropBinding: createProp } = compileTemplate(
          '<div my-attr="a: ${hey}; b.bind: 1">',
          MyAttr
        );
        verifyBindingInstructionsEqual(result.instructions[0][0], {
          type: InstructionType.hydrateAttribute,
          res: CustomAttribute.getDefinition(MyAttr),
          props: [createInterpolation({ from: '${hey}', to: 'a' }), createProp({from: '1', to: 'b' })]
        });
      });

      it('compiles attr with no multi binding', function () {
        const { result, createInterpolation } = compileTemplate(
          '<div no-multi-attr="a: ${hey}; b.bind: 1">',
          NoMultiAttr
        );
        verifyBindingInstructionsEqual(result.instructions[0][0], {
          type: InstructionType.hydrateAttribute,
          res: CustomAttribute.getDefinition(NoMultiAttr),
          props: [createInterpolation({ from: 'a: ${hey}; b.bind: 1', to: 'a' })]
        });
      });

      it('compiles template compiler with interpolation', function () {
        const { result, createInterpolation } = compileTemplate(
          '<div tc-attr="${hey}">',
          TemplateControllerAttr
        );
        verifyBindingInstructionsEqual(result.instructions[0][0], {
          type: InstructionType.hydrateTemplateController,
          res: CustomAttribute.getDefinition(TemplateControllerAttr),
          props: [createInterpolation({ from: '${hey}', to: 'value' })],
          def: {
            name: 'unamed',
            needsCompile: false,
            template: '<template><div></div></template>',
            instructions: [],
            type: 'custom-element',
          }
        });
      });

      it('compiles attr with long bindable name', function () {
        const { result, createInterpolation } = compileTemplate(
          '<div long-attr="a-a: ${hey}">',
          AttrWithLongBindable
        );
        verifyBindingInstructionsEqual(result.instructions[0][0], {
          type: InstructionType.hydrateAttribute,
          res: CustomAttribute.getDefinition(AttrWithLongBindable),
          props: [createInterpolation({ from: '${hey}', to: 'a' })]
        });
      });
    });

    describe('TemplateCompiler - combinations -- nested template controllers (one per element)', function () {
      const Foo = CustomAttribute.define({ name: 'foo', isTemplateController: true }, class Foo { });
      const Bar = CustomAttribute.define({ name: 'bar', isTemplateController: true }, class Bar { });
      const Baz = CustomAttribute.define({ name: 'baz', isTemplateController: true }, class Baz { });
      const Qux = CustomAttribute.define({ name: 'qux', isTemplateController: true }, class Qux { });

      it('compiles nested template controller', function () {
        const { result } = compileTemplate('<div foo><div id="2" bar><div id="3" baz><div id="4" qux>', Foo, Bar, Baz, Qux);

        verifyBindingInstructionsEqual(result, {
          name: 'unamed',
          needsCompile: false,
          template: '<template><!--au*--><!--au-start--><!--au-end--></template>',
          dependencies: [],
          surrogates: [],
          hasSlots: false,
          type: 'custom-element',
          instructions: [[{
            type: InstructionType.hydrateTemplateController,
            res: CustomAttribute.getDefinition(Foo),
            props: [],
            def: {
              name: 'unamed',
              needsCompile: false,
              template: '<template><div><!--au*--><!--au-start--><!--au-end--></div></template>',
              instructions: [[{
                type: InstructionType.hydrateTemplateController,
                res: CustomAttribute.getDefinition(Bar),
                props: [],
                def: {
                  name: 'unamed',
                  needsCompile: false,
                  template: '<template><div id="2"><!--au*--><!--au-start--><!--au-end--></div></template>',
                  type: 'custom-element',
                  instructions: [[{
                    type: InstructionType.hydrateTemplateController,
                    res: CustomAttribute.getDefinition(Baz),
                    props: [],
                    def: {
                      name: 'unamed',
                      needsCompile: false,
                      template: '<template><div id="3"><!--au*--><!--au-start--><!--au-end--></div></template>',
                      type: 'custom-element',
                      instructions: [[{
                        type: InstructionType.hydrateTemplateController,
                        res: CustomAttribute.getDefinition(Qux),
                        props: [],
                        def: {
                          name: 'unamed',
                          template: '<template><div id="4"></div></template>',
                          needsCompile: false,
                          instructions: [],
                          type: 'custom-element',
                        }
                      }]],
                    }
                  }]],
                }
              }]],
              type: 'custom-element',
            }
          }]]
        });
      });
    });

    describe('TemplateCompiler - combinations -- nested template controllers (multiple per element)', function () {
      const Foo = CustomAttribute.define({ name: 'foo', isTemplateController: true }, class Foo { });
      const Bar = CustomAttribute.define({ name: 'bar', isTemplateController: true }, class Bar { });
      const Baz = CustomAttribute.define({ name: 'baz', isTemplateController: true }, class Baz { });
      const Qux = CustomAttribute.define({ name: 'qux', isTemplateController: true }, class Qux { });
      const Quux = CustomAttribute.define({ name: 'quux', isTemplateController: true }, class Quux { });

      for (const resolveResources of [true, false]) {
        it('compiles multiple nested template controllers per element on normal <div/>s', function () {
          const { createIterateProp, result } = compileTemplate(
            {
              template: `<div foo bar.for="i of ii" baz><div qux.for="i of ii" id="2" quux></div>`,
              resolveResources
            },
            ...[Foo, Bar, Baz, Qux, Quux]
          );

          verifyBindingInstructionsEqual(result, {
            name: 'unamed',
            template: '<template><!--au*--><!--au-start--><!--au-end--></template>',
            needsCompile: false,
            dependencies: [],
            surrogates: [],
            hasSlots: false,
            type: 'custom-element',
            instructions: [[{
              type: InstructionType.hydrateTemplateController,
              res: resolveResources ? CustomAttribute.getDefinition(Foo) : 'foo',
              props: [],
              def: {
                name: 'unamed',
                template: '<template><!--au*--><!--au-start--><!--au-end--></template>',
                needsCompile: false,
                type: 'custom-element',
                instructions: [[{
                  type: InstructionType.hydrateTemplateController,
                  res: resolveResources ? CustomAttribute.getDefinition(Bar) : 'bar',
                  props: [createIterateProp('i of ii', 'value', [])],
                  def: {
                    name: 'unamed',
                    template: '<template><!--au*--><!--au-start--><!--au-end--></template>',
                    needsCompile: false,
                    type: 'custom-element',
                    instructions: [[{
                      type: InstructionType.hydrateTemplateController,
                      res: resolveResources ? CustomAttribute.getDefinition(Baz) : 'baz',
                      props: [],
                      def: {
                        name: 'unamed',
                        template: '<template><div><!--au*--><!--au-start--><!--au-end--></div></template>',
                        needsCompile: false,
                        type: 'custom-element',
                        instructions: [[{
                          type: InstructionType.hydrateTemplateController,
                          res: resolveResources ? CustomAttribute.getDefinition(Qux) : 'qux',
                          props: [createIterateProp('i of ii', 'value', [])],
                          def: {
                            name: 'unamed',
                            template: '<template><!--au*--><!--au-start--><!--au-end--></template>',
                            needsCompile: false,
                            type: 'custom-element',
                            instructions: [[{
                              type: InstructionType.hydrateTemplateController,
                              res: resolveResources ? CustomAttribute.getDefinition(Quux) : 'quux',
                              props: [],
                              def: {
                                name: 'unamed',
                                template: '<template><div id="2"></div></template>',
                                needsCompile: false,
                                instructions: [],
                                type: 'custom-element',
                              }
                            }]]
                          }
                        }]]
                      }
                    }]]
                  }
                }]]
              }
            }]]
          });
        });

        it('compiles multiple nested template controllers per element on mixed of <template /> + <div/>s', function () {
          const { createIterateProp, result } = compileTemplate(
            // need an extra template wrapping as it will be considered surrogates otherwise
            {
              template: `<template><template foo bar.for="i of ii" baz><div qux.for="i of ii" id="2" quux></template></template>`,
              resolveResources
            },
            ...[Foo, Bar, Baz, Qux, Quux]
          );

          verifyBindingInstructionsEqual(result, {
            name: 'unamed',
            template: '<template><!--au*--><!--au-start--><!--au-end--></template>',
            needsCompile: false,
            dependencies: [],
            surrogates: [],
            hasSlots: false,
            type: 'custom-element',
            instructions: [[{
              type: InstructionType.hydrateTemplateController,
              res: resolveResources ? CustomAttribute.getDefinition(Foo) : 'foo',
              props: [],
              def: {
                name: 'unamed',
                template: '<template><!--au*--><!--au-start--><!--au-end--></template>',
                needsCompile: false,
                type: 'custom-element',
                instructions: [[{
                  type: InstructionType.hydrateTemplateController,
                  res: resolveResources ? CustomAttribute.getDefinition(Bar) : 'bar',
                  props: [createIterateProp('i of ii', 'value', [])],
                  def: {
                    name: 'unamed',
                    template: '<template><!--au*--><!--au-start--><!--au-end--></template>',
                    needsCompile: false,
                    type: 'custom-element',
                    instructions: [[{
                      type: InstructionType.hydrateTemplateController,
                      res: resolveResources ? CustomAttribute.getDefinition(Baz) : 'baz',
                      props: [],
                      def: {
                        name: 'unamed',
                        template: '<template><!--au*--><!--au-start--><!--au-end--></template>',
                        needsCompile: false,
                        type: 'custom-element',
                        instructions: [[{
                          type: InstructionType.hydrateTemplateController,
                          res: resolveResources ? CustomAttribute.getDefinition(Qux) : 'qux',
                          props: [createIterateProp('i of ii', 'value', [])],
                          def: {
                            name: 'unamed',
                            template: '<template><!--au*--><!--au-start--><!--au-end--></template>',
                            needsCompile: false,
                            type: 'custom-element',
                            instructions: [[{
                              type: InstructionType.hydrateTemplateController,
                              res: resolveResources ? CustomAttribute.getDefinition(Quux) : 'quux',
                              props: [],
                              def: {
                                name: 'unamed',
                                template: '<template><div id="2"></div></template>',
                                needsCompile: false,
                                instructions: [],
                                type: 'custom-element',
                              }
                            }]]
                          }
                        }]]
                      }
                    }]]
                  }
                }]]
              }
            }]]
          });
        });
      }
    });

    describe('TemplateCompiler - combinations -- sibling template controllers', function () {
      const Foo = CustomAttribute.define({ name: 'foo', isTemplateController: true }, class Foo { });
      const Bar = CustomAttribute.define({ name: 'bar', isTemplateController: true }, class Bar { });
      const Baz = CustomAttribute.define({ name: 'baz', isTemplateController: true }, class Baz { });

      for (const [otherAttrPosition, appTemplate] of [
        ['before', '<div a.bind="b" foo bar>'],
        ['middle', '<div foo a.bind="b" bar>'],
        ['after', '<div foo bar a.bind="b">'],
      ]) {
        it(`compiles 2 template controller on an elements with another attribute in ${otherAttrPosition}`, function () {
          const { result, createPropBinding } = compileTemplate(appTemplate, Foo, Bar);
          verifyBindingInstructionsEqual(result, {
            name: 'unamed',
            template: '<template><!--au*--><!--au-start--><!--au-end--></template>',
            instructions: [[{
              type: InstructionType.hydrateTemplateController,
              res: CustomAttribute.getDefinition(Foo),
              props: [],
              def: {
                name: 'unamed',
                template: '<template><!--au*--><!--au-start--><!--au-end--></template>',
                needsCompile: false,
                type: 'custom-element',
                instructions: [[{
                  type: InstructionType.hydrateTemplateController,
                  res: CustomAttribute.getDefinition(Bar),
                  props: [],
                  def: {
                    name: 'unamed',
                    template: '<template><!--au*--><div></div></template>',
                    needsCompile: false,
                    instructions: [[createPropBinding({ from: 'b', to: 'a' })]],
                    type: 'custom-element',
                  }
                }]],
              }
            }]],
            type: 'custom-element',
            surrogates: [],
            dependencies: [],
            hasSlots: false,
            needsCompile: false,
          });
        });
      }

      it('compiles with multiple controller and different commands on a <div/>', function () {
        const { result, createIterateProp, createPropBinding } = compileTemplate('<div><div foo="" id="1" bar.for="i of ii" baz.bind="e">', Foo, Bar, Baz);
        verifyBindingInstructionsEqual(result, {
          name: 'unamed',
          template: '<template><div><!--au*--><!--au-start--><!--au-end--></div></template>',
          instructions: [[{
            // for foo=""
            name: 'unamed',
            type: InstructionType.hydrateTemplateController,
            res: CustomAttribute.getDefinition(Foo),
            props: [],
            def: {
              name: 'unamed',
              type: 'custom-element',
              needsCompile: false,
              template: '<template><!--au*--><!--au-start--><!--au-end--></template>',
              instructions: [[{
                // for bar.for
                type: InstructionType.hydrateTemplateController,
                res: CustomAttribute.getDefinition(Bar),
                props: [createIterateProp('i of ii', 'value', [])],
                def: {
                  name: 'unamed',
                  type: 'custom-element',
                  needsCompile: false,
                  template: '<template><!--au*--><!--au-start--><!--au-end--></template>',
                  instructions: [[{
                    type: InstructionType.hydrateTemplateController,
                    res: CustomAttribute.getDefinition(Baz),
                    props: [createPropBinding({ from: 'e', to: 'value' })],
                    def: {
                      name: 'unamed',
                      needsCompile: false,
                      template: '<template><div id="1"></div></template>',
                      type: 'custom-element',
                      instructions: [],
                    }
                  }]]
                }
              }]]
            }
          }]],
          type: 'custom-element',
          surrogates: [],
          dependencies: [],
          hasSlots: false,
          needsCompile: false,
        });
      });

      it('compiles with multiple controller and different commands on a <template/>', function () {
        const { result, createIterateProp, createPropBinding  } = compileTemplate('<div><template foo="" id="1" bar.for="i of ii" baz.bind="e">', Foo, Bar, Baz);
        verifyBindingInstructionsEqual(result, {
          name: 'unamed',
          template: '<template><div><!--au*--><!--au-start--><!--au-end--></div></template>',
          instructions: [[{
            // for foo=""
            name: 'unamed',
            type: InstructionType.hydrateTemplateController,
            res: CustomAttribute.getDefinition(Foo),
            props: [],
            def: {
              name: 'unamed',
              type: 'custom-element',
              needsCompile: false,
              template: '<template><!--au*--><!--au-start--><!--au-end--></template>',
              instructions: [[{
                // for bar.for
                name: 'unamed',
                type: InstructionType.hydrateTemplateController,
                res: CustomAttribute.getDefinition(Bar),
                props: [createIterateProp('i of ii', 'value', [])],
                def: {
                  name: 'unamed',
                  type: 'custom-element',
                  needsCompile: false,
                  template: '<template><!--au*--><!--au-start--><!--au-end--></template>',
                  instructions: [[{
                    name: 'unamed',
                    type: InstructionType.hydrateTemplateController,
                    res: CustomAttribute.getDefinition(Baz),
                    props: [createPropBinding({ from: 'e', to: 'value', mode: 2 })],
                    def: {
                      name: 'unamed',
                      type: 'custom-element',
                      needsCompile: false,
                      template: '<template id="1"></template>',
                      instructions: []
                    }
                  }]]
                }
              }]]
            }
          }]],
          type: 'custom-element',
          surrogates: [],
          dependencies: [],
          needsCompile: false,
          hasSlots: false,
        });
      });
    });

    describe('TemplateCompiler - combinations -- attributes on custom elements', function () {
      const MyEl = CustomElement.define({ name: 'my-el' }, class { static bindables = ['a', { name: 'p', attribute: 'my-prop' }]; });
      const MyAttr = CustomAttribute.define({ name: 'my-attr' }, class {});

      it('compiles a custom attribute on a custom element', function () {
        const { result, createElement } = compileTemplate('<my-el foo="bar" my-attr>', MyEl, MyAttr);
        verifyBindingInstructionsEqual(result, {
          name: 'unamed',
          template: '<template><!--au*--><my-el foo="bar"></my-el></template>',
          needsCompile: false,
          instructions: [[
            createElement({
              ctor: MyEl
            }),
            {
              type: InstructionType.hydrateAttribute,
              res: CustomAttribute.getDefinition(MyAttr),
              props: []
          }]],
          type: 'custom-element',
          surrogates: [],
          dependencies: [],
          hasSlots: false
        });
      });

      it('lets custom element bindable override custom attribute with the same name', function () {
        const MyProp = CustomAttribute.define({ name: 'my-prop' }, class {});

        const { result, createElement, createSetProp, createPropBinding, createInterpolation } = compileTemplate(
          '<my-el foo="bar" my-prop my-prop.bind="" a="a ${b} c">',
          ...[MyEl, MyProp]
        );
        verifyBindingInstructionsEqual(result, {
          name: 'unamed',
          template: '<template><!--au*--><my-el foo="bar"></my-el></template>',
          needsCompile: false,
          instructions: [[
            createElement({
              ctor: MyEl,
              props: [
                createSetProp({ value: '', to: 'p' }),
                createPropBinding({ from: 'myProp', to: 'p' }),
                createInterpolation({ from: 'a ${b} c', to: 'a' })
              ]
            })
          ]],
          type: 'custom-element',
          surrogates: [],
          dependencies: [],
          hasSlots: false
        });
      });
    });

    describe('TemplateCompiler - combinations -- custom elements', function () {
      const Foo = CustomElement.define({ name: 'foo' }, class Foo { });

      it('compiles custom element with as-element', function () {
        const { result, createElement } = compileTemplate('<div as-element="foo">', Foo);
        verifyBindingInstructionsEqual(result, {
          name: 'unamed',
          template: '<template><!--au*--><div></div></template>',
          needsCompile: false,
          instructions: [[
            createElement({
              ctor: Foo,
            })
          ]],
          type: 'custom-element',
          dependencies: [],
          surrogates: [],
          hasSlots: false,
        });
      });

      it('compiles custom element with as-element on a <template>', function () {
        const { result, createElement } = compileTemplate('<template><template as-element="foo">', Foo);
        verifyBindingInstructionsEqual(result, {
          name: 'unamed',
          template: '<template><!--au*--><template></template></template>',
          needsCompile: false,
          instructions: [[
            createElement({
              ctor: Foo,
            })
          ]],
          type: 'custom-element',
          dependencies: [],
          surrogates: [],
          hasSlots: false,
        });
      });
    });

    describe('TemplateCompiler - combinations -- captures & ...$attrs & ...', function () {
      const MyElement = CustomElement.define({
        name: 'my-element',
        capture: true,
        bindables: ['prop1']
      });
      const MyAttr = CustomAttribute.define({
        name: 'my-attr',
        bindables: ['value']
      }, class MyAttr { });

      it('captures normal attributes', function () {
        const { sut, container } = createFixture(TestContext.create(), MyElement);
        const definition = sut.compile({
          name: 'rando',
          template: '<my-element value.bind="value">',
        }, container);

        assert.deepStrictEqual(
          (definition.instructions[0][0] as any).captures,
          [new AttrSyntax('value.bind', 'value', 'value', 'bind')]
        );
      });

      it('does not capture bindable', function () {
        const { sut, container } = createFixture(TestContext.create(), MyElement);
        const definition = sut.compile({
          name: 'rando',
          template: '<my-element prop1.bind="value">',
        }, container);

        assert.deepStrictEqual((definition.instructions[0][0] as any).captures, []);
      });

      it('captures bindable-like on ignore-attr command', function () {
        const { sut, container } = createFixture(TestContext.create(), MyElement);
        const definition = sut.compile({
          name: 'rando',
          template: '<my-element prop1.trigger="value()">',
        }, container);

        assert.deepStrictEqual(
          (definition.instructions[0][0] as any).captures,
          [new AttrSyntax('prop1.trigger', 'value()', 'prop1', 'trigger')]
        );
      });

      it('captures custom attribute', function () {
        const { sut, container } = createFixture(TestContext.create(), MyElement, MyAttr);
        const definition = sut.compile({
          name: 'rando',
          template: '<my-element my-attr.bind="myAttrValue">',
        }, container);

        assert.deepStrictEqual(
          (definition.instructions[0][0] as any).captures,
          [new AttrSyntax('my-attr.bind', 'myAttrValue', 'my-attr', 'bind')]
        );
      });

      it('captures ...$attrs command', function () {
        const { sut, container } = createFixture(TestContext.create(), MyElement, MyAttr);
        const definition = sut.compile({
          name: 'rando',
          template: '<my-element ...$attrs>',
        }, container);

        assert.deepStrictEqual(
          (definition.instructions[0][0] as any).captures,
          [new AttrSyntax('...$attrs', '', '...$attrs', null)]
        );
      });

      it('does not capture template controller', function () {
        const { sut, container } = createFixture(TestContext.create(), MyElement);
        const definition = sut.compile({
          name: 'rando',
          template: '<my-element if.bind>',
        }, container);

        assert.deepStrictEqual(
          ((definition.instructions[0][0] as HydrateTemplateController).def.instructions[0][0] as any).captures,
          []
        );
      });

      it('compiles shorthand spread syntax', function () {
        const { sut, container } = createFixture(TestContext.create(), CustomElement.define({ name: 'my-element', bindables: ['item'] }));
        sut.resolveResources = false;
        const definition = sut.compile({ name: 'rando', template: '<my-element ...item>' }, container);
        verifyBindingInstructionsEqual(definition.instructions[0], [
          new HydrateElementInstruction('my-element', [new SpreadValueBindingInstruction('$bindables', 'item')], null, false, [], {}),
        ]);
      });

      it('compiles shorthand $bindables syntax', function () {
        const { sut, container } = createFixture(TestContext.create(), CustomElement.define({ name: 'my-element', bindables: ['item'] }));
        sut.resolveResources = false;
        const definition = sut.compile({ name: 'rando', template: '<my-element ...$bindables="item">' }, container);
        verifyBindingInstructionsEqual(definition.instructions[0], [
          new HydrateElementInstruction('my-element', [new SpreadValueBindingInstruction('$bindables', 'item')], null, false, [], {}),
        ]);
      });
    });

    describe('TemplateCompiler - combinations -- with attribute patterns', function () {
      // all tests are using pattern that is `my-attr`
      // and the template will have an element with an attribute `my-attr`
      const createPattern = (createSyntax: (rawName: string, rawValue: string, parts: string[]) => AttrSyntax) => {
        @attributePattern(
          { pattern: 'my-attr', symbols: '' }
        )
        class MyAttrPattern {
          public 'my-attr'(rawName: string, rawValue: string, parts: string[]) {
            return createSyntax(rawName, rawValue, parts);
          }
        }
        return MyAttrPattern;
      };

      it('works with pattern returning command', function () {
        const MyPattern = createPattern((name, val, _parts) => new AttrSyntax(name, val, 'id', 'bind'));

        const { result } = compileTemplate('<div my-attr>', MyPattern);

        assert.deepStrictEqual(
          result.instructions[0],
          [new PropertyBindingInstruction(createAccessScopeExpression('id'), 'id', BindingMode.toView)]
        );
      });

      it('works when pattern returning interpolation', function () {
        const MyPattern = createPattern((name, _val, _parts) => new AttrSyntax(name, `\${a}a`, 'id', null));
        const { result } = compileTemplate('<div my-attr>', MyPattern);

        assert.deepStrictEqual(
          result.instructions[0],
<<<<<<< HEAD
          [createInterpolationInstruction(createInterpolation(['', 'a'], [createAccessScopeExpression('a')]), 'id')]
=======
          [new InterpolationInstruction(createInterpolation(['', 'a'], [createAccessScopeExpression('a')]), 'id')]
>>>>>>> 17f8131b
        );
      });

      it('ignores when pattern DOES NOT return command or interpolation', function () {
        const MyPattern = createPattern((name, val, _parts) => new AttrSyntax(name, val, 'id', null));
        const { result } = compileTemplate('<div my-attr>', MyPattern);

        assert.deepStrictEqual(
          result.instructions[0],
          undefined
        );
        assert.deepStrictEqual(
          (result.template as HTMLTemplateElement).content.querySelector('div').className,
          ''
        );
      });

      it('lets pattern control the binding value', function () {
        const MyPattern = createPattern((name, _val, _parts) => new AttrSyntax(name, 'bb', 'id', 'bind'));
        const { result } = compileTemplate('<div my-attr>', MyPattern);

        assert.deepStrictEqual(
          result.instructions[0],
          // default value is '' attr pattern changed it to 'bb'
          [new PropertyBindingInstruction(createAccessScopeExpression('bb'), 'id', BindingMode.toView)]
        );
      });

      it('works with pattern returning custom attribute + command', function () {
        @customAttribute({
          name: 'my-attr'
        })
        class MyAttr { }
        const MyPattern = createPattern((name, _val, _parts) => new AttrSyntax(name, 'bb', 'my-attr', 'bind'));
        const { result } = compileTemplate('<div my-attr>', MyPattern, MyAttr);

        assert.deepStrictEqual(
          result.instructions[0],
          [new HydrateAttributeInstruction(CustomAttribute.getDefinition(MyAttr), undefined, [
            new PropertyBindingInstruction(createAccessScopeExpression('bb'), 'value', BindingMode.toView)
          ])]
        );
      });

      it('works with pattern returning custom attribute + multi bindings', function () {
        @customAttribute({
          name: 'my-attr'
        })
        class MyAttr { }
        const MyPattern = createPattern((name, _val, _parts) => new AttrSyntax(name, 'value.bind: bb', 'my-attr', null));
        const { result } = compileTemplate('<div my-attr>', MyPattern, MyAttr);

        assert.deepStrictEqual(
          result.instructions[0],
          [new HydrateAttributeInstruction(CustomAttribute.getDefinition(MyAttr), undefined, [
            // this bindingMode.toView is because it's from defaultBindingMode on `@customAttribute`
            new PropertyBindingInstruction(createAccessScopeExpression('bb'), 'value', BindingMode.toView)
          ])]
        );
      });

      it('works with pattern returning custom attribute + interpolation', function () {
        @customAttribute({
          name: 'my-attr'
        })
        class MyAttr { }
        const MyPattern = createPattern((name, _val, _parts) =>
          new AttrSyntax(name, `\${bb}`, 'my-attr', null)
        );
        const { result } = compileTemplate('<div my-attr>', MyPattern, MyAttr);

        assert.deepStrictEqual(
          result.instructions[0],
          [new HydrateAttributeInstruction(CustomAttribute.getDefinition(MyAttr), undefined, [
<<<<<<< HEAD
            createInterpolationInstruction(createInterpolation(['', ''], [createAccessScopeExpression('bb')]), 'value')
=======
            new InterpolationInstruction(createInterpolation(['', ''], [createAccessScopeExpression('bb')]), 'value')
>>>>>>> 17f8131b
          ])]
        );
      });
    });
  });

  function assertTemplateHtml(template: string | Node, expected: string) {
    assert.strictEqual(typeof template === 'string'
      ? template
      : (template as HTMLTemplateElement).innerHTML,
      expected
    );
  }

  // interface IWrappedTemplateCompiler extends ITemplateCompiler {
  //   compile(def: PartialCustomElementDefinition, container: IContainer): CustomElementDefinition;
  // }

  function createCompilerWrapper(compiler: ITemplateCompiler) {
    return {
      get resolveResources() { return compiler.resolveResources; },
      set resolveResources(value: boolean) { compiler.resolveResources = value; },
      get debug() { return compiler.debug; },
      set debug(value: boolean) { compiler.debug = value; },
      compile(definition: PartialCustomElementDefinition, container: IContainer) {
        return CustomElementDefinition.getOrCreate(compiler.compile(CustomElementDefinition.create(definition), container));
      },
      compileSpread(...args: any[]) {
        // eslint-disable-next-line prefer-spread
        return compiler.compileSpread.apply(compiler, args);
      }
    };
  }

  function compileTemplate(markupOrOptions: string | Element | { template: string; debug?: boolean; resolveResources?: boolean }, ...extraResources: any[]) {
    const ctx = TestContext.create();
    const container = ctx.container;
    const sut = ctx.templateCompiler;
    container.register(ExpressionParser, ...extraResources);
    const markup = typeof markupOrOptions === 'string' || 'nodeType' in markupOrOptions
        ? markupOrOptions
        : markupOrOptions.template;
    const options: { debug?: boolean; resolveResources?: boolean } = typeof markupOrOptions === 'string' || 'nodeType' in markupOrOptions
      ? {}
      : markupOrOptions;
    if ('debug' in options) {
      sut.debug = options.debug;
    }
    if ('resolveResources' in options) {
      sut.resolveResources = options.resolveResources;
    }
    const templateDefinition = {
      type: 'custom-element',
      template: markup,
      // instructions: [],
      // surrogates: [],
      // shadowOptions: { mode: 'open' }
    } as unknown as IElementComponentDefinition;
    const parser = container.get(IExpressionParser);

    return {
      result: sut.compile(templateDefinition, container),
      parser,
      createElement: ({ ctor, props = [], projections = null, containerless = false, captures = [], data = {} }: {
        ctor: Constructable;
        props?: IInstruction[];
        projections?: Record<string, PartialCustomElementDefinition>;
        containerless?: boolean;
        captures?: AttrSyntax[];
        data?: Record<PropertyKey, unknown>;
      }) =>
        new HydrateElementInstruction(CustomElement.getDefinition(ctor), props, projections as Record<string, IElementComponentDefinition>, containerless, captures, data),
      createSetProp: ({ value, to }: { value: unknown; to: string }) =>
        new SetPropertyInstruction(value, to),
      createRef: (name: string, to: string) => new RefBindingInstruction(parser.parse(name, 'IsProperty'), to),
      createPropBinding: ({ from, to, mode = BindingMode.toView }: { from: string; to: string; mode?: BindingMode }) =>
        new PropertyBindingInstruction(parser.parse(from, 'IsFunction'), to, mode),
      createAttr: ({ attr, from, to }: { attr: string; from: string; to: string }) =>
        new AttributeBindingInstruction(attr, parser.parse(from, 'IsProperty'), to),
      createInterpolation: ({ from, to }: { from: string; to: string }) =>
        createInterpolationInstruction(parser.parse(from, 'Interpolation'), to),
      createIterateProp: (expression: string, to: string, props: any[]) =>
        new IteratorBindingInstruction(parser.parse(expression, 'IsIterator'), to, props)
    };
  }
});<|MERGE_RESOLUTION|>--- conflicted
+++ resolved
@@ -51,8 +51,6 @@
   verifyBindingInstructionsEqual,
 } from '@aurelia/testing';
 
-const createInterpolationInstruction = (from: string | Interpolation, to: string) => new InterpolationInstruction(from, to);
-
 describe('3-runtime-html/template-compiler.spec.ts', function () {
   describe('base assertions', function () {
     let ctx: TestContext;
@@ -206,11 +204,7 @@
               surrogates,
               [
                 { toVerify: ['type', 'to', 'props'], type: TT.hydrateAttribute, res: 'foo', props: [
-<<<<<<< HEAD
-                  createInterpolationInstruction(createInterpolation(['', ''], [createAccessScopeExpression('bar')]), 'value')
-=======
                   new InterpolationInstruction(createInterpolation(['', ''], [createAccessScopeExpression('bar')]), 'value')
->>>>>>> 17f8131b
                 ]}
               ],
               'surrogate'
@@ -1669,11 +1663,7 @@
 
         assert.deepStrictEqual(
           result.instructions[0],
-<<<<<<< HEAD
-          [createInterpolationInstruction(createInterpolation(['', 'a'], [createAccessScopeExpression('a')]), 'id')]
-=======
           [new InterpolationInstruction(createInterpolation(['', 'a'], [createAccessScopeExpression('a')]), 'id')]
->>>>>>> 17f8131b
         );
       });
 
@@ -1748,11 +1738,7 @@
         assert.deepStrictEqual(
           result.instructions[0],
           [new HydrateAttributeInstruction(CustomAttribute.getDefinition(MyAttr), undefined, [
-<<<<<<< HEAD
-            createInterpolationInstruction(createInterpolation(['', ''], [createAccessScopeExpression('bb')]), 'value')
-=======
             new InterpolationInstruction(createInterpolation(['', ''], [createAccessScopeExpression('bb')]), 'value')
->>>>>>> 17f8131b
           ])]
         );
       });
@@ -1833,7 +1819,7 @@
       createAttr: ({ attr, from, to }: { attr: string; from: string; to: string }) =>
         new AttributeBindingInstruction(attr, parser.parse(from, 'IsProperty'), to),
       createInterpolation: ({ from, to }: { from: string; to: string }) =>
-        createInterpolationInstruction(parser.parse(from, 'Interpolation'), to),
+        new InterpolationInstruction(parser.parse(from, 'Interpolation'), to),
       createIterateProp: (expression: string, to: string, props: any[]) =>
         new IteratorBindingInstruction(parser.parse(expression, 'IsIterator'), to, props)
     };
