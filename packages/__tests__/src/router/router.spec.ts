import { IContainer } from '@aurelia/kernel';
import { IRouter, RouterConfiguration, routes, Viewport } from '@aurelia/router';
import { CustomElement, customElement, IPlatform, Aurelia } from '@aurelia/runtime-html';
import { assert, MockBrowserHistoryLocation, TestContext } from '@aurelia/testing';

describe('router/router.spec.ts', function () {
  function getModifiedRouter(container: IContainer) {
    const router = container.get(IRouter) as IRouter;
    const mockBrowserHistoryLocation = new MockBrowserHistoryLocation();
    mockBrowserHistoryLocation.changeCallback = async (ev) => { router.viewer.handlePopStateEvent(ev); };
    router.viewer.history = mockBrowserHistoryLocation as any;
    router.viewer.location = mockBrowserHistoryLocation as any;
    return router;
  }

  type NavigationStateCallback = (type: 'push' | 'replace', data: any, title: string, path: string) => void;
  function spyNavigationStates(router: IRouter, spy: NavigationStateCallback) {
    let _pushState;
    let _replaceState;
    if (spy) {
      _pushState = router.viewer.location.pushState;
      router.viewer.location.pushState = function (data, title, path) {
        spy('push', data, title, path);
        _pushState.call(router.viewer.location, data, title, path);
      };
      _replaceState = router.viewer.location.replaceState;
      router.viewer.location.replaceState = function (data, title, path) {
        spy('replace', data, title, path);
        _replaceState.call(router.viewer.location, data, title, path);
      };
    }
    return { _pushState, _replaceState };
  }
  function unspyNavigationStates(router, _push, _replace) {
    if (_push) {
      router.viewer.location.pushState = _push;
      router.viewer.location.replaceState = _replace;
    }
  }

  async function createFixture(config?, App?, stateSpy?) {
    const ctx = TestContext.create();
    const { container, platform } = ctx;

    if (App === void 0) {
      App = CustomElement.define({ name: 'app', template: '<template>left<au-viewport name="left"></au-viewport>right<au-viewport name="right"></au-viewport></template>' });
    }
    const Foo = CustomElement.define({ name: 'foo', template: '<template>Viewport: foo <a href="baz@foo"><span>baz</span></a><au-viewport name="foo"></au-viewport></template>' });
    const Bar = CustomElement.define({ name: 'bar', template: `<template>Viewport: bar Parameter id: [\${id}] Parameter name: [\${name}] <au-viewport name="bar"></au-viewport></template>` }, class {
      public static parameters = ['id', 'name'];
      public id = 'no id';
      public name = 'no name';

      // public static inject = [IRouter];
      // public constructor(private readonly router: IRouter) { }
      // public created() {
      //   console.log('created', 'closest viewport', this.router.getClosestViewport(this));
      // }
      // public canLoad() {
      //   console.log('canLoad', 'closest viewport', this.router.getClosestViewport(this));
      //   return true;
      // }
      public loading(params) {
        // console.log('load', 'closest viewport', this.router.getClosestViewport(this));
        if (params.id) { this.id = params.id; }
        if (params.name) { this.name = params.name; }
      }
      // public binding() {
      //   console.log('binding', 'closest viewport', this.router.getClosestViewport(this));
      // }
    });
    const Baz = CustomElement.define({ name: 'baz', template: `<template>Viewport: baz Parameter id: [\${id}] <au-viewport name="baz"></au-viewport></template>` }, class {
      public static parameters = ['id'];
      public id = 'no id';
      public loading(params) { if (params.id) { this.id = params.id; } }
    });
    const Qux = CustomElement.define({ name: 'qux', template: '<template>Viewport: qux<au-viewport name="qux"></au-viewport></template>' }, class {
      public canLoad() { return true; }
      public canUnload() {
        if (quxCantUnload > 0) {
          quxCantUnload--;
          return false;
        } else {
          return true;
        }
      }
      public loading() { return true; }
      public unloading() { return true; }
    });
    const Quux = CustomElement.define({ name: 'quux', template: '<template>Viewport: quux<au-viewport name="quux" scope></au-viewport></template>' });
    const Corge = CustomElement.define({ name: 'corge', template: '<template>Viewport: corge<au-viewport name="corge" used-by="baz"></au-viewport>Viewport: dummy<au-viewport name="dummy"></au-viewport></template>' });

    const Uier = CustomElement.define({ name: 'uier', template: '<template>Viewport: uier</template>' }, class {
      public async canLoad() {
        await wait(500);
        return true;
      }
    });

    const Grault = CustomElement.define(
      {
        name: 'grault', template: '<template><input type="checkbox" checked.two-way="toggle">toggle<div if.bind="toggle">Viewport: grault<au-viewport name="grault" stateful used-by="garply,corge" default="garply"></au-viewport></div></template>'
      },
      class {
        public toggle = false;
      });
    const Garply = CustomElement.define(
      {
        name: 'garply', template: '<template>garply<input checked.two-way="text">text</template>'
      },
      class {
        public text;
      });
    const Waldo = CustomElement.define(
      {
        name: 'waldo', template: '<template>Viewport: waldo<au-viewport name="waldo" stateful used-by="grault,foo" default="grault"></au-viewport></div></template>'
      },
      class { });
    const Plugh = CustomElement.define(
      {
        name: 'plugh', template: `<template>Parameter: \${param} Entry: \${entry}</template>`
      },
      class {
        public param: number;
        public entry: number = 0;
        public reloadBehavior: string = plughReloadBehavior;
        public loading(params) {
          console.log('plugh.load', this.entry, this.reloadBehavior, plughReloadBehavior);
          this.param = +params[0];
          this.entry++;
          this.reloadBehavior = plughReloadBehavior;
        }
      });

    const host = ctx.doc.createElement('div');
    ctx.doc.body.appendChild(host as any);

    const au = ctx.wnd['au'] = new Aurelia(container)
      .register(
        RouterConfiguration.customize(config ?? {}),
        App)
      .app({ host: host, component: App });

    const router = getModifiedRouter(container);
    const { _pushState, _replaceState } = spyNavigationStates(router, stateSpy);

    container.register(Foo, Bar, Baz, Qux, Quux, Corge, Uier, Grault, Garply, Waldo, Plugh);

    await au.start();

    async function tearDown() {
      unspyNavigationStates(router, _pushState, _replaceState);
      await au.stop(true);
      ctx.doc.body.removeChild(host);
    }

    return { au, container, platform, host, router, ctx, tearDown };
  }

  it('can be created', async function () {
    this.timeout(5000);

    const { tearDown } = await createFixture();

    await tearDown();
  });

  it('loads viewports left and right', async function () {
    this.timeout(5000);

    const { host, tearDown } = await createFixture();

    assert.includes(host.textContent, 'left', `host.textContent`);
    assert.includes(host.textContent, 'right', `host.textContent`);

    await tearDown();
  });

  it('navigates to foo in left', async function () {
    this.timeout(5000);

    const { platform, host, router, tearDown } = await createFixture();

    await $load('foo@left', router, platform);
    assert.includes(host.textContent, 'foo', `host.textContent`);

    await tearDown();
  });

  // eslint-disable-next-line mocha/no-skipped-tests
  it.skip('queues navigations', async function () {
    this.timeout(40000);

    const { host, router, tearDown } = await createFixture();

    router.load('uier@left').catch((error) => { throw error; });
    const last = router.load('bar@left');
    // Depending on browser/node, there can be 1 or 2 in the queue here
    assert.notStrictEqual(router['navigator'].queued, 0, `router.navigator.queued`);
    await last;
    assert.includes(host.textContent, 'Viewport: bar', `host.textContent`);

    await tearDown();
  });

  it('clears viewport', async function () {
    this.timeout(5000);

    const { platform, host, router, tearDown } = await createFixture();

    await $load('foo@left', router, platform);
    assert.includes(host.textContent, 'foo', `host.textContent`);
    await $load('-@left', router, platform);
    assert.notIncludes(host.textContent, 'foo', `host.textContent`);

    await tearDown();
  });

  it('clears all viewports', async function () {
    this.timeout(5000);

    const { platform, host, router, tearDown } = await createFixture();

    await $load('foo@left', router, platform);
    assert.includes(host.textContent, 'Viewport: foo', `host.textContent`);
    await $load('bar@right', router, platform);
    assert.includes(host.textContent, 'Viewport: bar', `host.textContent`);
    await $load('-', router, platform);
    assert.notIncludes(host.textContent, 'Viewport: foo', `host.textContent`);
    assert.notIncludes(host.textContent, 'Viewport: bar', `host.textContent`);

    await tearDown();
  });

  it('replaces foo in left', async function () {
    this.timeout(5000);

    const { platform, host, router, tearDown } = await createFixture();

    const historyLength = router.viewer.history.length;
    await $load('foo@left', router, platform);
    assert.includes(host.textContent, 'foo', `host.textContent`);
    assert.strictEqual(router.viewer.history.length, historyLength + 1, `router.viewer.history.length, actual after foo: ${router.viewer.history.length}`);

    await router.load('bar@left', { replace: true });

    assert.includes(host.textContent, 'bar', `host.textContent`);
    assert.strictEqual(router.viewer.history.length, historyLength + 1, `router.viewer.history.length, actual after bar: ${router.viewer.history.length}`);

    await tearDown();
  });

  it('navigates to bar in right', async function () {
    this.timeout(5000);

    const { platform, host, router, tearDown } = await createFixture();

    await $load('bar@right', router, platform);
    assert.includes(host.textContent, 'bar', `host.textContent`);

    await tearDown();
  });

  it('navigates to foo in left then bar in right', async function () {
    this.timeout(5000);

    const { platform, host, router, tearDown } = await createFixture();

    await $load('foo@left', router, platform);
    assert.includes(host.textContent, 'Viewport: foo', `host.textContent`);
    assert.notIncludes(host.textContent, 'Viewport: bar', `host.textContent`);

    await $load('bar@right', router, platform);
    assert.includes(host.textContent, 'Viewport: foo', `host.textContent`);
    assert.includes(host.textContent, 'Viewport: bar', `host.textContent`);

    await tearDown();
  });

  it('reloads state when refresh method is called', async function () {
    this.timeout(5000);

    const { platform, host, router, tearDown } = await createFixture();

    await $load('foo@left', router, platform);
    assert.includes(host.textContent, 'Viewport: foo', `host.textContent`);
    assert.notIncludes(host.textContent, 'Viewport: bar', `host.textContent`);

    await $load('bar@right', router, platform);
    assert.includes(host.textContent, 'Viewport: foo', `host.textContent`);
    assert.includes(host.textContent, 'Viewport: bar', `host.textContent`);

    await router.refresh();
    assert.includes(host.textContent, 'Viewport: foo', `host.textContent`);
    assert.includes(host.textContent, 'Viewport: bar', `host.textContent`);

    await tearDown();
  });

  it('navigates back and forward with one viewport', async function () {
    this.timeout(40000);

    const { platform, host, router, tearDown } = await createFixture();

    await $load('foo@left', router, platform);
    assert.includes(host.textContent, 'Viewport: foo', `host.textContent`);
    assert.notIncludes(host.textContent, 'Viewport: bar', `host.textContent`);

    await $load('bar@left', router, platform);
    assert.notIncludes(host.textContent, 'Viewport: foo', `host.textContent`);
    assert.includes(host.textContent, 'Viewport: bar', `host.textContent`);

    await router.back();

    assert.includes(host.textContent, 'Viewport: foo', `host.textContent`);
    assert.notIncludes(host.textContent, 'Viewport: bar', `host.textContent`);

    await router.forward();

    assert.notIncludes(host.textContent, 'Viewport: foo', `host.textContent`);
    assert.includes(host.textContent, 'Viewport: bar', `host.textContent`);

    await tearDown();
  });

  it('navigates back and forward with two viewports', async function () {
    this.timeout(5000);

    const { platform, host, router, tearDown } = await createFixture();

    await $load('foo@left', router, platform);
    assert.includes(host.textContent, 'Viewport: foo', `host.textContent`);
    assert.notIncludes(host.textContent, 'Viewport: bar', `host.textContent`);

    await $load('bar@right', router, platform);
    assert.includes(host.textContent, 'Viewport: foo', `host.textContent`);
    assert.includes(host.textContent, 'Viewport: bar', `host.textContent`);

    await router.back();

    assert.includes(host.textContent, 'Viewport: foo', `host.textContent`);
    assert.notIncludes(host.textContent, 'Viewport: bar', `host.textContent`);

    await router.forward();

    assert.includes(host.textContent, 'Viewport: foo', `host.textContent`);
    assert.includes(host.textContent, 'Viewport: bar', `host.textContent`);

    await tearDown();
  });

  it('navigates to foo/bar in left/right', async function () {
    this.timeout(5000);

    const { platform, host, router, tearDown } = await createFixture();

    await $load('foo@left+bar@right', router, platform);
    assert.includes(host.textContent, 'foo', `host.textContent`);
    assert.includes(host.textContent, 'bar', `host.textContent`);

    await tearDown();
  });

  it('cancels if not canUnload', async function () {
    this.timeout(5000);

    const { platform, host, router, tearDown } = await createFixture();

    quxCantUnload = 1;

    await $load('baz@left+qux@right', router, platform);
    assert.includes(host.textContent, 'Viewport: baz', `host.textContent`);
    assert.includes(host.textContent, 'Viewport: qux', `host.textContent`);

    await $load('foo@left+bar@right', router, platform);
    assert.includes(host.textContent, 'Viewport: baz', `host.textContent`);
    assert.includes(host.textContent, 'Viewport: qux', `host.textContent`);
    assert.notIncludes(host.textContent, 'Viewport: foo', `host.textContent`);
    assert.notIncludes(host.textContent, 'Viewport: bar', `host.textContent`);

    await tearDown();
  });

  it('cancels if not child canUnload', async function () {
    this.timeout(5000);

    const { platform, host, router, tearDown } = await createFixture();

    quxCantUnload = 1;

    await $load('foo@left/qux@foo+uier@right', router, platform);
    assert.includes(host.textContent, 'Viewport: foo', `host.textContent`);
    assert.includes(host.textContent, 'Viewport: qux', `host.textContent`);
    assert.includes(host.textContent, 'Viewport: uier', `host.textContent`);

    await $load('bar@left+baz@right', router, platform);
    assert.includes(host.textContent, 'Viewport: foo', `host.textContent`);
    assert.includes(host.textContent, 'Viewport: qux', `host.textContent`);
    assert.includes(host.textContent, 'Viewport: uier', `host.textContent`);
    assert.notIncludes(host.textContent, 'Viewport: bar', `host.textContent`);
    assert.notIncludes(host.textContent, 'Viewport: baz', `host.textContent`);

    await tearDown();
  });

  it('navigates to foo/bar in left/right containing baz/qux respectively', async function () {
    this.timeout(15000);

    const { platform, host, router, tearDown } = await createFixture();

    // await $load('foo@left+bar@right+baz@foo+qux@bar', router, platform);
    await $load('foo@left/baz@foo+bar@right/qux@bar', router, platform);
    assert.includes(host.textContent, 'Viewport: foo', `host.textContent`);
    assert.includes(host.textContent, 'Viewport: bar', `host.textContent`);
    assert.includes(host.textContent, 'Viewport: baz', `host.textContent`);
    assert.includes(host.textContent, 'Viewport: qux', `host.textContent`);

    await tearDown();
  });

  it('handles anchor click', async function () {
    this.timeout(5000);

    const { platform, host, router, tearDown } = await createFixture({ useHref: true });

    await $load('foo@left', router, platform);
    assert.includes(host.textContent, 'foo', `host.textContent`);

    (host.getElementsByTagName('SPAN')[0] as HTMLElement).parentElement.click();

    await platform.domWriteQueue.yield();

    assert.includes(host.textContent, 'Viewport: baz', `host.textContent`);

    await tearDown();
  });

  it('handles anchor click with load', async function () {
    this.timeout(5000);

    const tests = [
      { bind: false, value: 'id-name(1)', result: 1 },
      { bind: true, value: "'id-name(2)'", result: 2 },
      { bind: true, value: "{ component: 'id-name', parameters: '3' }", result: 3 },
      { bind: true, value: "{ component: IdName, parameters: '4' }", result: 4 },
    ];

    const IdName = CustomElement.define({ name: 'id-name', template: `|id-name| Parameter id: [\${id}] Parameter name: [\${name}]` }, class {
      public static parameters = ['id', 'name'];
      public id = 'no id';
      public name = 'no name';
      public loading(params) {
        if (params.id) { this.id = params.id; }
        if (params.name) { this.name = params.name; }
      }
    });
    @routes([{ path: 'a-route-decorator', component: 'my-decorated-component' }])
    @customElement({
      name: 'app',
      dependencies: [IdName],
      template: `
      ${tests.map(test => `<a load${test.bind ? '.bind' : ''}="${test.value}">${test.value}</a>`).join('<br>')}
      <br>
      <au-viewport></au-viewport>
      `}) class App {
      // Wish the following two lines weren't necessary
      public constructor() { this['IdName'] = IdName; }
    }

    const { host, router, container, tearDown, platform } = await createFixture({ useHref: false }, App);

    container.register(IdName);

    for (let i = 0; i < tests.length; i++) {
      const test = tests[i];

      (host.getElementsByTagName('A')[i] as HTMLElement).click();

      await platform.domWriteQueue.yield();

      assert.includes(host.textContent, '|id-name|', `host.textContent`);
      assert.includes(host.textContent, `Parameter id: [${test.result}]`, `host.textContent`);

      await router.back();
      assert.notIncludes(host.textContent, '|id-name|', `host.textContent`);
    }

    await tearDown();
  });

  it('understands used-by', async function () {
    this.timeout(5000);

    const { platform, host, router, tearDown } = await createFixture();

    await $load('corge@left', router, platform);
    assert.includes(host.textContent, 'Viewport: corge', `host.textContent`);

    await $load('corge@left/baz', router, platform);
    assert.includes(host.textContent, 'Viewport: baz', `host.textContent`);

    await tearDown();
  });

  it('does not update fullStatePath on wrong history entry', async function () {
    this.timeout(40000);

    const { platform, router, tearDown } = await createFixture();

    await $load('foo@left', router, platform);
    await $load('bar@left', router, platform);
    await $load('baz@left', router, platform);

    await tearDown();
  });

  it('parses parameters after component', async function () {
    this.timeout(5000);

    const { platform, host, router, tearDown } = await createFixture();

    await $load('bar(123)@left', router, platform);
    assert.includes(host.textContent, 'Viewport: bar', `host.textContent`);
    assert.includes(host.textContent, 'Parameter id: [123]', `host.textContent`);

    await $load('bar(456)@left', router, platform);
    assert.includes(host.textContent, 'Viewport: bar', `host.textContent`);
    assert.includes(host.textContent, 'Parameter id: [456]', `host.textContent`);

    await tearDown();
  });

  it('parses named parameters after component', async function () {
    this.timeout(5000);

    const { platform, host, router, tearDown } = await createFixture();

    await $load('bar(id=123)@left', router, platform);
    assert.includes(host.textContent, 'Viewport: bar', `host.textContent`);
    assert.includes(host.textContent, 'Parameter id: [123]', `host.textContent`);

    await $load('bar(id=456)@left', router, platform);
    assert.includes(host.textContent, 'Viewport: bar', `host.textContent`);
    assert.includes(host.textContent, 'Parameter id: [456]', `host.textContent`);

    await tearDown();
  });

  it('parses parameters after component individually', async function () {
    this.timeout(5000);

    const { platform, host, router, tearDown } = await createFixture();

    await $load('bar(123)@left', router, platform);
    assert.includes(host.textContent, 'Viewport: bar', `host.textContent`);
    assert.includes(host.textContent, 'Parameter id: [123]', `host.textContent`);

    await $load('bar(456)@right', router, platform);
    assert.includes(host.textContent, 'Viewport: bar', `host.textContent`);
    assert.includes(host.textContent, 'Parameter id: [123]', `host.textContent`);
    assert.includes(host.textContent, 'Parameter id: [456]', `host.textContent`);

    await tearDown();
  });

  it('parses parameters without viewport', async function () {
    this.timeout(5000);

    const { platform, host, router, tearDown } = await createFixture();

    await $load('corge@left/baz(123)', router, platform);
    assert.includes(host.textContent, 'Viewport: corge', `host.textContent`);
    assert.includes(host.textContent, 'Viewport: baz', `host.textContent`);
    assert.includes(host.textContent, 'Parameter id: [123]', `host.textContent`);

    await tearDown();
  });

  it('parses named parameters without viewport', async function () {
    this.timeout(5000);

    const { platform, host, router, tearDown } = await createFixture();

    await $load('corge@left/baz(id=123)', router, platform);

    assert.includes(host.textContent, 'Viewport: corge', `host.textContent`);
    assert.includes(host.textContent, 'Viewport: baz', `host.textContent`);
    assert.includes(host.textContent, 'Parameter id: [123]', `host.textContent`);

    await tearDown();
  });

  it('parses multiple parameters after component', async function () {
    this.timeout(5000);

    const { platform, host, router, tearDown } = await createFixture();

    await $load('bar(123,OneTwoThree)@left', router, platform);
    assert.includes(host.textContent, 'Viewport: bar', `host.textContent`);
    assert.includes(host.textContent, 'Parameter id: [123]', `host.textContent`);
    assert.includes(host.textContent, 'Parameter name: [OneTwoThree]', `host.textContent`);

    await $load('bar(456,FourFiveSix)@left', router, platform);
    assert.includes(host.textContent, 'Viewport: bar', `host.textContent`);
    assert.includes(host.textContent, 'Parameter id: [456]', `host.textContent`);
    assert.includes(host.textContent, 'Parameter name: [FourFiveSix]', `host.textContent`);

    await tearDown();
  });

  it('parses multiple name parameters after component', async function () {
    this.timeout(5000);

    const { platform, host, router, tearDown } = await createFixture();

    await $load('bar(id=123,name=OneTwoThree)@left', router, platform);
    assert.includes(host.textContent, 'Viewport: bar', `host.textContent`);
    assert.includes(host.textContent, 'Parameter id: [123]', `host.textContent`);
    assert.includes(host.textContent, 'Parameter name: [OneTwoThree]', `host.textContent`);

    await $load('bar(name=FourFiveSix,id=456)@left', router, platform);
    assert.includes(host.textContent, 'Viewport: bar', `host.textContent`);
    assert.includes(host.textContent, 'Parameter id: [456]', `host.textContent`);
    assert.includes(host.textContent, 'Parameter name: [FourFiveSix]', `host.textContent`);

    await tearDown();
  });

  it('parses querystring', async function () {
    this.timeout(5000);

    const { platform, host, router, tearDown } = await createFixture();

    await $load('bar@left?id=123', router, platform);
    assert.includes(host.textContent, 'Viewport: bar', `host.textContent`);
    assert.includes(host.textContent, 'Parameter id: [123]', `host.textContent`);

    await $load('bar@left?id=456&name=FourFiveSix', router, platform);
    assert.includes(host.textContent, 'Viewport: bar', `host.textContent`);
    assert.includes(host.textContent, 'Parameter id: [456]', `host.textContent`);
    assert.includes(host.textContent, 'Parameter name: [FourFiveSix]', `host.textContent`);

    await tearDown();
  });

  it('overrides querystring with parameter', async function () {
    this.timeout(5000);

    // let locationPath: string;
    // let browserTitle: string;
    // const locationCallback = (type, data, title, path) => {
    //   // console.log(type, data, title, path);
    //   locationPath = path;
    //   browserTitle = title;
    // };

    const { platform, host, router, tearDown } = await createFixture(void 0, void 0);

    let url = 'bar(456)@left?id=123';
    await $load(url, router, platform);
    assert.includes(host.textContent, 'Viewport: bar', `host.textContent`);
    assert.includes(host.textContent, 'Parameter id: [456]', `host.textContent`);

    url = 'bar(456,FourFiveSix)@left?id=123&name=OneTwoThree';
    await $load(url, router, platform);
    assert.includes(host.textContent, 'Viewport: bar', `host.textContent`);
    assert.includes(host.textContent, 'Parameter id: [456]', `host.textContent`);
    assert.includes(host.textContent, 'Parameter name: [FourFiveSix]', `host.textContent`);

    url = 'bar(name=SevenEightNine,id=789)@left?id=123&name=OneTwoThree';
    await $load(url, router, platform);
    assert.includes(host.textContent, 'Viewport: bar', `host.textContent`);
    assert.includes(host.textContent, 'Parameter id: [789]', `host.textContent`);
    assert.includes(host.textContent, 'Parameter name: [SevenEightNine]', `host.textContent`);

    await tearDown();
  });

  it('uses default reload behavior', async function () {
    this.timeout(5000);

    const { platform, host, router, tearDown } = await createFixture();

    await $load('plugh(123)@left', router, platform);
    assert.includes(host.textContent, 'Parameter: 123', `host.textContent`);
    assert.includes(host.textContent, 'Entry: 1', `host.textContent`);

    await $load('plugh(123)@left', router, platform);
    assert.includes(host.textContent, 'Parameter: 123', `host.textContent`);
    assert.includes(host.textContent, 'Entry: 1', `host.textContent`);

    await $load('plugh(456)@left', router, platform);
    assert.includes(host.textContent, 'Parameter: 456', `host.textContent`);
    assert.includes(host.textContent, 'Entry: 1', `host.textContent`);

    await $load('plugh(456)@left', router, platform);
    assert.includes(host.textContent, 'Parameter: 456', `host.textContent`);
    assert.includes(host.textContent, 'Entry: 1', `host.textContent`);

    await tearDown();
  });

  it('uses overriding reload behavior', async function () {
    this.timeout(5000);

    const { platform, host, router, tearDown } = await createFixture();

    plughReloadBehavior = 'default';
    // This should default
    await $load('plugh(123)@left', router, platform);
    assert.includes(host.textContent, 'Parameter: 123', `host.textContent`);
    assert.includes(host.textContent, 'Entry: 1', `host.textContent`);

    let component = (router.getEndpoint('Viewport', 'left') as Viewport).getContent().componentInstance;
    component.reloadBehavior = 'reload';
    // This should reload
    await $load('plugh(123)@left', router, platform);
    assert.includes(host.textContent, 'Parameter: 123', `host.textContent`);
    assert.includes(host.textContent, 'Entry: 2', `host.textContent`);

    component.reloadBehavior = 'refresh';
    // This should refresh
    await $load('plugh(456)@left', router, platform);
    assert.includes(host.textContent, 'Parameter: 456', `host.textContent`);
    assert.includes(host.textContent, 'Entry: 1', `host.textContent`);
    component = (router.getEndpoint('Viewport', 'left') as Viewport).getContent().componentInstance;

    component.reloadBehavior = 'default';
    // This should default
    await $load('plugh(456)@left', router, platform);
    assert.includes(host.textContent, 'Parameter: 456', `host.textContent`);
    assert.includes(host.textContent, 'Entry: 1', `host.textContent`);

    component.reloadBehavior = 'reload';
    // This should reload
    await $load('plugh(123)@left', router, platform);
    assert.includes(host.textContent, 'Parameter: 123', `host.textContent`);
    assert.includes(host.textContent, 'Entry: 2', `host.textContent`);

    component.reloadBehavior = 'disallow';
    // This should disallow
    await $load('plugh(456)@left', router, platform);
    assert.includes(host.textContent, 'Parameter: 123', `host.textContent`);
    assert.includes(host.textContent, 'Entry: 2', `host.textContent`);

    await tearDown();
  });

  // eslint-disable-next-line mocha/no-skipped-tests
  it.skip('loads default when added by if condition becoming true', async function () {
    this.timeout(5000);

    const { platform, host, router, tearDown } = await createFixture();

    await $load('grault@left', router, platform);
    assert.includes(host.textContent, 'toggle', `host.textContent`);
    assert.notIncludes(host.textContent, 'Viewport: grault', `host.textContent`);
    assert.notIncludes(host.textContent, 'garply', `host.textContent`);

    (host as any).getElementsByTagName('INPUT')[0].click();

    await platform.domWriteQueue.yield();

    assert.includes(host.textContent, 'Viewport: grault', `host.textContent`);
    assert.includes(host.textContent, 'garply', `host.textContent`);

    (host as any).getElementsByTagName('INPUT')[0].click();

    await platform.domWriteQueue.yield();

    assert.notIncludes(host.textContent, 'Viewport: grault', `host.textContent`);
    assert.notIncludes(host.textContent, 'garply', `host.textContent`);

    (host as any).getElementsByTagName('INPUT')[0].click();

    await platform.domWriteQueue.yield();

    assert.includes(host.textContent, 'Viewport: grault', `host.textContent`);
    assert.includes(host.textContent, 'garply', `host.textContent`);

    await tearDown();
  });

  // if (PLATFORM.isBrowserLike)
  // TODO: figure out why this works in nodejs locally but not in CI and fix it
  // eslint-disable-next-line mocha/no-skipped-tests
  it.skip('keeps input when stateful', async function () {
    this.timeout(15000);

    const { platform, host, router, tearDown } = await createFixture();

    await $load('grault@left', router, platform);
    assert.includes(host.textContent, 'toggle', `host.textContent`);
    assert.notIncludes(host.textContent, 'Viewport: grault', `host.textContent`);
    assert.notIncludes(host.textContent, 'garply', `host.textContent`);

    (host as any).getElementsByTagName('INPUT')[0].click();

    await platform.domWriteQueue.yield();

    assert.includes(host.textContent, 'Viewport: grault', `host.textContent`);
    assert.includes(host.textContent, 'garply', `host.textContent`);

    (host as any).getElementsByTagName('INPUT')[1].value = 'asdf';

    await platform.domWriteQueue.yield();

    // NOT going to work since it loads non-stateful parent grault
    await $load('grault@left/corge@grault', router, platform);

    assert.notIncludes(host.textContent, 'garply', `host.textContent`);
    assert.includes(host.textContent, 'Viewport: corge', `host.textContent`);

    await $load('grault@left/garply@grault', router, platform);

    assert.notIncludes(host.textContent, 'Viewport: corge', `host.textContent`);
    assert.includes(host.textContent, 'garply', `host.textContent`);

    assert.strictEqual((host as any).getElementsByTagName('INPUT')[1].value, 'asdf', `(host as any).getElementsByTagName('INPUT')[1].value`);

    await tearDown();
  });

  // eslint-disable-next-line mocha/no-skipped-tests
  it.skip('keeps input when grandparent stateful', async function () {
    this.timeout(5000);

    const { platform, host, router, tearDown } = await createFixture();

    await $load('waldo@left', router, platform);
    assert.includes(host.textContent, 'Viewport: waldo', `host.textContent`);
    assert.includes(host.textContent, 'toggle', `host.textContent`);
    assert.notIncludes(host.textContent, 'Viewport: grault', `host.textContent`);
    assert.notIncludes(host.textContent, 'garply', `host.textContent`);

    (host as any).getElementsByTagName('INPUT')[0].click();

    await platform.domWriteQueue.yield();

    assert.includes(host.textContent, 'Viewport: grault', `host.textContent`);
    assert.includes(host.textContent, 'garply', `host.textContent`);

    (host as any).getElementsByTagName('INPUT')[1].value = 'asdf';

    await $load('waldo@left/foo@waldo', router, platform);

    assert.notIncludes(host.textContent, 'Viewport: grault', `host.textContent`);
    assert.includes(host.textContent, 'Viewport: foo', `host.textContent`);

    await $load('waldo@left/grault@waldo', router, platform);

    assert.notIncludes(host.textContent, 'Viewport: corge', `host.textContent`);
    assert.includes(host.textContent, 'Viewport: grault', `host.textContent`);
    assert.includes(host.textContent, 'garply', `host.textContent`);

    assert.strictEqual((host as any).getElementsByTagName('INPUT')[1].value, 'asdf', `(host as any).getElementsByTagName('INPUT')[1].value`);

    await tearDown();
  });

  // todo
  // eslint-disable-next-line mocha/no-skipped-tests
  it.skip('keeps children\'s custom element\'s input when navigation history stateful', async function () {
    this.timeout(5000);

    const { platform, host, router, tearDown, container } = await createFixture({ statefulHistoryLength: 2 });

    const GrandGrandChild = CustomElement.define({ name: 'grandgrandchild', template: '|grandgrandchild|<input>' }, null);
    const GrandChild = CustomElement.define({ name: 'grandchild', template: '|grandchild|<input> <grandgrandchild></grandgrandchild>', dependencies: [GrandGrandChild] }, null);
    const Child = CustomElement.define({ name: 'child', template: '|child|<input> <input type="checkbox" checked.bind="toggle"> <div if.bind="toggle"><input> <au-viewport name="child"></au-viewport></div>', dependencies: [GrandChild] }, class { public toggle = true; });
    const ChildSibling = CustomElement.define({ name: 'sibling', template: '|sibling|' }, null);
    const Parent = CustomElement.define({ name: 'parent', template: '<br><br>|parent|<input> <au-viewport name="parent"></au-viewport>', dependencies: [Child, ChildSibling] }, null);
    container.register(Parent);

    const values = ['parent', 'child', false, 'child-hidden', 'grandchild', 'grandgrandchild'];

    await $load('parent@left/child@parent/grandchild@child', router, platform);

    assert.includes(host.textContent, '|parent|', `host.textContent`);
    assert.includes(host.textContent, '|child|', `host.textContent`);
    assert.includes(host.textContent, '|grandchild|', `host.textContent`);
    assert.includes(host.textContent, '|grandgrandchild|', `host.textContent`);

    let inputs = host.getElementsByTagName('INPUT') as HTMLCollectionOf<HTMLInputElement>;
    for (let i = 0; i < inputs.length; i++) {
      if (typeof values[i] === 'string') {
        inputs[i].value = values[i] as string;
      }
    }
    for (let i = 0; i < inputs.length; i++) {
      if (typeof values[i] === 'string') {
        assert.strictEqual(inputs[i].value, values[i], `host.getElementsByTagName('INPUT')[${i}].value`);
      }
    }

    await $load('parent@left/sibling@parent', router, platform);

    assert.includes(host.textContent, '|parent|', `host.textContent`);
    assert.includes(host.textContent, '|sibling|', `host.textContent`);
    assert.notIncludes(host.textContent, '|child|', `host.textContent`);
    assert.notIncludes(host.textContent, '|grandchild|', `host.textContent`);
    assert.notIncludes(host.textContent, '|grandgrandchild|', `host.textContent`);

    await router.back();

    assert.includes(host.textContent, '|parent|', `host.textContent`);
    assert.includes(host.textContent, '|child|', `host.textContent`);
    assert.includes(host.textContent, '|grandchild|', `host.textContent`);
    assert.includes(host.textContent, '|grandgrandchild|', `host.textContent`);
    assert.notIncludes(host.textContent, '|sibling|', `host.textContent`);

    inputs = inputs = host.getElementsByTagName('INPUT') as HTMLCollectionOf<HTMLInputElement>;
    for (let i = 0; i < inputs.length; i++) {
      if (typeof values[i] === 'string') {
        assert.strictEqual(inputs[i].value, values[i], `host.getElementsByTagName('INPUT')[${i}].value`);
      }
    }

    await tearDown();
  });

  // TODO: Fix scoped viewports!
  // eslint-disable-next-line mocha/no-skipped-tests
  it.skip('loads scoped viewport', async function () {
    this.timeout(5000);

    const { platform, host, router, tearDown } = await createFixture();

    await $load('quux@left', router, platform);
    assert.includes(host.textContent, 'Viewport: quux', `host.textContent`);

    await $load('quux@quux!', router, platform);
    assert.includes(host.textContent, 'Viewport: quux', `host.textContent`);

    await $load('quux@left/foo@quux!', router, platform);
    assert.includes(host.textContent, 'Viewport: foo', `host.textContent`);

    (host.getElementsByTagName('SPAN')[0] as HTMLElement).click();

    await platform.domWriteQueue.yield();

    assert.includes(host.textContent, 'Viewport: baz', `host.textContent`);

    await $load('bar@left', router, platform);
    assert.includes(host.textContent, 'Viewport: bar', `host.textContent`);
    assert.notIncludes(host.textContent, 'Viewport: quux', `host.textContent`);

    await tearDown();
  });
<<<<<<< HEAD

  describe('local deps', function () {
    this.timeout(5000);

    async function $setup(dependencies: any[] = [], stateSpy?) {
      const ctx = TestContext.create();

      const { container, platform } = ctx;

      const App = CustomElement.define({ name: 'app', template: '<au-viewport></au-viewport>', dependencies }, null);

      const host = ctx.doc.createElement('div');
      ctx.doc.body.appendChild(host as any);
      const component = new App();

      const au = ctx.wnd['au'] = new Aurelia(container)
        .register(RouterConfiguration)
        .app({ host: host, component: App });

      const router = container.get(IRouter);
      const mockBrowserHistoryLocation = new MockBrowserHistoryLocation();
      mockBrowserHistoryLocation.changeCallback = async (ev) => { router.viewer.handlePopStateEvent(ev); };
      router.viewer.history = mockBrowserHistoryLocation as any;
      router.viewer.location = mockBrowserHistoryLocation as any;

      await au.start();

      async function $teardown() {
        await au.stop(true);
        ctx.doc.body.removeChild(host);

        au.dispose();
      }

      return { ctx, container, platform, host, component, au, router, $teardown };
    }

    it('verify that the test isn\'t broken', async function () {
      const Local = CustomElement.define({ name: 'local', template: 'local' }, null);
      const Global = CustomElement.define({ name: 'global', template: 'global' }, null);
      const { platform, container, host, router, $teardown } = await $setup([Local]);

      container.register(Global);

      await $load('global', router, platform);

      assert.match(host.textContent, /.*global.*/, `host.textContent`);

      await $teardown();
    });

    it('navigates to locally registered dep', async function () {
      const Local = CustomElement.define({ name: 'local', template: 'local' }, null);
      const { platform, host, router, $teardown } = await $setup([Local]);

      await $load('local', router, platform);

      assert.match(host.textContent, /.*local.*/, `host.textContent`);

      await $teardown();
    });

    it('navigates to locally registered dep - nested', async function () {
      const Local2 = CustomElement.define({ name: 'local2', template: 'local2' }, class { });
      const Local1 = CustomElement.define({ name: 'local1', template: 'local1<au-viewport name="one"></au-viewport>', dependencies: [Local2] }, null);
      const { platform, host, router, $teardown } = await $setup([Local1]);

      await $load('local1/local2', router, platform);

      assert.match(host.textContent, /.*local1.*local2.*/, `host.textContent`);

      await $teardown();
    });

    it('navigates to locally registered dep - double nested - case #1', async function () {
      const Global3 = CustomElement.define({ name: 'global3', template: 'global3' }, null);
      const Local2 = CustomElement.define({ name: 'local2', template: 'local2<au-viewport name="two" used-by="global3"></au-viewport>' }, null);
      const Local1 = CustomElement.define({ name: 'local1', template: 'local1<au-viewport name="one" used-by="local2"></au-viewport>', dependencies: [Local2] }, null);
      const { platform, host, router, container, $teardown } = await $setup([Local1]);
      container.register(Global3);

      await $load('local1/local2/global3', router, platform);

      assert.match(host.textContent, /.*local1.*local2.*global3.*/, `host.textContent`);

      await $teardown();
    });

    it('navigates to locally registered dep - double nested - case #2', async function () {
      const Local3 = CustomElement.define({ name: 'local3', template: 'local3' }, null);
      const Global2 = CustomElement.define({ name: 'global2', template: 'global2<au-viewport name="two" used-by="local3"></au-viewport>', dependencies: [Local3] }, null);
      const Local1 = CustomElement.define({ name: 'local1', template: 'local1<au-viewport name="one" used-by="global2"></au-viewport>' }, null);
      const { platform, host, router, container, $teardown } = await $setup([Local1]);
      container.register(Global2);

      await $load('local1/global2/local3', router, platform);

      assert.match(host.textContent, /.*local1.*global2.*local3.*/, `host.textContent`);

      await $teardown();
    });

    it('navigates to locally registered dep - double nested - case #3', async function () {
      const Local3 = CustomElement.define({ name: 'local3', template: 'local3' }, null);
      const Local2 = CustomElement.define({ name: 'local2', template: 'local2<au-viewport name="two" used-by="local3"></au-viewport>', dependencies: [Local3] }, null);
      const Global1 = CustomElement.define({ name: 'global1', template: 'global1<au-viewport name="one" used-by="local2"></au-viewport>', dependencies: [Local2] }, null);
      const { platform, host, router, container, $teardown } = await $setup();
      container.register(Global1);

      await $load('global1/local2/local3', router, platform);

      assert.match(host.textContent, /.*global1.*local2.*local3.*/, `host.textContent`);

      await $teardown();
    });

    it('navigates to locally registered dep - double nested - case #4', async function () {
      const Local3 = CustomElement.define({ name: 'local3', template: 'local3' }, null);
      const Local2 = CustomElement.define({ name: 'local2', template: 'local2<au-viewport name="two" used-by="local3"></au-viewport>', dependencies: [Local3] }, null);
      const Local1 = CustomElement.define({ name: 'local1', template: 'local1<au-viewport name="one" used-by="local2"></au-viewport>', dependencies: [Local2] }, null);
      const { platform, host, router, $teardown } = await $setup([Local1]);

      await $load('local1/local2/local3', router, platform);

      assert.match(host.textContent, /.*local1.*local2.*local3.*/, `host.textContent`);

      await $teardown();
    });

    it('navigates to locally registered dep - conflicting scoped siblings - case #1', async function () {
      const Conflict1 = CustomElement.define({ name: 'conflict', template: 'conflict1' }, null);
      const Local1 = CustomElement.define({ name: 'local1', template: 'local1<au-viewport name="one"></au-viewport>', dependencies: [Conflict1] }, null);
      const Conflict2 = CustomElement.define({ name: 'conflict', template: 'conflict2' }, null);
      const Local2 = CustomElement.define({ name: 'local2', template: 'local2<au-viewport name="two"></au-viewport>', dependencies: [Conflict2] }, null);
      const { platform, host, router, $teardown } = await $setup([Local1, Local2]);

      await $load('local1@default/conflict@one', router, platform);

      assert.match(host.textContent, /.*local1.*conflict1.*/, `host.textContent`);

      await $load('local2@default/conflict@two', router, platform);

      assert.match(host.textContent, /.*local2.*conflict2.*/, `host.textContent`);

      await $teardown();
    });

    it('navigates to locally registered dep - conflicting scoped siblings - case #2', async function () {
      const Conflict1 = CustomElement.define({ name: 'conflict', template: 'conflict1' }, null);
      const Global1 = CustomElement.define({ name: 'global1', template: 'global1<au-viewport name="one"></au-viewport>', dependencies: [Conflict1] }, null);
      const Conflict2 = CustomElement.define({ name: 'conflict', template: 'conflict2' }, null);
      const Global2 = CustomElement.define({ name: 'global2', template: 'global2<au-viewport name="two"></au-viewport>', dependencies: [Conflict2] }, null);
      const { platform, host, router, container, $teardown } = await $setup();
      container.register(Global1, Global2);

      await $load('global1@default/conflict@one', router, platform);

      assert.match(host.textContent, /.*global1.*conflict1.*/, `host.textContent`);

      await $load('global2@default/conflict@two', router, platform);

      assert.match(host.textContent, /.*global2.*conflict2.*/, `host.textContent`);

      await $teardown();
    });

    it('navigates to locally registered dep - conflicting scoped siblings - case #3', async function () {
      const Conflict1 = CustomElement.define({ name: 'conflict', template: 'conflict1' }, null);
      const Local1 = CustomElement.define({ name: 'local1', template: 'local1<au-viewport name="one"></au-viewport>', dependencies: [Conflict1] }, null);
      const Conflict2 = CustomElement.define({ name: 'conflict', template: 'conflict2' }, null);
      const Global2 = CustomElement.define({ name: 'global2', template: 'global2<au-viewport name="two"></au-viewport>', dependencies: [Conflict2] }, null);
      const { platform, host, router, container, $teardown } = await $setup([Local1]);
      container.register(Global2);

      await $load('local1@default/conflict@one', router, platform);

      assert.match(host.textContent, /.*local1.*conflict1.*/, `host.textContent`);

      await $load('global2@default/conflict@two', router, platform);

      assert.match(host.textContent, /.*global2.*conflict2.*/, `host.textContent`);

      await $teardown();
    });

    describe('navigates to locally registered dep recursively', function () {
      interface RouteSpec {
        segments: string[];
        texts: string[];
      }
      const routeSpecs: RouteSpec[] = [
        {
          segments: ['global1', 'conflict'],
          texts: ['global1', 'conflict1']
        },
        {
          // note: custom elements always have themselves registered in their own $context, so should be able to navigate to self without registering anywhere
          segments: ['global1', 'conflict', 'conflict'],
          texts: ['global1', 'conflict1', 'conflict1']
        },
        {
          segments: ['local2', 'conflict'],
          texts: ['local2', 'conflict2']
        },
        {
          segments: ['local2', 'conflict', 'conflict'],
          texts: ['local2', 'conflict2', 'conflict2']
        },
        {
          segments: ['local2', 'global1', 'conflict'],
          texts: ['local2', 'global1', 'conflict1']
        },
        {
          segments: ['local2', 'global1', 'conflict', 'conflict'],
          texts: ['local2', 'global1', 'conflict1', 'conflict1']
        },
        {
          segments: ['local2', 'local2', 'conflict', 'conflict'],
          texts: ['local2', 'local2', 'conflict2', 'conflict2']
        },
        {
          segments: ['local2', 'conflict', 'global1', 'conflict'],
          texts: ['local2', 'conflict2', 'global1', 'conflict1']
        },
        {
          segments: ['local2', 'conflict', 'local2', 'conflict'],
          texts: ['local2', 'conflict2', 'local2', 'conflict2']
        }
      ];

      for (const routeSpec of routeSpecs) {
        const { segments, texts } = routeSpec;
        const path = segments.join('/');
        const expectedText = new RegExp(`.*${texts.join('.*')}.*`);

        it(`path: ${path}, expectedText: ${expectedText}`, async function () {
          const Conflict1 = CustomElement.define({ name: 'conflict', template: 'conflict1<au-viewport></au-viewport>' }, null);
          const Global1 = CustomElement.define({ name: 'global1', template: 'global1<au-viewport name="one"></au-viewport>', dependencies: [Conflict1] }, null);
          const Conflict2 = CustomElement.define({ name: 'conflict', template: 'conflict2<au-viewport></au-viewport>' }, null);
          const Local2 = CustomElement.define({ name: 'local2', template: 'local2<au-viewport name="two"></au-viewport>', dependencies: [Conflict2] }, null);
          const { platform, host, router, container, $teardown } = await $setup([Local2]);
          container.register(Global1);

          await $load(path, router, platform);

          assert.match(host.textContent, expectedText, `host.textContent`);

          await $teardown();
        });
      }
    });
  });

  describe('can define fallback component', function () {
    this.timeout(5000);

    async function $setup(App, config?, stateSpy?) {
      const ctx = TestContext.create();

      const { container, platform } = ctx;

      const host = ctx.doc.createElement('div');
      ctx.doc.body.appendChild(host as any);

      const au = new Aurelia(container)
        .register(
          RouterConfiguration.customize(config ?? {}),
          App)
        .app({ host: host, component: App });

      const router = getModifiedRouter(container);
      const { _pushState, _replaceState } = spyNavigationStates(router, stateSpy);

      await au.start();

      async function $teardown() {
        unspyNavigationStates(router, _pushState, _replaceState);
        await au.stop(true);
        ctx.doc.body.removeChild(host);

        au.dispose();
      }

      return { ctx, container, platform, host, au, router, $teardown };
    }

    const configs = [{ fallbackAction: 'process-children' }, { fallbackAction: 'abort' }];
    const fallbackActions = ['', 'process-children', 'abort'];
    for (const config of configs) {
      for (const fallbackAction of fallbackActions) {
        const names = ['parent', 'child', 'grandchild'];
        const dependencies = [];
        for (let i = 0, ii = names.length; i < ii; i++) {
          const name = names[i];
          const fallback = i < ii - 1 ? names[i + 1] : null;
          const viewport = fallback ? `<au-viewport name="${name}" fallback="${fallback}" ${fallbackAction.length ? `fallback-action="${fallbackAction}"` : ''}></au-viewport>` : '';
          const template = `!${name}\${param ? ":" + param : ""}!${viewport}`;
          dependencies.push(CustomElement.define({ name, template }, class {
            public static parameters = ['id'];
            public param: string;
            public loading(params) {
              if (params.id !== void 0) {
                this.param = params.id;
              }
            }
          }));
        }

        const App = CustomElement.define({
          name: 'app',
          template: `<au-viewport fallback="parent"  ${fallbackAction.length ? `fallback-action="${fallbackAction}"` : ''}></au-viewport>`,
          dependencies
        });

        const tests = (fallbackAction === 'abort' || (fallbackAction === '' && config.fallbackAction === 'abort'))
          ? [
            { path: 'parent(a)@default', result: '!parent:a!', url: 'a' },
            { path: 'b@default', result: '!parent:b@default!', url: 'b@default' },
            { path: 'parent(c)@default/child(d)@parent', result: '!parent:c!!child:d!', url: 'c/d' },
            { path: 'e@default/f@parent', result: '!parent:e@default/f@parent!', url: 'e@default/f@parent' },
            { path: 'parent(g)@default/child(h)@parent/grandchild(i)@child', result: '!parent:g!!child:h!!grandchild:i!', url: 'g/h/i' },
            { path: 'j@default/k@parent/l@child', result: '!parent:j@default/k@parent/l@child!', url: 'j@default/k@parent/l@child' },
          ]
          : [
            { path: 'parent(a)@default', result: '!parent:a!', url: 'a' },
            { path: 'b@default', result: '!parent:b!', url: 'b' },
            { path: 'parent(c)@default/child(d)@parent', result: '!parent:c!!child:d!', url: 'c/d' },
            { path: 'e@default/f@parent', result: '!parent:e!!child:f!', url: 'e/f' },
            { path: 'parent(g)@default/child(h)@parent/grandchild(i)@child', result: '!parent:g!!child:h!!grandchild:i!', url: 'g/h/i' },
            { path: 'j@default/k@parent/l@child', result: '!parent:j!!child:k!!grandchild:l!', url: 'j/k/l' },
          ];

        for (const test of tests) {
          it(`to load route with fallback action "${fallbackAction}" ${test.path} => ${test.url}`, async function () {
            let locationPath: string;
            const { platform, container, host, router, $teardown } = await $setup(App, config, (type, data, title, path) => {
              locationPath = path;
            });
            await $load(test.path, router, platform);
            assert.strictEqual(host.textContent, test.result, `host.textContent`);
            assert.strictEqual(locationPath, `#/${test.url}`, 'location.path');
            await $teardown();
          });
        }
        it(`to load above routes in sequence with fallback action "${fallbackAction}"`, async function () {
          let locationPath: string;
          const { platform, container, host, router, $teardown } = await $setup(App, config, (type, data, title, path) => {
            locationPath = path;
          });
          for (const test of tests) {
            await $load(test.path, router, platform);
            assert.strictEqual(host.textContent, test.result, `host.textContent`);
            assert.strictEqual(locationPath, `#/${test.url}`, 'location.path');
          }
          await $teardown();
        });

        for (const test of tests) {
          const path = test.path.replace(/@\w+/g, '');
          const result = test.result.replace(/@\w+/g, '');
          const url = test.url.replace(/@\w+/g, '');
          it(`to load route with fallback action "${fallbackAction}" ${path} => ${url}`, async function () {
            let locationPath: string;
            const { platform, container, host, router, $teardown } = await $setup(App, config, (type, data, title, path) => {
              locationPath = path;
            });
            await $load(path, router, platform);
            assert.strictEqual(host.textContent, result, `host.textContent`);
            assert.strictEqual(locationPath, `#/${url}`, 'location.path');
            await $teardown();
          });
        }
        it(`to load above routes in sequence with fallback action "${fallbackAction}"`, async function () {
          let locationPath: string;
          const { platform, container, host, router, $teardown } = await $setup(App, config, (type, data, title, path) => {
            locationPath = path;
          });
          for (const test of tests) {
            const path = test.path.replace(/@\w+/g, '');
            const result = test.result.replace(/@\w+/g, '');
            const url = test.url.replace(/@\w+/g, '');
            await $load(path, router, platform);
            assert.strictEqual(host.textContent, result, `host.textContent`);
            assert.strictEqual(locationPath, `#/${url}`, 'location.path');
          }
          await $teardown();
        });
      }
    }
  });

  describe('can use configuration', function () {
    this.timeout(5000);

    function $removeViewport(instructions) {
      if (Array.isArray(instructions)) {
        for (const instruction of instructions) {
          instruction.viewport = null;
          instruction.viewportName = null;
          if (Array.isArray(instruction.nextScopeInstructions)) {
            $removeViewport(instruction.nextScopeInstructions);
          }
        }
      }
    }

    const Parent = CustomElement.define({ name: 'parent', template: '!parent!<au-viewport name="parent"></au-viewport>' }, class {
      public static routes: IRoute[] = [
        { path: 'child-config', instructions: [{ component: 'child', viewport: 'parent' }], title: 'ChildConfig' },
      ];
    });
    const Parent2 = CustomElement.define({ name: 'parent2', template: '!parent2!<au-viewport name="parent2"></au-viewport>' }, class {
      public static routes: IRoute[] = [
        { path: 'child-config', instructions: [{ component: 'child', viewport: 'parent2' }], title: 'ChildConfig' },
        // { path: ':id', instructions: [{ component: 'child', viewport: 'parent' }] },
      ];
    });
    const Child = CustomElement.define({ name: 'child', template: `!child\${param ? ":" + param : ""}!<au-viewport name="child"></au-viewport>` }, class {
      public static routes: IRoute[] = [
        { path: 'grandchild-config', instructions: [{ component: 'grandchild', viewport: 'child' }], title: 'GrandchildConfig' },
      ];
      public param: string;
      public loading(params) {
        if (params.id !== void 0) {
          this.param = params.id;
        }
      }
    });
    const Child2 = CustomElement.define({ name: 'child2', template: `!child2\${param ? ":" + param : ""}!<au-viewport name="child2"></au-viewport>` }, class {
      public static routes: IRoute[] = [
        { path: 'grandchild-config', instructions: [{ component: 'grandchild', viewport: 'child2' }], title: 'GrandchildConfig' },
      ];
      public static parameters = ['id'];
      public static title = (vm) => vm.param !== void 0 ? vm.param : 'Child2';
      public param: string;
      public loading(params) {
        if (params.id !== void 0) {
          this.param = params.id;
        }
      }
    });

    const Grandchild = CustomElement.define({ name: 'grandchild', template: '!grandchild!' });
    const Grandchild2 = CustomElement.define({ name: 'grandchild2', template: '!grandchild2!' }, class { public static title: string = 'TheGrandchild2'; });

    const tests = [
      { path: '/parent-config', result: '!parent!', url: 'parent-config', title: 'ParentConfig | Aurelia' },
      { path: '/parent2@default', result: '!parent2!', url: 'parent2', title: 'Parent2 | Aurelia' },

      { path: '/parent-config/child-config', result: '!parent!!child!', url: 'parent-config/child-config', title: 'ParentConfigChildConfig | Aurelia' },
      { path: '/parent2@default/child2@parent2', result: '!parent2!!child2!', url: 'parent2/child2', title: 'Parent2 > Child2 | Aurelia' },

      { path: '/parent-config/child2@parent', result: '!parent!!child2!', url: 'parent-config/child2@parent', title: 'ParentConfigChild2@ParentConfig | Aurelia' }, // Specific config
      { path: '/parent2@default/child-config', result: '!parent2!!child!', url: 'parent2/child-config', title: 'Parent2 > ChildConfig | Aurelia' },

      { path: '/parent-config/child-config/grandchild-config', result: '!parent!!child!!grandchild!', url: 'parent-config/child-config/grandchild-config', title: 'ParentConfigChildConfig > GrandchildConfig | Aurelia' },
      { path: '/parent2@default/child2@parent2/grandchild2@child2', result: '!parent2!!child2!!grandchild2!', url: 'parent2/child2/grandchild2', title: 'Parent2 > Child2 > TheGrandchild2 | Aurelia' },

      { path: '/parent-config/child-config/grandchild2@child', result: '!parent!!child!!grandchild2!', url: 'parent-config/child-config/grandchild2', title: 'ParentConfigChildConfig > TheGrandchild2 | Aurelia' },
      { path: '/parent2@default/child2@parent2/grandchild-config', result: '!parent2!!child2!!grandchild!', url: 'parent2/child2/grandchild-config', title: 'Parent2 > Child2 > GrandchildConfig | Aurelia' },

      { path: '/parent-config/child2@parent/grandchild-config', result: '!parent!!child2!!grandchild!', url: 'parent-config/child2@parent/grandchild-config', title: 'ParentConfigChild2@ParentConfig > GrandchildConfig | Aurelia' }, // Specific config
      { path: '/parent2@default/child-config/grandchild2@child', result: '!parent2!!child!!grandchild2!', url: 'parent2/child-config/grandchild2', title: 'Parent2 > ChildConfig > TheGrandchild2 | Aurelia' },

      { path: '/parent-config/child2@parent/grandchild2@child2', result: '!parent!!child2!!grandchild2!', url: 'parent-config/child2@parent/grandchild2', title: 'ParentConfigChild2@ParentConfig > TheGrandchild2 | Aurelia' }, // Specific config
      { path: '/parent2@default/child-config/grandchild-config', result: '!parent2!!child!!grandchild!', url: 'parent2/child-config/grandchild-config', title: 'Parent2 > ChildConfig > GrandchildConfig | Aurelia' },

      { path: '/parent-config/abc', result: '!parent!!child:abc!', url: 'parent-config/abc', title: 'ParentConfigabcConfig | Aurelia' },
      { path: '/parent2@default/child2(abc)@parent2', result: '!parent2!!child2:abc!', url: 'parent2/child2(abc)', title: 'Parent2 > abc | Aurelia' },

      // { path: '/parent-config/child2(abc)@parent', result: '!parent!!child2:abc!' },
      // { path: '/parent2@default/abc', result: '!parent2!!child:abc!' },

      { path: '/parent-config/abc/grandchild-config', result: '!parent!!child:abc!!grandchild!', url: 'parent-config/abc/grandchild-config', title: 'ParentConfigabcConfig > GrandchildConfig | Aurelia' },
      { path: '/parent2@default/child2(abc)@parent2/grandchild2@child2', result: '!parent2!!child2:abc!!grandchild2!', url: 'parent2/child2(abc)/grandchild2', title: 'Parent2 > abc > TheGrandchild2 | Aurelia' },

      { path: '/parent-config/abc/grandchild2@child', result: '!parent!!child:abc!!grandchild2!', url: 'parent-config/abc/grandchild2', title: 'ParentConfigabcConfig > TheGrandchild2 | Aurelia' },
      { path: '/parent2@default/child2(abc)@parent2/grandchild-config', result: '!parent2!!child2:abc!!grandchild!', url: 'parent2/child2(abc)/grandchild-config', title: 'Parent2 > abc > GrandchildConfig | Aurelia' },

      // { path: '/parent-config/child2(abc)@parent/grandchild-config', result: '!parent!!child2:abc!!grandchild!' },
      // { path: '/parent2@default/abc/grandchild2@child', result: '!parent2!!child:abc!!grandchild2!' },

      // { path: '/parent-config/child2(abc)@parent/grandchild2@child2', result: '!parent!!child2:abc!!grandchild2!' },
      // { path: '/parent2@default/abc/grandchild-config', result: '!parent2!!child:abc!!grandchild!' },
    ];
    const appDependencies = [Parent, Parent2, Child, Child2, Grandchild, Grandchild2];
    const appRoutes: IRoute[] = [
      { path: 'parent-config', component: 'parent', viewport: 'default', title: 'ParentConfig' },
      { path: 'parent-config/:id', instructions: [{ component: 'parent', viewport: 'default', children: [{ component: 'child', viewport: 'parent' }] }], title: (instruction: RoutingInstruction) => `ParentConfig${instruction.parameters.get(instruction.scope.router, 'id') ?? ':id'}Config` },
      { path: 'parent-config/child-config', instructions: [{ component: 'parent', viewport: 'default', children: [{ component: 'child', viewport: 'parent' }] }], title: 'ParentConfigChildConfig' },
      { path: 'parent-config/child2', instructions: [{ component: 'parent', viewport: 'default', children: [{ component: 'child2', viewport: 'parent' }] }], title: 'ParentConfigChild2Config' },
      { path: 'parent-config/child2@parent', instructions: [{ component: 'parent', viewport: 'default', children: [{ component: 'child2', viewport: 'parent' }] }], title: 'ParentConfigChild2@ParentConfig' },
      // { path: 'parent-config/child2(abc)', instructions: [{ component: 'parent', viewport: 'default', children: [{ component: 'child2', viewport: 'parent', parameters: { id: '$id' } }] }] },
      // { path: 'parent-config/child2(abc)@parent', instructions: [{ component: 'parent', viewport: 'default', children: [{ component: 'child2', viewport: 'parent', parameters: { id: '$id' } }] }] },
    ];

    let locationPath: string;
    let browserTitle: string;
    const locationCallback = (type, data, title, path) => {
      // console.log(type, data, title, path);
      locationPath = path;
      browserTitle = title;
    };
    for (const test of tests) {
      it(`to load route ${test.path} => ${test.url}`, async function () {
        const { platform, host, router, $teardown } = await $setup(void 0, appDependencies, appRoutes, locationCallback);

        await $load(test.path, router, platform);
        assert.strictEqual(host.textContent, test.result, `host.textContent`);
        assert.strictEqual(locationPath, `#/${test.url}`, 'location.path');
        assert.strictEqual(browserTitle, test.title, 'browser.title');

        await $teardown();
      });
    }
    it(`to load above routes in sequence`, async function () {
      const { platform, host, router, $teardown } = await $setup(void 0, appDependencies, appRoutes, locationCallback);

      for (const test of tests) {
        await $load(test.path, router, platform);
        assert.strictEqual(host.textContent, test.result, `host.textContent`);
        assert.strictEqual(locationPath, `#/${test.url}`, 'location.path');
        assert.strictEqual(browserTitle, test.title, 'browser.title');
      }
      await $teardown();
    });

    for (const test of tests) {
      const path = test.path.replace(/@\w+/g, '');
      const url = test.url.replace(/@\w+/g, '');
      const title = test.title.replace(/@Parent/g, '');
      it(`to load route ${path} => ${url}`, async function () {
        const { platform, host, router, $teardown } = await $setup(void 0, appDependencies, appRoutes, locationCallback);

        await $load(path, router, platform);
        assert.strictEqual(host.textContent, test.result, `host.textContent`);
        assert.strictEqual(locationPath, `#/${url}`, 'location.path');
        assert.strictEqual(browserTitle, title, 'browser.title');

        await $teardown();
      });
    }
    it(`to load above routes in sequence`, async function () {
      const { platform, host, router, $teardown } = await $setup(void 0, appDependencies, appRoutes, locationCallback);

      for (const test of tests) {
        const path = test.path.replace(/@\w+/g, '');
        const url = test.url.replace(/@\w+/g, '');
        const title = test.title.replace(/@Parent/g, '');
        await $load(path, router, platform);
        assert.strictEqual(host.textContent, test.result, `host.textContent`);
        assert.strictEqual(locationPath, `#/${url}`, 'location.path');
        assert.strictEqual(browserTitle, title, 'browser.title');
      }
      await $teardown();
    });

    let removedViewports = false;
    for (const test of tests) {
      it(`to load route (without viewports) ${test.path} => ${test.url}`, async function () {
        const { platform, host, router, $teardown, App } = await $setup(void 0, appDependencies, appRoutes, locationCallback);

        if (!removedViewports) {
          removedViewports = true;
          for (const type of [App, Parent, Parent2, Child, Child2]) {
            for (const route of type.routes) {
              $removeViewport(route.instructions);
            }
          }
        }

        await $load(test.path, router, platform);
        assert.strictEqual(host.textContent, test.result, `host.textContent`);
        assert.strictEqual(locationPath, `#/${test.url}`, 'location.path');
        assert.strictEqual(browserTitle, test.title, 'browser.title');

        await $teardown();
      });
    }
    it(`to load above routes (without viewports) in sequence`, async function () {
      const { platform, host, router, $teardown, App } = await $setup(void 0, appDependencies, appRoutes, locationCallback);

      for (const test of tests) {
        await $load(test.path, router, platform);
        assert.strictEqual(host.textContent, test.result, `host.textContent`);
        assert.strictEqual(locationPath, `#/${test.url}`, 'location.path');
        assert.strictEqual(browserTitle, test.title, 'browser.title');
      }
      await $teardown();
    });

    for (const test of tests) {
      const path = test.path.replace(/@\w+/g, '');
      const url = test.url.replace(/@\w+/g, '');
      const title = test.title.replace(/@Parent/g, '');
      it(`to load route (without viewports) ${path} => ${url}`, async function () {
        const { platform, host, router, $teardown } = await $setup(void 0, appDependencies, appRoutes, locationCallback);

        await $load(path, router, platform);
        assert.strictEqual(host.textContent, test.result, `host.textContent`);
        assert.strictEqual(locationPath, `#/${url}`, 'location.path');
        assert.strictEqual(browserTitle, title, 'browser.title');

        await $teardown();
      });
    }
    it(`to load above routes (without viewports) in sequence`, async function () {
      const { platform, host, router, $teardown } = await $setup(void 0, appDependencies, appRoutes, locationCallback);

      for (const test of tests) {
        const path = test.path.replace(/@\w+/g, '');
        const url = test.url.replace(/@\w+/g, '');
        const title = test.title.replace(/@Parent/g, '');
        await $load(path, router, platform);
        assert.strictEqual(host.textContent, test.result, `host.textContent`);
        assert.strictEqual(locationPath, `#/${url}`, 'location.path');
        assert.strictEqual(browserTitle, title, 'browser.title');
      }
      await $teardown();
    });
  });

  describe('can use title configuration', function () {
    this.timeout(5000);

    const Parent = CustomElement.define({ name: 'my-parent', template: '!my-parent!<au-viewport name="parent"></au-viewport>' }, class {
      public static title: string = 'TheParent';
      public static routes: IRoute[] = [
        { path: 'child-config', instructions: [{ component: 'my-child', viewport: 'parent' }], title: 'TheChildConfig' },
      ];
    });
    const Parent2 = CustomElement.define({ name: 'my-parent2', template: '!my-parent2!<au-viewport name="parent2"></au-viewport>' }, class {
      public static routes: IRoute[] = [
        { path: 'child-config', instructions: [{ component: 'my-child', viewport: 'parent2' }], title: 'TheChildConfig' },
      ];
    });
    const Child = CustomElement.define({ name: 'my-child', template: `!my-child\${param ? ":" + param : ""}!<au-viewport name="child"></au-viewport>` }, class {
      public static title = (vm) => `TheChild${vm.param !== void 0 ? `(${vm.param})` : ''}`;
      public param: string;
      public loading(params) {
        if (params.id !== void 0) {
          this.param = params.id;
        }
      }
    });
    const Child2 = CustomElement.define({ name: 'my-child2', template: `!my-child2\${param ? ":" + param : ""}!<au-viewport name="child2"></au-viewport>` }, class {
      public static parameters: string[] = ['id'];
      public static title = (vm) => `TheChild2${vm.param !== void 0 ? `(${vm.param})` : ''}`;
      public param: string;
      public loading(params) {
        if (params.id !== void 0) {
          this.param = params.id;
        }
      }
    });

    const titleConfigs: (ITitleOptions | string)[] = [
      `\${componentTitles}\${appTitleSeparator}Aurelia2`,
      { appTitle: `Test\${appTitleSeparator}\${componentTitles}`, appTitleSeparator: ' : ', componentTitleOrder: 'top-down', componentTitleSeparator: ' + ', useComponentNames: true },
      { componentTitleOrder: 'bottom-up', componentTitleSeparator: ' < ', useComponentNames: true, componentPrefix: 'my-' },
      { useComponentNames: false },
      { transformTitle: (title, instruction) => title.length === 0 ? '' : instruction.route == null ? `C:${title}` : `R:${title}` },
      { useComponentNames: false, transformTitle: (title, instruction) => title.length === 0 ? '' : instruction.route == null ? `C:${title}` : `R:${title}` },
    ];

    const tests = [
      { path: '/parent-config', result: '!my-parent!', url: 'parent-config', },
      { path: '/my-parent2@default', result: '!my-parent2!', url: 'my-parent2', },

      { path: '/parent-config/child-config', result: '!my-parent!!my-child!', url: 'parent-config/child-config', },
      { path: '/my-parent2@default/my-child2@parent2', result: '!my-parent2!!my-child2!', url: 'my-parent2/my-child2', },

      { path: '/parent-config/my-child2@parent', result: '!my-parent!!my-child2!', url: 'parent-config/my-child2@parent', }, // Specific config
      { path: '/my-parent2@default/child-config', result: '!my-parent2!!my-child!', url: 'my-parent2/child-config', },

      { path: '/parent-config/abc', result: '!my-parent!!my-child:abc!', url: 'parent-config/abc', },
      { path: '/my-parent2@default/my-child2(abc)@parent2', result: '!my-parent2!!my-child2:abc!', url: 'my-parent2/my-child2(abc)', },
    ];

    const titles = [
      [
        'TheParentConfig | Aurelia2',
        'My parent2 | Aurelia2',

        'TheParentConfigChildConfig | Aurelia2',
        'My parent2 > TheChild2 | Aurelia2',

        'TheParentConfigChild2@ParentConfig | Aurelia2',
        'My parent2 > TheChildConfig | Aurelia2',

        'TheParentConfig(abc)Config | Aurelia2',
        'My parent2 > TheChild2(abc) | Aurelia2',
      ],
      [
        'Test : TheParentConfig',
        'Test : My parent2',

        'Test : TheParentConfigChildConfig',
        'Test : My parent2 + TheChild2',

        'Test : TheParentConfigChild2@ParentConfig',
        'Test : My parent2 + TheChildConfig',

        'Test : TheParentConfig(abc)Config',
        'Test : My parent2 + TheChild2(abc)',
      ],
      [
        'TheParentConfig | Aurelia',
        'Parent2 | Aurelia',

        'TheParentConfigChildConfig | Aurelia',
        'TheChild2 < Parent2 | Aurelia',

        'TheParentConfigChild2@ParentConfig | Aurelia',
        'TheChildConfig < Parent2 | Aurelia',

        'TheParentConfig(abc)Config | Aurelia',
        'TheChild2(abc) < Parent2 | Aurelia',
      ],
      [
        'TheParentConfig | Aurelia',
        'Aurelia',

        'TheParentConfigChildConfig | Aurelia',
        'TheChild2 | Aurelia',

        'TheParentConfigChild2@ParentConfig | Aurelia',
        'TheChildConfig | Aurelia',

        'TheParentConfig(abc)Config | Aurelia',
        'TheChild2(abc) | Aurelia',
      ],
      [
        'R:TheParentConfig | Aurelia',
        'C:My parent2 | Aurelia',

        'R:TheParentConfigChildConfig | Aurelia',
        'C:My parent2 > C:TheChild2 | Aurelia',

        'R:TheParentConfigChild2@ParentConfig | Aurelia',
        'C:My parent2 > R:TheChildConfig | Aurelia',

        'R:TheParentConfig(abc)Config | Aurelia',
        'C:My parent2 > C:TheChild2(abc) | Aurelia',
      ],
      [
        'R:TheParentConfig | Aurelia',
        'Aurelia',

        'R:TheParentConfigChildConfig | Aurelia',
        'C:TheChild2 | Aurelia',

        'R:TheParentConfigChild2@ParentConfig | Aurelia',
        'R:TheChildConfig | Aurelia',

        'R:TheParentConfig(abc)Config | Aurelia',
        'C:TheChild2(abc) | Aurelia',
      ],
    ];

    const appDependencies = [Parent, Parent2, Child, Child2];
    const appRoutes: IRoute[] = [
      { path: 'parent-config', component: 'my-parent', viewport: 'default', title: 'TheParentConfig' },
      { path: 'parent-config/:id', instructions: [{ component: 'my-parent', viewport: 'default', children: [{ component: 'my-child', viewport: 'parent' }] }], title: (instruction) => `TheParentConfig(${instruction.parameters.get(instruction.scope.router, 'id') ?? ':id'})Config` },
      { path: 'parent-config/child-config', instructions: [{ component: 'my-parent', viewport: 'default', children: [{ component: 'my-child', viewport: 'parent' }] }], title: 'TheParentConfigChildConfig' },
      { path: 'parent-config/child2', instructions: [{ component: 'my-parent', viewport: 'default', children: [{ component: 'my-child2', viewport: 'parent' }] }], title: 'TheParentConfigChild2Config' },
      { path: 'parent-config/my-child2@parent', instructions: [{ component: 'my-parent', viewport: 'default', children: [{ component: 'my-child2', viewport: 'parent' }] }], title: 'TheParentConfigChild2@ParentConfig' },
    ];

    let locationPath: string;
    let browserTitle: string;
    const locationCallback = (type, data, title, path) => {
      // console.log(type, data, title, path);
      locationPath = path;
      browserTitle = title;
    };
    for (let i = 0; i < titleConfigs.length; i++) {
      const config = titleConfigs[i];
      for (let j = 0; j < tests.length; j++) {
        const test = tests[j];
        it(`to load route ${test.path} (${JSON.stringify(config)}) => ${test.url}, "${titles[i][j]}"`, async function () {
          const { platform, host, router, $teardown } = await $setup({ title: config }, appDependencies, appRoutes, locationCallback);

          await $load(test.path, router, platform);
          assert.strictEqual(host.textContent, test.result, `host.textContent`);
          assert.strictEqual(locationPath, `#/${test.url}`, 'location.path');
          assert.strictEqual(browserTitle, titles[i][j], 'browser.title');

          await $teardown();
        });
      }
    }
  });

  describe('can use lifecycleHooks', function () {
    this.timeout(5000);

    const calledHooks = [];
    @lifecycleHooks()
    class Hooks {
      public name = 'Hooks';
      public canLoad(vm) { calledHooks.push(`${this.name}:${vm.name}:canLoad`); return true; }
      public loading(vm) { calledHooks.push(`${this.name}:${vm.name}:load`); }
      public canUnload(vm) { calledHooks.push(`${this.name}:${vm.name}:canUnload`); return true; }
      public unloading(vm) { calledHooks.push(`${this.name}:${vm.name}:unload`); }

      // TODO: Put these in once core supports them
      // public binding(vm) { calledHooks.push(`${this.name}:${vm.name}:binding`); }
      // public bound(vm) { calledHooks.push(`${this.name}:${vm.name}:bound`); }
      // public attaching(vm) { calledHooks.push(`${this.name}:${vm.name}:attaching`); }
      // public attached(vm) { calledHooks.push(`${this.name}:${vm.name}:attached`); }
    }

    const One = CustomElement.define({ name: 'my-one', template: '!my-one!', dependencies: [Hooks] }, class { public name = 'my-one'; });
    const Two = CustomElement.define({ name: 'my-two', template: '!my-two!', dependencies: [Hooks] }, class { public name = 'my-two'; });

    it(`with hook and vm`, async function () {
      const { platform, host, router, $teardown } = await $setup({}, [Hooks, One, Two]);

      const expected = [];
      await $load('/my-one', router, platform);
      await platform.domWriteQueue.yield();
      expected.push('Hooks:my-one:canLoad', 'Hooks:my-one:load');

      await $load('/my-two', router, platform);
      await platform.domWriteQueue.yield();
      expected.push('Hooks:my-one:canUnload', 'Hooks:my-two:canLoad', 'Hooks:my-one:unload', 'Hooks:my-two:load');

      await $load('-', router, platform);
      await platform.domWriteQueue.yield();
      expected.push('Hooks:my-two:canUnload', 'Hooks:my-two:unload');

      assert.strictEqual(calledHooks.join('|'), expected.join('|'), `calledHooks`);

      await $teardown();
    });
  });

  describe('can redirect', function () {
    this.timeout(30000);

    const routes = [
      { path: ['', 'home'], component: 'defaultpage' },
      { path: 'route-zero', component: 'zero' },
      { path: 'route-one', component: 'one' },
      { path: 'route-two', component: 'two' },
      { id: 'zero-id', path: 'route-zero-id', component: 'zero' },
    ];

    const DefaultPage = CustomElement.define({ name: 'defaultpage', template: '!root!' });
    const Zero = CustomElement.define({ name: 'zero', template: '!zero!' });
    const One = CustomElement.define({ name: 'one', template: '!one!<au-viewport name="one-vp"></au-viewport>' });
    const Two = CustomElement.define({ name: 'two', template: '!two!', }, class { public canLoad() { return 'route-zero'; } });
    const Three = CustomElement.define({ name: 'three', template: '!three!', }, class { public canLoad() { return 'zero'; } });
    const Four = CustomElement.define({ name: 'four', template: '!four!', }, class { public canLoad() { return 'zero-id'; } });

    const tests = [
      { load: '/', result: '!root!', path: '/', },
      { load: '/home', result: '!root!', path: '/home', },
      { load: '/route-two', result: '!zero!', path: '/route-zero', },
      { load: '/route-one/route-two', result: '!one!!zero!', path: '/route-one/route-zero', },
      { load: '/route-one/route-one/route-two', result: '!one!!one!!zero!', path: '/route-one/route-one/route-zero', },

      { load: '/route-two/route-one', result: '!zero!', path: '/route-zero', },
      { load: '/route-one/route-two/route-one', result: '!one!!zero!', path: '/route-one/route-zero', },
      { load: '/route-one/route-one/route-two/route-one', result: '!one!!one!!zero!', path: '/route-one/route-one/route-zero', },

      { load: '/three', result: '!zero!', path: '/zero', },
      { load: '/route-one/three', result: '!one!!zero!', path: '/route-one/zero', },
      { load: '/route-one/route-one/three', result: '!one!!one!!zero!', path: '/route-one/route-one/zero', },

      { load: '/three/route-one', result: '!zero!', path: '/zero', },
      { load: '/route-one/three/route-one', result: '!one!!zero!', path: '/route-one/zero', },
      { load: '/route-one/route-one/three/route-one', result: '!one!!one!!zero!', path: '/route-one/route-one/zero', },

      { load: '/route-two', result: '!zero!', path: '/route-zero', },
      { load: '/one/route-two', result: '!one!!zero!', path: '/one/route-zero', },
      { load: '/one/one/route-two', result: '!one!!one!!zero!', path: '/one/one/route-zero', },

      { load: '/route-two/one', result: '!zero!', path: '/route-zero', },
      { load: '/one/route-two/one', result: '!one!!zero!', path: '/one/route-zero', },
      { load: '/one/one/route-two/one', result: '!one!!one!!zero!', path: '/one/one/route-zero', },

      { load: '/three', result: '!zero!', path: '/zero', },
      { load: '/one/three', result: '!one!!zero!', path: '/one/zero', },
      { load: '/one/one/three', result: '!one!!one!!zero!', path: '/one/one/zero', },

      { load: '/three/one', result: '!zero!', path: '/zero', },
      { load: '/one/three/one', result: '!one!!zero!', path: '/one/zero', },
      { load: '/one/one/three/one', result: '!one!!one!!zero!', path: '/one/one/zero', },

      { load: '/four', result: '!zero!', path: '/route-zero-id', },
      { load: '/route-one/four', result: '!one!!zero!', path: '/route-one/route-zero-id', },
      { load: '/route-one/one/four', result: '!one!!one!!zero!', path: '/route-one/one/route-zero-id', },

      { load: '/four/one', result: '!zero!', path: '/route-zero-id', },
      { load: '/route-one/four/one', result: '!one!!zero!', path: '/route-one/route-zero-id', },
      { load: '/route-one/one/four/one', result: '!one!!one!!zero!', path: '/route-one/one/route-zero-id', },
    ];

    const routerConfigs: IRouterOptions[] = [
      {
        useUrlFragmentHash: true,
      },
      {
        useUrlFragmentHash: false,
      }
    ];

    for (const routerConfig of routerConfigs) {
      describe(`With router config ${JSON.stringify(routerConfig)}`, function () {
        let locationPath: string;
        const locationCallback = (type, data, title, path) => {
          if (routerConfig.useUrlFragmentHash) {
            locationPath = path.replace('#', '');
          } else if (path.startsWith('blank/')) {
            locationPath = path.slice(5);
          } else if (path.startsWith('/context.html/')) {
            locationPath = path.slice(13);
          } else {
            locationPath = path;
          }
        };
        for (const test of tests) {
          it(`to route in canLoad (${test.load})`, async function () {
            const { platform, host, router, $teardown } = await $setup(routerConfig, [DefaultPage, Zero, One, Two, Three, Four], routes, locationCallback);

            try {
              // 0) Default root page
              assert.strictEqual(host.textContent, '!root!', '0) root default page');
              assert.strictEqual(locationPath, '/', '0) root path');

              // 1) The default root page will be loaded at the beginning, so we do "minus" to clear the page/content.
              await $load('-', router, platform);
              await platform.domWriteQueue.yield();
              assert.strictEqual(host.textContent, '', `1) ${test.load} -`);
              assert.strictEqual(locationPath, '/', `1) ${test.load} - path`);

              // 2) Load the wanted page
              await $load(test.load, router, platform);
              await platform.domWriteQueue.yield();
              assert.strictEqual(host.textContent, test.result, `2) ${test.load}`);
              assert.strictEqual(locationPath, test.path, `2) ${test.load} path`);

              // 3) Unload
              await $load('-', router, platform);
              await platform.domWriteQueue.yield();
              assert.strictEqual(host.textContent, '', `3) ${test.load} -`);
              assert.strictEqual(locationPath, '/', `3) ${test.load} - path`);

              // 4) reload
              await $load(test.load, router, platform);
              await platform.domWriteQueue.yield();
              assert.strictEqual(host.textContent, test.result, `4) ${test.load}`);
              assert.strictEqual(locationPath, test.path, `4) ${test.load} path`);

              // 5. back to (3) empty
              await $goBack(router, platform);
              assert.strictEqual(host.textContent, '', `5) back to empty content (-)`);
              assert.strictEqual(locationPath, '/', `5) back to empty page (-)`);
              // 6. back to (2) the page
              await $goBack(router, platform);
              assert.strictEqual(host.textContent, test.result, `6) back to ${test.load} content`);
              assert.strictEqual(locationPath, test.path, `6) back to ${test.load} path`);
              // 7. back to (1) empty
              await $goBack(router, platform);
              assert.strictEqual(host.textContent, '', `7) back to empty content (-)`);
              assert.strictEqual(locationPath, '/', `7) back to empty page (-)`);
              // 8. back to the root page (0)
              await $goBack(router, platform);
              assert.strictEqual(host.textContent, '!root!', '8) back to root default content');
              assert.strictEqual(locationPath, '/', '8) back to root default path');
            } finally {
              await $teardown();
            }
          });
        }
      });
    }
  });

  describe('no duplicate content', function () {
    this.timeout(30000);

    const routes = [
      { path: ['', 'home'], component: 'defaultpage' },
      { path: 'route-one', component: 'one' },
      { path: 'route-two', component: 'two' },
    ];

    const DefaultPage = CustomElement.define({ name: 'defaultpage', template: '!root!' }, class {
      async loading() {
        return new Promise(resolve => setTimeout(resolve, 20));
      }
    });
    const One = CustomElement.define({ name: 'one', template: '!one!' }, class {
      async loading() {
        return new Promise(resolve => setTimeout(resolve, 20));
      }
    });
    const Two = CustomElement.define({ name: 'two', template: '!two!', }, class {
      async loading() {
        return new Promise(resolve => setTimeout(resolve, 20));
      }
    });

    const routerConfigs: IRouterOptions[] = [
      {
        useUrlFragmentHash: true,
      },
      {
        useUrlFragmentHash: false,
      }
    ];

    for (const routerConfig of routerConfigs) {
      it(`Ensure no duplication with load (${JSON.stringify(routerConfig)})`, async function () {
        const { platform, host, router, $teardown } = await $setup(routerConfig, [DefaultPage, One, Two], routes);

        try {
          // 0) Default root page
          assert.strictEqual(host.textContent, '!root!', '0) root default page');

          // 2) Go to one
          await $load('/route-one', router, platform);
          await platform.domWriteQueue.yield();
          assert.strictEqual(host.textContent, '!one!', `2) /route-one`);

          // 3) Go to two
          await $load('/route-two', router, platform);
          await platform.domWriteQueue.yield();
          assert.strictEqual(host.textContent, '!two!', `3) /route-two -`);

          // 4) Ok, let's flood
          const proms: Promise<boolean | void>[] = [];
          for (let i = 0; i < 10; i++) {
            proms.push(router.load('/route-one').catch(console.log));
            proms.push(router.load('/route-two').catch(console.log));
          }
          await Promise.all(proms);

          while ((router as any).isProcessingNav) {
            await new Promise(resolve => setTimeout(resolve, 200));
          }
          assert.ok(host.textContent === '!one!' || host.textContent === '!two!', `${host.textContent} != !one! or !two!`);
        } finally {
          await $teardown();
        }

      });

      it(`Ensure no duplication with back/forward (${JSON.stringify(routerConfig)})`, async function () {
        const { platform, host, router, $teardown } = await $setup(routerConfig, [DefaultPage, One, Two], routes);

        try {
          // 0) Default root page
          assert.strictEqual(host.textContent, '!root!', '0) root default page');

          // 2) Go to one
          await $load('/route-one', router, platform);
          await platform.domWriteQueue.yield();
          assert.strictEqual(host.textContent, '!one!', `2) /route-one`);

          // 3) Go to two
          await $load('/route-two', router, platform);
          await platform.domWriteQueue.yield();
          assert.strictEqual(host.textContent, '!two!', `3) /route-two -`);

          for (let i = 0; i < 98; i++) {
            if (i % 2 === 0) {
              await $goBack(router);
              await $goBack(router);
            } else {
              await $goForward(router);
              await $goForward(router);
            }
          }
          await $goForward(router);
          await $goForward(router);

          while ((router as any).isProcessingNav) {
            await new Promise(resolve => setTimeout(resolve, 200));
          }
          assert.ok(host.textContent === '!one!' || host.textContent === '!two!', `${host.textContent} != !one! or !two!`);
        } finally {
          await $teardown();
        }
      });
    }
  });

  describe('can activate links', function () {
    this.timeout(30000);

    const routes = [
      { id: 'route-one', path: 'route-one', component: 'one-route' },
      { id: 'route-two', path: 'route-two/:id', component: 'two-route' },
      { id: 'zero-id', path: 'route-zero-id', component: 'zero' },
    ];

    const Nav = CustomElement.define({
      name: 'nav', template: `
      <style>.active { background-color: gold; }</style>

      <a load="one">one</a>
      <a load="two(123)">two(123)</a>
      <a load="two(456)">two(456)</a>
      <a load="route-one">route-one</a>
      <a load="route-two/123">route-two/123</a>
      <a load="route-two/456">route-two/456</a>

      <au-viewport name="nav-vp"></au-viewport>
    `,
    });

    const NavBind = CustomElement.define({
      name: 'nav-bind', template: `
      <style>.active { background-color: gold; }</style>

      <a load.bind="{ component: 'one' }">bind: { component: 'one' }</a>
      <a load.bind="{ component: 'two', parameters: { id: 123 }}">bind: { component: 'two', parameters: { id: 123 }}</a>
      <a load.bind="{ component: 'two', parameters: { id: 456 }}">bind: { component: 'two', parameters: { id: 456 }}</a>
      <a load.bind="{ id: 'route-one' }">bind: { id: 'route-one' }</a>
      <a load.bind="{ id: 'route-two', parameters: { id: 123 }}">bind: { id: 'route-two', parameters: { id: 123 }}</a>
      <a load.bind="{ id: 'route-two', parameters: { id: 456 }}">bind: { id: 'route-two', parameters: { id: 456 }}</a>

      <au-viewport name="nav-vp"></au-viewport>
    `,
    });

    const NavAttributes = CustomElement.define({
      name: 'nav-attributes', template: `
      <style>.active { background-color: gold; }</style>

      <a load="component: one">attributes: component: one</a>
      <a load="component: two; parameters.bind: { id: 123 };">attributes: component: two; parameters.bind: { id: 123 };</a>
      <a load="component: two; parameters.bind: { id: 456 };">attributes: component: two; parameters.bind: { id: 456 };</a>
      <a load="id: route-one">attributes: { id: route-one }</a>
      <a load="id: route-two; parameters.bind: { id: 123 };">attributes: id: route-two; parameters.bind: { id: 123 };</a>
      <a load="id: route-two; parameters.bind: { id: 456 };">attributes: id: route-two; parameters.bind: { id: 456 };</a>

      <au-viewport name="nav-vp"></au-viewport>
    `,
    });

    const One = CustomElement.define({ name: 'one', template: '!one!' });
    const Two = CustomElement.define({ name: 'two', template: '!two${id}!' }, class {
      public static parameters = ['id'];
      public id: string;
      public loading(params) { if (params.id != null) { this.id = `:${params.id}`; } }
    });
    const OneRoute = CustomElement.define({ name: 'one-route', template: '!one-route!' });
    const TwoRoute = CustomElement.define({ name: 'two-route', template: '!two-route${id}!' }, class {
      public static parameters = ['id'];
      public id: string;
      public loading(params) { if (params.id != null) { this.id = `:${params.id}`; } }
    });

    const tests = [
      { load: 'one', result: '!one!', },
      { load: 'two(123)', result: '!two:123!', },
      { load: 'two(456)', result: '!two:456!', },
      { load: 'route-one', result: '!one-route!', },
      { load: 'route-two/123', result: '!two-route:123!', },
      { load: 'route-two/456', result: '!two-route:456!', },
    ];

    for (let i = 0; i < tests.length; i++) {
      const test = tests[i];
      it(`for "${test.load}"`, async function () {
        const { platform, host, router, $teardown } = await $setup({}, [Nav, One, Two, OneRoute, TwoRoute], routes);

        await $load('/nav', router, platform);
        await platform.domWriteQueue.yield();

        const links = host.getElementsByTagName('A') as unknown as HTMLElement[];
        const link = links[i];
        link.click();
        await platform.domWriteQueue.yield();

        assert.includes(host.textContent, test.result, test.load);
        for (const l of links) {
          assert.strictEqual(l.classList.contains('active'), l === link, `${l.innerText}: ${l.classList.contains('active')}`);
        }

        await $teardown();
      });
    }

    const bindTests = [
      { load: 'bind: one', result: '!one!', },
      { load: 'bind: two(123)', result: '!two:123!', },
      { load: 'bind: two(456)', result: '!two:456!', },
      { load: 'bind: route-one', result: '!one-route!', },
      { load: 'bind: route-two/123', result: '!two-route:123!', },
      { load: 'bind: route-two/456', result: '!two-route:456!', },
    ];

    for (let i = 0; i < bindTests.length; i++) {
      const test = bindTests[i];
      it(`for "${test.load}"`, async function () {
        const { platform, host, router, $teardown } = await $setup({}, [NavBind, One, Two, OneRoute, TwoRoute], routes);

        await $load('/nav-bind', router, platform);
        await platform.domWriteQueue.yield();

        const links = host.getElementsByTagName('A') as unknown as HTMLElement[];
        const link = links[i];
        link.click();
        await platform.domWriteQueue.yield();

        assert.includes(host.textContent, test.result, test.load);
        for (const l of links) {
          assert.strictEqual(l.classList.contains('active'), l === link, `${l.innerText}: ${l.classList.contains('active')}`);
        }

        await $teardown();
      });
    }

    const attributesTests = [
      { load: 'attributes: one', result: '!one!', },
      { load: 'attributes: two(123)', result: '!two:123!', },
      { load: 'attributes: two(456)', result: '!two:456!', },
      { load: 'attributes: route-one', result: '!one-route!', },
      { load: 'attributes: route-two/123', result: '!two-route:123!', },
      { load: 'attributes: route-two/456', result: '!two-route:456!', },
    ];

    for (let i = 0; i < attributesTests.length; i++) {
      const test = attributesTests[i];
      it(`for "${test.load}"`, async function () {
        const { platform, host, router, $teardown } = await $setup({}, [NavAttributes, One, Two, OneRoute, TwoRoute], routes);

        await $load('/nav-attributes', router, platform);
        await platform.domWriteQueue.yield();

        const links = host.getElementsByTagName('A') as unknown as HTMLElement[];
        const link = links[i];
        link.click();
        await platform.domWriteQueue.yield();

        assert.includes(host.textContent, test.result, test.load);
        for (const l of links) {
          assert.strictEqual(l.classList.contains('active'), l === link, `${l.innerText}: ${l.classList.contains('active')}`);
        }

        await $teardown();
      });
    }
  });

  describe('can use viewport scope', function () {
    this.timeout(5000);

    const part = '<au-viewport-scope><a load="my-one">One</a><a load="my-two">Two</a>:<au-viewport default="my-zero"></au-viewport></au-viewport-scope>';
    const Siblings = CustomElement.define({ name: 'my-siblings', template: `!my-siblings!${part}|${part}` }, class { });
    const Zero = CustomElement.define({ name: 'my-zero', template: '!my-zero!' }, class { });
    const One = CustomElement.define({ name: 'my-one', template: '!my-one!' }, class { });
    const Two = CustomElement.define({ name: 'my-two', template: '!my-two!' }, class { });

    const appDependencies = [Siblings, Zero, One, Two];

    let locationPath: string;
    let browserTitle: string;
    const locationCallback = (type, data, title, path) => {
      // console.log(type, data, title, path);
      locationPath = path;
      browserTitle = title;
    };

    const tests = [
      { anchor: 0, result: '!my-siblings!OneTwo:!my-one!|OneTwo:', url: 'my-siblings/my-one', title: '', name: 'first my-one' },
      { anchor: 1, result: '!my-siblings!OneTwo:!my-two!|OneTwo:', url: 'my-siblings/my-two', title: '', name: 'first my-two' },
      { anchor: 2, result: '!my-siblings!OneTwo:|OneTwo:!my-one!', url: 'my-siblings/my-two', title: '', name: 'second my-one' },
      { anchor: 3, result: '!my-siblings!OneTwo:|OneTwo:!my-two!', url: 'my-siblings/my-two', title: '', name: 'second my-two' },
    ];

    for (let j = 0; j < tests.length; j++) {
      const test = tests[j];
      it.skip(`to load sibling routes ${test.name}`, async function () {
        const { platform, host, router, $teardown } = await $setup({}, appDependencies, [], locationCallback);

        await $load('/my-siblings', router, platform);
        await platform.domWriteQueue.yield();

        (host.getElementsByTagName('A')[test.anchor] as HTMLElement).click();
        await platform.domWriteQueue.yield();

        assert.strictEqual(host.textContent, test.result, `host.textContent`);
        // // assert.strictEqual(locationPath, `#/${test.url}`, 'location.path');
        // // assert.strictEqual(browserTitle, test.title, 'browser.title');

        await $teardown();
      });
    }
  });
=======
>>>>>>> a6714630
});

let quxCantUnload = 0;
let plughReloadBehavior = 'default';

const $load = async (path: string, router: IRouter, platform: IPlatform) => {
  await router.load(path);
  platform.domWriteQueue.flush();
};

<<<<<<< HEAD
const $goBack = async (router: IRouter, platform?: IPlatform) => {
  await router.viewer.history.back();
  if (platform) {
    platform.domWriteQueue.flush();
    await platform.domWriteQueue.yield();
  }
};

const $goForward = async (router: IRouter, platform?: IPlatform) => {
  await router.viewer.history.forward();
  if (platform) {
    platform.domWriteQueue.flush();
    await platform.domWriteQueue.yield();
  }
};

=======
>>>>>>> a6714630
const wait = async (time = 500) => {
  await new Promise((resolve) => {
    setTimeout(resolve, time);
  });
};<|MERGE_RESOLUTION|>--- conflicted
+++ resolved
@@ -947,1306 +947,6 @@
 
     await tearDown();
   });
-<<<<<<< HEAD
-
-  describe('local deps', function () {
-    this.timeout(5000);
-
-    async function $setup(dependencies: any[] = [], stateSpy?) {
-      const ctx = TestContext.create();
-
-      const { container, platform } = ctx;
-
-      const App = CustomElement.define({ name: 'app', template: '<au-viewport></au-viewport>', dependencies }, null);
-
-      const host = ctx.doc.createElement('div');
-      ctx.doc.body.appendChild(host as any);
-      const component = new App();
-
-      const au = ctx.wnd['au'] = new Aurelia(container)
-        .register(RouterConfiguration)
-        .app({ host: host, component: App });
-
-      const router = container.get(IRouter);
-      const mockBrowserHistoryLocation = new MockBrowserHistoryLocation();
-      mockBrowserHistoryLocation.changeCallback = async (ev) => { router.viewer.handlePopStateEvent(ev); };
-      router.viewer.history = mockBrowserHistoryLocation as any;
-      router.viewer.location = mockBrowserHistoryLocation as any;
-
-      await au.start();
-
-      async function $teardown() {
-        await au.stop(true);
-        ctx.doc.body.removeChild(host);
-
-        au.dispose();
-      }
-
-      return { ctx, container, platform, host, component, au, router, $teardown };
-    }
-
-    it('verify that the test isn\'t broken', async function () {
-      const Local = CustomElement.define({ name: 'local', template: 'local' }, null);
-      const Global = CustomElement.define({ name: 'global', template: 'global' }, null);
-      const { platform, container, host, router, $teardown } = await $setup([Local]);
-
-      container.register(Global);
-
-      await $load('global', router, platform);
-
-      assert.match(host.textContent, /.*global.*/, `host.textContent`);
-
-      await $teardown();
-    });
-
-    it('navigates to locally registered dep', async function () {
-      const Local = CustomElement.define({ name: 'local', template: 'local' }, null);
-      const { platform, host, router, $teardown } = await $setup([Local]);
-
-      await $load('local', router, platform);
-
-      assert.match(host.textContent, /.*local.*/, `host.textContent`);
-
-      await $teardown();
-    });
-
-    it('navigates to locally registered dep - nested', async function () {
-      const Local2 = CustomElement.define({ name: 'local2', template: 'local2' }, class { });
-      const Local1 = CustomElement.define({ name: 'local1', template: 'local1<au-viewport name="one"></au-viewport>', dependencies: [Local2] }, null);
-      const { platform, host, router, $teardown } = await $setup([Local1]);
-
-      await $load('local1/local2', router, platform);
-
-      assert.match(host.textContent, /.*local1.*local2.*/, `host.textContent`);
-
-      await $teardown();
-    });
-
-    it('navigates to locally registered dep - double nested - case #1', async function () {
-      const Global3 = CustomElement.define({ name: 'global3', template: 'global3' }, null);
-      const Local2 = CustomElement.define({ name: 'local2', template: 'local2<au-viewport name="two" used-by="global3"></au-viewport>' }, null);
-      const Local1 = CustomElement.define({ name: 'local1', template: 'local1<au-viewport name="one" used-by="local2"></au-viewport>', dependencies: [Local2] }, null);
-      const { platform, host, router, container, $teardown } = await $setup([Local1]);
-      container.register(Global3);
-
-      await $load('local1/local2/global3', router, platform);
-
-      assert.match(host.textContent, /.*local1.*local2.*global3.*/, `host.textContent`);
-
-      await $teardown();
-    });
-
-    it('navigates to locally registered dep - double nested - case #2', async function () {
-      const Local3 = CustomElement.define({ name: 'local3', template: 'local3' }, null);
-      const Global2 = CustomElement.define({ name: 'global2', template: 'global2<au-viewport name="two" used-by="local3"></au-viewport>', dependencies: [Local3] }, null);
-      const Local1 = CustomElement.define({ name: 'local1', template: 'local1<au-viewport name="one" used-by="global2"></au-viewport>' }, null);
-      const { platform, host, router, container, $teardown } = await $setup([Local1]);
-      container.register(Global2);
-
-      await $load('local1/global2/local3', router, platform);
-
-      assert.match(host.textContent, /.*local1.*global2.*local3.*/, `host.textContent`);
-
-      await $teardown();
-    });
-
-    it('navigates to locally registered dep - double nested - case #3', async function () {
-      const Local3 = CustomElement.define({ name: 'local3', template: 'local3' }, null);
-      const Local2 = CustomElement.define({ name: 'local2', template: 'local2<au-viewport name="two" used-by="local3"></au-viewport>', dependencies: [Local3] }, null);
-      const Global1 = CustomElement.define({ name: 'global1', template: 'global1<au-viewport name="one" used-by="local2"></au-viewport>', dependencies: [Local2] }, null);
-      const { platform, host, router, container, $teardown } = await $setup();
-      container.register(Global1);
-
-      await $load('global1/local2/local3', router, platform);
-
-      assert.match(host.textContent, /.*global1.*local2.*local3.*/, `host.textContent`);
-
-      await $teardown();
-    });
-
-    it('navigates to locally registered dep - double nested - case #4', async function () {
-      const Local3 = CustomElement.define({ name: 'local3', template: 'local3' }, null);
-      const Local2 = CustomElement.define({ name: 'local2', template: 'local2<au-viewport name="two" used-by="local3"></au-viewport>', dependencies: [Local3] }, null);
-      const Local1 = CustomElement.define({ name: 'local1', template: 'local1<au-viewport name="one" used-by="local2"></au-viewport>', dependencies: [Local2] }, null);
-      const { platform, host, router, $teardown } = await $setup([Local1]);
-
-      await $load('local1/local2/local3', router, platform);
-
-      assert.match(host.textContent, /.*local1.*local2.*local3.*/, `host.textContent`);
-
-      await $teardown();
-    });
-
-    it('navigates to locally registered dep - conflicting scoped siblings - case #1', async function () {
-      const Conflict1 = CustomElement.define({ name: 'conflict', template: 'conflict1' }, null);
-      const Local1 = CustomElement.define({ name: 'local1', template: 'local1<au-viewport name="one"></au-viewport>', dependencies: [Conflict1] }, null);
-      const Conflict2 = CustomElement.define({ name: 'conflict', template: 'conflict2' }, null);
-      const Local2 = CustomElement.define({ name: 'local2', template: 'local2<au-viewport name="two"></au-viewport>', dependencies: [Conflict2] }, null);
-      const { platform, host, router, $teardown } = await $setup([Local1, Local2]);
-
-      await $load('local1@default/conflict@one', router, platform);
-
-      assert.match(host.textContent, /.*local1.*conflict1.*/, `host.textContent`);
-
-      await $load('local2@default/conflict@two', router, platform);
-
-      assert.match(host.textContent, /.*local2.*conflict2.*/, `host.textContent`);
-
-      await $teardown();
-    });
-
-    it('navigates to locally registered dep - conflicting scoped siblings - case #2', async function () {
-      const Conflict1 = CustomElement.define({ name: 'conflict', template: 'conflict1' }, null);
-      const Global1 = CustomElement.define({ name: 'global1', template: 'global1<au-viewport name="one"></au-viewport>', dependencies: [Conflict1] }, null);
-      const Conflict2 = CustomElement.define({ name: 'conflict', template: 'conflict2' }, null);
-      const Global2 = CustomElement.define({ name: 'global2', template: 'global2<au-viewport name="two"></au-viewport>', dependencies: [Conflict2] }, null);
-      const { platform, host, router, container, $teardown } = await $setup();
-      container.register(Global1, Global2);
-
-      await $load('global1@default/conflict@one', router, platform);
-
-      assert.match(host.textContent, /.*global1.*conflict1.*/, `host.textContent`);
-
-      await $load('global2@default/conflict@two', router, platform);
-
-      assert.match(host.textContent, /.*global2.*conflict2.*/, `host.textContent`);
-
-      await $teardown();
-    });
-
-    it('navigates to locally registered dep - conflicting scoped siblings - case #3', async function () {
-      const Conflict1 = CustomElement.define({ name: 'conflict', template: 'conflict1' }, null);
-      const Local1 = CustomElement.define({ name: 'local1', template: 'local1<au-viewport name="one"></au-viewport>', dependencies: [Conflict1] }, null);
-      const Conflict2 = CustomElement.define({ name: 'conflict', template: 'conflict2' }, null);
-      const Global2 = CustomElement.define({ name: 'global2', template: 'global2<au-viewport name="two"></au-viewport>', dependencies: [Conflict2] }, null);
-      const { platform, host, router, container, $teardown } = await $setup([Local1]);
-      container.register(Global2);
-
-      await $load('local1@default/conflict@one', router, platform);
-
-      assert.match(host.textContent, /.*local1.*conflict1.*/, `host.textContent`);
-
-      await $load('global2@default/conflict@two', router, platform);
-
-      assert.match(host.textContent, /.*global2.*conflict2.*/, `host.textContent`);
-
-      await $teardown();
-    });
-
-    describe('navigates to locally registered dep recursively', function () {
-      interface RouteSpec {
-        segments: string[];
-        texts: string[];
-      }
-      const routeSpecs: RouteSpec[] = [
-        {
-          segments: ['global1', 'conflict'],
-          texts: ['global1', 'conflict1']
-        },
-        {
-          // note: custom elements always have themselves registered in their own $context, so should be able to navigate to self without registering anywhere
-          segments: ['global1', 'conflict', 'conflict'],
-          texts: ['global1', 'conflict1', 'conflict1']
-        },
-        {
-          segments: ['local2', 'conflict'],
-          texts: ['local2', 'conflict2']
-        },
-        {
-          segments: ['local2', 'conflict', 'conflict'],
-          texts: ['local2', 'conflict2', 'conflict2']
-        },
-        {
-          segments: ['local2', 'global1', 'conflict'],
-          texts: ['local2', 'global1', 'conflict1']
-        },
-        {
-          segments: ['local2', 'global1', 'conflict', 'conflict'],
-          texts: ['local2', 'global1', 'conflict1', 'conflict1']
-        },
-        {
-          segments: ['local2', 'local2', 'conflict', 'conflict'],
-          texts: ['local2', 'local2', 'conflict2', 'conflict2']
-        },
-        {
-          segments: ['local2', 'conflict', 'global1', 'conflict'],
-          texts: ['local2', 'conflict2', 'global1', 'conflict1']
-        },
-        {
-          segments: ['local2', 'conflict', 'local2', 'conflict'],
-          texts: ['local2', 'conflict2', 'local2', 'conflict2']
-        }
-      ];
-
-      for (const routeSpec of routeSpecs) {
-        const { segments, texts } = routeSpec;
-        const path = segments.join('/');
-        const expectedText = new RegExp(`.*${texts.join('.*')}.*`);
-
-        it(`path: ${path}, expectedText: ${expectedText}`, async function () {
-          const Conflict1 = CustomElement.define({ name: 'conflict', template: 'conflict1<au-viewport></au-viewport>' }, null);
-          const Global1 = CustomElement.define({ name: 'global1', template: 'global1<au-viewport name="one"></au-viewport>', dependencies: [Conflict1] }, null);
-          const Conflict2 = CustomElement.define({ name: 'conflict', template: 'conflict2<au-viewport></au-viewport>' }, null);
-          const Local2 = CustomElement.define({ name: 'local2', template: 'local2<au-viewport name="two"></au-viewport>', dependencies: [Conflict2] }, null);
-          const { platform, host, router, container, $teardown } = await $setup([Local2]);
-          container.register(Global1);
-
-          await $load(path, router, platform);
-
-          assert.match(host.textContent, expectedText, `host.textContent`);
-
-          await $teardown();
-        });
-      }
-    });
-  });
-
-  describe('can define fallback component', function () {
-    this.timeout(5000);
-
-    async function $setup(App, config?, stateSpy?) {
-      const ctx = TestContext.create();
-
-      const { container, platform } = ctx;
-
-      const host = ctx.doc.createElement('div');
-      ctx.doc.body.appendChild(host as any);
-
-      const au = new Aurelia(container)
-        .register(
-          RouterConfiguration.customize(config ?? {}),
-          App)
-        .app({ host: host, component: App });
-
-      const router = getModifiedRouter(container);
-      const { _pushState, _replaceState } = spyNavigationStates(router, stateSpy);
-
-      await au.start();
-
-      async function $teardown() {
-        unspyNavigationStates(router, _pushState, _replaceState);
-        await au.stop(true);
-        ctx.doc.body.removeChild(host);
-
-        au.dispose();
-      }
-
-      return { ctx, container, platform, host, au, router, $teardown };
-    }
-
-    const configs = [{ fallbackAction: 'process-children' }, { fallbackAction: 'abort' }];
-    const fallbackActions = ['', 'process-children', 'abort'];
-    for (const config of configs) {
-      for (const fallbackAction of fallbackActions) {
-        const names = ['parent', 'child', 'grandchild'];
-        const dependencies = [];
-        for (let i = 0, ii = names.length; i < ii; i++) {
-          const name = names[i];
-          const fallback = i < ii - 1 ? names[i + 1] : null;
-          const viewport = fallback ? `<au-viewport name="${name}" fallback="${fallback}" ${fallbackAction.length ? `fallback-action="${fallbackAction}"` : ''}></au-viewport>` : '';
-          const template = `!${name}\${param ? ":" + param : ""}!${viewport}`;
-          dependencies.push(CustomElement.define({ name, template }, class {
-            public static parameters = ['id'];
-            public param: string;
-            public loading(params) {
-              if (params.id !== void 0) {
-                this.param = params.id;
-              }
-            }
-          }));
-        }
-
-        const App = CustomElement.define({
-          name: 'app',
-          template: `<au-viewport fallback="parent"  ${fallbackAction.length ? `fallback-action="${fallbackAction}"` : ''}></au-viewport>`,
-          dependencies
-        });
-
-        const tests = (fallbackAction === 'abort' || (fallbackAction === '' && config.fallbackAction === 'abort'))
-          ? [
-            { path: 'parent(a)@default', result: '!parent:a!', url: 'a' },
-            { path: 'b@default', result: '!parent:b@default!', url: 'b@default' },
-            { path: 'parent(c)@default/child(d)@parent', result: '!parent:c!!child:d!', url: 'c/d' },
-            { path: 'e@default/f@parent', result: '!parent:e@default/f@parent!', url: 'e@default/f@parent' },
-            { path: 'parent(g)@default/child(h)@parent/grandchild(i)@child', result: '!parent:g!!child:h!!grandchild:i!', url: 'g/h/i' },
-            { path: 'j@default/k@parent/l@child', result: '!parent:j@default/k@parent/l@child!', url: 'j@default/k@parent/l@child' },
-          ]
-          : [
-            { path: 'parent(a)@default', result: '!parent:a!', url: 'a' },
-            { path: 'b@default', result: '!parent:b!', url: 'b' },
-            { path: 'parent(c)@default/child(d)@parent', result: '!parent:c!!child:d!', url: 'c/d' },
-            { path: 'e@default/f@parent', result: '!parent:e!!child:f!', url: 'e/f' },
-            { path: 'parent(g)@default/child(h)@parent/grandchild(i)@child', result: '!parent:g!!child:h!!grandchild:i!', url: 'g/h/i' },
-            { path: 'j@default/k@parent/l@child', result: '!parent:j!!child:k!!grandchild:l!', url: 'j/k/l' },
-          ];
-
-        for (const test of tests) {
-          it(`to load route with fallback action "${fallbackAction}" ${test.path} => ${test.url}`, async function () {
-            let locationPath: string;
-            const { platform, container, host, router, $teardown } = await $setup(App, config, (type, data, title, path) => {
-              locationPath = path;
-            });
-            await $load(test.path, router, platform);
-            assert.strictEqual(host.textContent, test.result, `host.textContent`);
-            assert.strictEqual(locationPath, `#/${test.url}`, 'location.path');
-            await $teardown();
-          });
-        }
-        it(`to load above routes in sequence with fallback action "${fallbackAction}"`, async function () {
-          let locationPath: string;
-          const { platform, container, host, router, $teardown } = await $setup(App, config, (type, data, title, path) => {
-            locationPath = path;
-          });
-          for (const test of tests) {
-            await $load(test.path, router, platform);
-            assert.strictEqual(host.textContent, test.result, `host.textContent`);
-            assert.strictEqual(locationPath, `#/${test.url}`, 'location.path');
-          }
-          await $teardown();
-        });
-
-        for (const test of tests) {
-          const path = test.path.replace(/@\w+/g, '');
-          const result = test.result.replace(/@\w+/g, '');
-          const url = test.url.replace(/@\w+/g, '');
-          it(`to load route with fallback action "${fallbackAction}" ${path} => ${url}`, async function () {
-            let locationPath: string;
-            const { platform, container, host, router, $teardown } = await $setup(App, config, (type, data, title, path) => {
-              locationPath = path;
-            });
-            await $load(path, router, platform);
-            assert.strictEqual(host.textContent, result, `host.textContent`);
-            assert.strictEqual(locationPath, `#/${url}`, 'location.path');
-            await $teardown();
-          });
-        }
-        it(`to load above routes in sequence with fallback action "${fallbackAction}"`, async function () {
-          let locationPath: string;
-          const { platform, container, host, router, $teardown } = await $setup(App, config, (type, data, title, path) => {
-            locationPath = path;
-          });
-          for (const test of tests) {
-            const path = test.path.replace(/@\w+/g, '');
-            const result = test.result.replace(/@\w+/g, '');
-            const url = test.url.replace(/@\w+/g, '');
-            await $load(path, router, platform);
-            assert.strictEqual(host.textContent, result, `host.textContent`);
-            assert.strictEqual(locationPath, `#/${url}`, 'location.path');
-          }
-          await $teardown();
-        });
-      }
-    }
-  });
-
-  describe('can use configuration', function () {
-    this.timeout(5000);
-
-    function $removeViewport(instructions) {
-      if (Array.isArray(instructions)) {
-        for (const instruction of instructions) {
-          instruction.viewport = null;
-          instruction.viewportName = null;
-          if (Array.isArray(instruction.nextScopeInstructions)) {
-            $removeViewport(instruction.nextScopeInstructions);
-          }
-        }
-      }
-    }
-
-    const Parent = CustomElement.define({ name: 'parent', template: '!parent!<au-viewport name="parent"></au-viewport>' }, class {
-      public static routes: IRoute[] = [
-        { path: 'child-config', instructions: [{ component: 'child', viewport: 'parent' }], title: 'ChildConfig' },
-      ];
-    });
-    const Parent2 = CustomElement.define({ name: 'parent2', template: '!parent2!<au-viewport name="parent2"></au-viewport>' }, class {
-      public static routes: IRoute[] = [
-        { path: 'child-config', instructions: [{ component: 'child', viewport: 'parent2' }], title: 'ChildConfig' },
-        // { path: ':id', instructions: [{ component: 'child', viewport: 'parent' }] },
-      ];
-    });
-    const Child = CustomElement.define({ name: 'child', template: `!child\${param ? ":" + param : ""}!<au-viewport name="child"></au-viewport>` }, class {
-      public static routes: IRoute[] = [
-        { path: 'grandchild-config', instructions: [{ component: 'grandchild', viewport: 'child' }], title: 'GrandchildConfig' },
-      ];
-      public param: string;
-      public loading(params) {
-        if (params.id !== void 0) {
-          this.param = params.id;
-        }
-      }
-    });
-    const Child2 = CustomElement.define({ name: 'child2', template: `!child2\${param ? ":" + param : ""}!<au-viewport name="child2"></au-viewport>` }, class {
-      public static routes: IRoute[] = [
-        { path: 'grandchild-config', instructions: [{ component: 'grandchild', viewport: 'child2' }], title: 'GrandchildConfig' },
-      ];
-      public static parameters = ['id'];
-      public static title = (vm) => vm.param !== void 0 ? vm.param : 'Child2';
-      public param: string;
-      public loading(params) {
-        if (params.id !== void 0) {
-          this.param = params.id;
-        }
-      }
-    });
-
-    const Grandchild = CustomElement.define({ name: 'grandchild', template: '!grandchild!' });
-    const Grandchild2 = CustomElement.define({ name: 'grandchild2', template: '!grandchild2!' }, class { public static title: string = 'TheGrandchild2'; });
-
-    const tests = [
-      { path: '/parent-config', result: '!parent!', url: 'parent-config', title: 'ParentConfig | Aurelia' },
-      { path: '/parent2@default', result: '!parent2!', url: 'parent2', title: 'Parent2 | Aurelia' },
-
-      { path: '/parent-config/child-config', result: '!parent!!child!', url: 'parent-config/child-config', title: 'ParentConfigChildConfig | Aurelia' },
-      { path: '/parent2@default/child2@parent2', result: '!parent2!!child2!', url: 'parent2/child2', title: 'Parent2 > Child2 | Aurelia' },
-
-      { path: '/parent-config/child2@parent', result: '!parent!!child2!', url: 'parent-config/child2@parent', title: 'ParentConfigChild2@ParentConfig | Aurelia' }, // Specific config
-      { path: '/parent2@default/child-config', result: '!parent2!!child!', url: 'parent2/child-config', title: 'Parent2 > ChildConfig | Aurelia' },
-
-      { path: '/parent-config/child-config/grandchild-config', result: '!parent!!child!!grandchild!', url: 'parent-config/child-config/grandchild-config', title: 'ParentConfigChildConfig > GrandchildConfig | Aurelia' },
-      { path: '/parent2@default/child2@parent2/grandchild2@child2', result: '!parent2!!child2!!grandchild2!', url: 'parent2/child2/grandchild2', title: 'Parent2 > Child2 > TheGrandchild2 | Aurelia' },
-
-      { path: '/parent-config/child-config/grandchild2@child', result: '!parent!!child!!grandchild2!', url: 'parent-config/child-config/grandchild2', title: 'ParentConfigChildConfig > TheGrandchild2 | Aurelia' },
-      { path: '/parent2@default/child2@parent2/grandchild-config', result: '!parent2!!child2!!grandchild!', url: 'parent2/child2/grandchild-config', title: 'Parent2 > Child2 > GrandchildConfig | Aurelia' },
-
-      { path: '/parent-config/child2@parent/grandchild-config', result: '!parent!!child2!!grandchild!', url: 'parent-config/child2@parent/grandchild-config', title: 'ParentConfigChild2@ParentConfig > GrandchildConfig | Aurelia' }, // Specific config
-      { path: '/parent2@default/child-config/grandchild2@child', result: '!parent2!!child!!grandchild2!', url: 'parent2/child-config/grandchild2', title: 'Parent2 > ChildConfig > TheGrandchild2 | Aurelia' },
-
-      { path: '/parent-config/child2@parent/grandchild2@child2', result: '!parent!!child2!!grandchild2!', url: 'parent-config/child2@parent/grandchild2', title: 'ParentConfigChild2@ParentConfig > TheGrandchild2 | Aurelia' }, // Specific config
-      { path: '/parent2@default/child-config/grandchild-config', result: '!parent2!!child!!grandchild!', url: 'parent2/child-config/grandchild-config', title: 'Parent2 > ChildConfig > GrandchildConfig | Aurelia' },
-
-      { path: '/parent-config/abc', result: '!parent!!child:abc!', url: 'parent-config/abc', title: 'ParentConfigabcConfig | Aurelia' },
-      { path: '/parent2@default/child2(abc)@parent2', result: '!parent2!!child2:abc!', url: 'parent2/child2(abc)', title: 'Parent2 > abc | Aurelia' },
-
-      // { path: '/parent-config/child2(abc)@parent', result: '!parent!!child2:abc!' },
-      // { path: '/parent2@default/abc', result: '!parent2!!child:abc!' },
-
-      { path: '/parent-config/abc/grandchild-config', result: '!parent!!child:abc!!grandchild!', url: 'parent-config/abc/grandchild-config', title: 'ParentConfigabcConfig > GrandchildConfig | Aurelia' },
-      { path: '/parent2@default/child2(abc)@parent2/grandchild2@child2', result: '!parent2!!child2:abc!!grandchild2!', url: 'parent2/child2(abc)/grandchild2', title: 'Parent2 > abc > TheGrandchild2 | Aurelia' },
-
-      { path: '/parent-config/abc/grandchild2@child', result: '!parent!!child:abc!!grandchild2!', url: 'parent-config/abc/grandchild2', title: 'ParentConfigabcConfig > TheGrandchild2 | Aurelia' },
-      { path: '/parent2@default/child2(abc)@parent2/grandchild-config', result: '!parent2!!child2:abc!!grandchild!', url: 'parent2/child2(abc)/grandchild-config', title: 'Parent2 > abc > GrandchildConfig | Aurelia' },
-
-      // { path: '/parent-config/child2(abc)@parent/grandchild-config', result: '!parent!!child2:abc!!grandchild!' },
-      // { path: '/parent2@default/abc/grandchild2@child', result: '!parent2!!child:abc!!grandchild2!' },
-
-      // { path: '/parent-config/child2(abc)@parent/grandchild2@child2', result: '!parent!!child2:abc!!grandchild2!' },
-      // { path: '/parent2@default/abc/grandchild-config', result: '!parent2!!child:abc!!grandchild!' },
-    ];
-    const appDependencies = [Parent, Parent2, Child, Child2, Grandchild, Grandchild2];
-    const appRoutes: IRoute[] = [
-      { path: 'parent-config', component: 'parent', viewport: 'default', title: 'ParentConfig' },
-      { path: 'parent-config/:id', instructions: [{ component: 'parent', viewport: 'default', children: [{ component: 'child', viewport: 'parent' }] }], title: (instruction: RoutingInstruction) => `ParentConfig${instruction.parameters.get(instruction.scope.router, 'id') ?? ':id'}Config` },
-      { path: 'parent-config/child-config', instructions: [{ component: 'parent', viewport: 'default', children: [{ component: 'child', viewport: 'parent' }] }], title: 'ParentConfigChildConfig' },
-      { path: 'parent-config/child2', instructions: [{ component: 'parent', viewport: 'default', children: [{ component: 'child2', viewport: 'parent' }] }], title: 'ParentConfigChild2Config' },
-      { path: 'parent-config/child2@parent', instructions: [{ component: 'parent', viewport: 'default', children: [{ component: 'child2', viewport: 'parent' }] }], title: 'ParentConfigChild2@ParentConfig' },
-      // { path: 'parent-config/child2(abc)', instructions: [{ component: 'parent', viewport: 'default', children: [{ component: 'child2', viewport: 'parent', parameters: { id: '$id' } }] }] },
-      // { path: 'parent-config/child2(abc)@parent', instructions: [{ component: 'parent', viewport: 'default', children: [{ component: 'child2', viewport: 'parent', parameters: { id: '$id' } }] }] },
-    ];
-
-    let locationPath: string;
-    let browserTitle: string;
-    const locationCallback = (type, data, title, path) => {
-      // console.log(type, data, title, path);
-      locationPath = path;
-      browserTitle = title;
-    };
-    for (const test of tests) {
-      it(`to load route ${test.path} => ${test.url}`, async function () {
-        const { platform, host, router, $teardown } = await $setup(void 0, appDependencies, appRoutes, locationCallback);
-
-        await $load(test.path, router, platform);
-        assert.strictEqual(host.textContent, test.result, `host.textContent`);
-        assert.strictEqual(locationPath, `#/${test.url}`, 'location.path');
-        assert.strictEqual(browserTitle, test.title, 'browser.title');
-
-        await $teardown();
-      });
-    }
-    it(`to load above routes in sequence`, async function () {
-      const { platform, host, router, $teardown } = await $setup(void 0, appDependencies, appRoutes, locationCallback);
-
-      for (const test of tests) {
-        await $load(test.path, router, platform);
-        assert.strictEqual(host.textContent, test.result, `host.textContent`);
-        assert.strictEqual(locationPath, `#/${test.url}`, 'location.path');
-        assert.strictEqual(browserTitle, test.title, 'browser.title');
-      }
-      await $teardown();
-    });
-
-    for (const test of tests) {
-      const path = test.path.replace(/@\w+/g, '');
-      const url = test.url.replace(/@\w+/g, '');
-      const title = test.title.replace(/@Parent/g, '');
-      it(`to load route ${path} => ${url}`, async function () {
-        const { platform, host, router, $teardown } = await $setup(void 0, appDependencies, appRoutes, locationCallback);
-
-        await $load(path, router, platform);
-        assert.strictEqual(host.textContent, test.result, `host.textContent`);
-        assert.strictEqual(locationPath, `#/${url}`, 'location.path');
-        assert.strictEqual(browserTitle, title, 'browser.title');
-
-        await $teardown();
-      });
-    }
-    it(`to load above routes in sequence`, async function () {
-      const { platform, host, router, $teardown } = await $setup(void 0, appDependencies, appRoutes, locationCallback);
-
-      for (const test of tests) {
-        const path = test.path.replace(/@\w+/g, '');
-        const url = test.url.replace(/@\w+/g, '');
-        const title = test.title.replace(/@Parent/g, '');
-        await $load(path, router, platform);
-        assert.strictEqual(host.textContent, test.result, `host.textContent`);
-        assert.strictEqual(locationPath, `#/${url}`, 'location.path');
-        assert.strictEqual(browserTitle, title, 'browser.title');
-      }
-      await $teardown();
-    });
-
-    let removedViewports = false;
-    for (const test of tests) {
-      it(`to load route (without viewports) ${test.path} => ${test.url}`, async function () {
-        const { platform, host, router, $teardown, App } = await $setup(void 0, appDependencies, appRoutes, locationCallback);
-
-        if (!removedViewports) {
-          removedViewports = true;
-          for (const type of [App, Parent, Parent2, Child, Child2]) {
-            for (const route of type.routes) {
-              $removeViewport(route.instructions);
-            }
-          }
-        }
-
-        await $load(test.path, router, platform);
-        assert.strictEqual(host.textContent, test.result, `host.textContent`);
-        assert.strictEqual(locationPath, `#/${test.url}`, 'location.path');
-        assert.strictEqual(browserTitle, test.title, 'browser.title');
-
-        await $teardown();
-      });
-    }
-    it(`to load above routes (without viewports) in sequence`, async function () {
-      const { platform, host, router, $teardown, App } = await $setup(void 0, appDependencies, appRoutes, locationCallback);
-
-      for (const test of tests) {
-        await $load(test.path, router, platform);
-        assert.strictEqual(host.textContent, test.result, `host.textContent`);
-        assert.strictEqual(locationPath, `#/${test.url}`, 'location.path');
-        assert.strictEqual(browserTitle, test.title, 'browser.title');
-      }
-      await $teardown();
-    });
-
-    for (const test of tests) {
-      const path = test.path.replace(/@\w+/g, '');
-      const url = test.url.replace(/@\w+/g, '');
-      const title = test.title.replace(/@Parent/g, '');
-      it(`to load route (without viewports) ${path} => ${url}`, async function () {
-        const { platform, host, router, $teardown } = await $setup(void 0, appDependencies, appRoutes, locationCallback);
-
-        await $load(path, router, platform);
-        assert.strictEqual(host.textContent, test.result, `host.textContent`);
-        assert.strictEqual(locationPath, `#/${url}`, 'location.path');
-        assert.strictEqual(browserTitle, title, 'browser.title');
-
-        await $teardown();
-      });
-    }
-    it(`to load above routes (without viewports) in sequence`, async function () {
-      const { platform, host, router, $teardown } = await $setup(void 0, appDependencies, appRoutes, locationCallback);
-
-      for (const test of tests) {
-        const path = test.path.replace(/@\w+/g, '');
-        const url = test.url.replace(/@\w+/g, '');
-        const title = test.title.replace(/@Parent/g, '');
-        await $load(path, router, platform);
-        assert.strictEqual(host.textContent, test.result, `host.textContent`);
-        assert.strictEqual(locationPath, `#/${url}`, 'location.path');
-        assert.strictEqual(browserTitle, title, 'browser.title');
-      }
-      await $teardown();
-    });
-  });
-
-  describe('can use title configuration', function () {
-    this.timeout(5000);
-
-    const Parent = CustomElement.define({ name: 'my-parent', template: '!my-parent!<au-viewport name="parent"></au-viewport>' }, class {
-      public static title: string = 'TheParent';
-      public static routes: IRoute[] = [
-        { path: 'child-config', instructions: [{ component: 'my-child', viewport: 'parent' }], title: 'TheChildConfig' },
-      ];
-    });
-    const Parent2 = CustomElement.define({ name: 'my-parent2', template: '!my-parent2!<au-viewport name="parent2"></au-viewport>' }, class {
-      public static routes: IRoute[] = [
-        { path: 'child-config', instructions: [{ component: 'my-child', viewport: 'parent2' }], title: 'TheChildConfig' },
-      ];
-    });
-    const Child = CustomElement.define({ name: 'my-child', template: `!my-child\${param ? ":" + param : ""}!<au-viewport name="child"></au-viewport>` }, class {
-      public static title = (vm) => `TheChild${vm.param !== void 0 ? `(${vm.param})` : ''}`;
-      public param: string;
-      public loading(params) {
-        if (params.id !== void 0) {
-          this.param = params.id;
-        }
-      }
-    });
-    const Child2 = CustomElement.define({ name: 'my-child2', template: `!my-child2\${param ? ":" + param : ""}!<au-viewport name="child2"></au-viewport>` }, class {
-      public static parameters: string[] = ['id'];
-      public static title = (vm) => `TheChild2${vm.param !== void 0 ? `(${vm.param})` : ''}`;
-      public param: string;
-      public loading(params) {
-        if (params.id !== void 0) {
-          this.param = params.id;
-        }
-      }
-    });
-
-    const titleConfigs: (ITitleOptions | string)[] = [
-      `\${componentTitles}\${appTitleSeparator}Aurelia2`,
-      { appTitle: `Test\${appTitleSeparator}\${componentTitles}`, appTitleSeparator: ' : ', componentTitleOrder: 'top-down', componentTitleSeparator: ' + ', useComponentNames: true },
-      { componentTitleOrder: 'bottom-up', componentTitleSeparator: ' < ', useComponentNames: true, componentPrefix: 'my-' },
-      { useComponentNames: false },
-      { transformTitle: (title, instruction) => title.length === 0 ? '' : instruction.route == null ? `C:${title}` : `R:${title}` },
-      { useComponentNames: false, transformTitle: (title, instruction) => title.length === 0 ? '' : instruction.route == null ? `C:${title}` : `R:${title}` },
-    ];
-
-    const tests = [
-      { path: '/parent-config', result: '!my-parent!', url: 'parent-config', },
-      { path: '/my-parent2@default', result: '!my-parent2!', url: 'my-parent2', },
-
-      { path: '/parent-config/child-config', result: '!my-parent!!my-child!', url: 'parent-config/child-config', },
-      { path: '/my-parent2@default/my-child2@parent2', result: '!my-parent2!!my-child2!', url: 'my-parent2/my-child2', },
-
-      { path: '/parent-config/my-child2@parent', result: '!my-parent!!my-child2!', url: 'parent-config/my-child2@parent', }, // Specific config
-      { path: '/my-parent2@default/child-config', result: '!my-parent2!!my-child!', url: 'my-parent2/child-config', },
-
-      { path: '/parent-config/abc', result: '!my-parent!!my-child:abc!', url: 'parent-config/abc', },
-      { path: '/my-parent2@default/my-child2(abc)@parent2', result: '!my-parent2!!my-child2:abc!', url: 'my-parent2/my-child2(abc)', },
-    ];
-
-    const titles = [
-      [
-        'TheParentConfig | Aurelia2',
-        'My parent2 | Aurelia2',
-
-        'TheParentConfigChildConfig | Aurelia2',
-        'My parent2 > TheChild2 | Aurelia2',
-
-        'TheParentConfigChild2@ParentConfig | Aurelia2',
-        'My parent2 > TheChildConfig | Aurelia2',
-
-        'TheParentConfig(abc)Config | Aurelia2',
-        'My parent2 > TheChild2(abc) | Aurelia2',
-      ],
-      [
-        'Test : TheParentConfig',
-        'Test : My parent2',
-
-        'Test : TheParentConfigChildConfig',
-        'Test : My parent2 + TheChild2',
-
-        'Test : TheParentConfigChild2@ParentConfig',
-        'Test : My parent2 + TheChildConfig',
-
-        'Test : TheParentConfig(abc)Config',
-        'Test : My parent2 + TheChild2(abc)',
-      ],
-      [
-        'TheParentConfig | Aurelia',
-        'Parent2 | Aurelia',
-
-        'TheParentConfigChildConfig | Aurelia',
-        'TheChild2 < Parent2 | Aurelia',
-
-        'TheParentConfigChild2@ParentConfig | Aurelia',
-        'TheChildConfig < Parent2 | Aurelia',
-
-        'TheParentConfig(abc)Config | Aurelia',
-        'TheChild2(abc) < Parent2 | Aurelia',
-      ],
-      [
-        'TheParentConfig | Aurelia',
-        'Aurelia',
-
-        'TheParentConfigChildConfig | Aurelia',
-        'TheChild2 | Aurelia',
-
-        'TheParentConfigChild2@ParentConfig | Aurelia',
-        'TheChildConfig | Aurelia',
-
-        'TheParentConfig(abc)Config | Aurelia',
-        'TheChild2(abc) | Aurelia',
-      ],
-      [
-        'R:TheParentConfig | Aurelia',
-        'C:My parent2 | Aurelia',
-
-        'R:TheParentConfigChildConfig | Aurelia',
-        'C:My parent2 > C:TheChild2 | Aurelia',
-
-        'R:TheParentConfigChild2@ParentConfig | Aurelia',
-        'C:My parent2 > R:TheChildConfig | Aurelia',
-
-        'R:TheParentConfig(abc)Config | Aurelia',
-        'C:My parent2 > C:TheChild2(abc) | Aurelia',
-      ],
-      [
-        'R:TheParentConfig | Aurelia',
-        'Aurelia',
-
-        'R:TheParentConfigChildConfig | Aurelia',
-        'C:TheChild2 | Aurelia',
-
-        'R:TheParentConfigChild2@ParentConfig | Aurelia',
-        'R:TheChildConfig | Aurelia',
-
-        'R:TheParentConfig(abc)Config | Aurelia',
-        'C:TheChild2(abc) | Aurelia',
-      ],
-    ];
-
-    const appDependencies = [Parent, Parent2, Child, Child2];
-    const appRoutes: IRoute[] = [
-      { path: 'parent-config', component: 'my-parent', viewport: 'default', title: 'TheParentConfig' },
-      { path: 'parent-config/:id', instructions: [{ component: 'my-parent', viewport: 'default', children: [{ component: 'my-child', viewport: 'parent' }] }], title: (instruction) => `TheParentConfig(${instruction.parameters.get(instruction.scope.router, 'id') ?? ':id'})Config` },
-      { path: 'parent-config/child-config', instructions: [{ component: 'my-parent', viewport: 'default', children: [{ component: 'my-child', viewport: 'parent' }] }], title: 'TheParentConfigChildConfig' },
-      { path: 'parent-config/child2', instructions: [{ component: 'my-parent', viewport: 'default', children: [{ component: 'my-child2', viewport: 'parent' }] }], title: 'TheParentConfigChild2Config' },
-      { path: 'parent-config/my-child2@parent', instructions: [{ component: 'my-parent', viewport: 'default', children: [{ component: 'my-child2', viewport: 'parent' }] }], title: 'TheParentConfigChild2@ParentConfig' },
-    ];
-
-    let locationPath: string;
-    let browserTitle: string;
-    const locationCallback = (type, data, title, path) => {
-      // console.log(type, data, title, path);
-      locationPath = path;
-      browserTitle = title;
-    };
-    for (let i = 0; i < titleConfigs.length; i++) {
-      const config = titleConfigs[i];
-      for (let j = 0; j < tests.length; j++) {
-        const test = tests[j];
-        it(`to load route ${test.path} (${JSON.stringify(config)}) => ${test.url}, "${titles[i][j]}"`, async function () {
-          const { platform, host, router, $teardown } = await $setup({ title: config }, appDependencies, appRoutes, locationCallback);
-
-          await $load(test.path, router, platform);
-          assert.strictEqual(host.textContent, test.result, `host.textContent`);
-          assert.strictEqual(locationPath, `#/${test.url}`, 'location.path');
-          assert.strictEqual(browserTitle, titles[i][j], 'browser.title');
-
-          await $teardown();
-        });
-      }
-    }
-  });
-
-  describe('can use lifecycleHooks', function () {
-    this.timeout(5000);
-
-    const calledHooks = [];
-    @lifecycleHooks()
-    class Hooks {
-      public name = 'Hooks';
-      public canLoad(vm) { calledHooks.push(`${this.name}:${vm.name}:canLoad`); return true; }
-      public loading(vm) { calledHooks.push(`${this.name}:${vm.name}:load`); }
-      public canUnload(vm) { calledHooks.push(`${this.name}:${vm.name}:canUnload`); return true; }
-      public unloading(vm) { calledHooks.push(`${this.name}:${vm.name}:unload`); }
-
-      // TODO: Put these in once core supports them
-      // public binding(vm) { calledHooks.push(`${this.name}:${vm.name}:binding`); }
-      // public bound(vm) { calledHooks.push(`${this.name}:${vm.name}:bound`); }
-      // public attaching(vm) { calledHooks.push(`${this.name}:${vm.name}:attaching`); }
-      // public attached(vm) { calledHooks.push(`${this.name}:${vm.name}:attached`); }
-    }
-
-    const One = CustomElement.define({ name: 'my-one', template: '!my-one!', dependencies: [Hooks] }, class { public name = 'my-one'; });
-    const Two = CustomElement.define({ name: 'my-two', template: '!my-two!', dependencies: [Hooks] }, class { public name = 'my-two'; });
-
-    it(`with hook and vm`, async function () {
-      const { platform, host, router, $teardown } = await $setup({}, [Hooks, One, Two]);
-
-      const expected = [];
-      await $load('/my-one', router, platform);
-      await platform.domWriteQueue.yield();
-      expected.push('Hooks:my-one:canLoad', 'Hooks:my-one:load');
-
-      await $load('/my-two', router, platform);
-      await platform.domWriteQueue.yield();
-      expected.push('Hooks:my-one:canUnload', 'Hooks:my-two:canLoad', 'Hooks:my-one:unload', 'Hooks:my-two:load');
-
-      await $load('-', router, platform);
-      await platform.domWriteQueue.yield();
-      expected.push('Hooks:my-two:canUnload', 'Hooks:my-two:unload');
-
-      assert.strictEqual(calledHooks.join('|'), expected.join('|'), `calledHooks`);
-
-      await $teardown();
-    });
-  });
-
-  describe('can redirect', function () {
-    this.timeout(30000);
-
-    const routes = [
-      { path: ['', 'home'], component: 'defaultpage' },
-      { path: 'route-zero', component: 'zero' },
-      { path: 'route-one', component: 'one' },
-      { path: 'route-two', component: 'two' },
-      { id: 'zero-id', path: 'route-zero-id', component: 'zero' },
-    ];
-
-    const DefaultPage = CustomElement.define({ name: 'defaultpage', template: '!root!' });
-    const Zero = CustomElement.define({ name: 'zero', template: '!zero!' });
-    const One = CustomElement.define({ name: 'one', template: '!one!<au-viewport name="one-vp"></au-viewport>' });
-    const Two = CustomElement.define({ name: 'two', template: '!two!', }, class { public canLoad() { return 'route-zero'; } });
-    const Three = CustomElement.define({ name: 'three', template: '!three!', }, class { public canLoad() { return 'zero'; } });
-    const Four = CustomElement.define({ name: 'four', template: '!four!', }, class { public canLoad() { return 'zero-id'; } });
-
-    const tests = [
-      { load: '/', result: '!root!', path: '/', },
-      { load: '/home', result: '!root!', path: '/home', },
-      { load: '/route-two', result: '!zero!', path: '/route-zero', },
-      { load: '/route-one/route-two', result: '!one!!zero!', path: '/route-one/route-zero', },
-      { load: '/route-one/route-one/route-two', result: '!one!!one!!zero!', path: '/route-one/route-one/route-zero', },
-
-      { load: '/route-two/route-one', result: '!zero!', path: '/route-zero', },
-      { load: '/route-one/route-two/route-one', result: '!one!!zero!', path: '/route-one/route-zero', },
-      { load: '/route-one/route-one/route-two/route-one', result: '!one!!one!!zero!', path: '/route-one/route-one/route-zero', },
-
-      { load: '/three', result: '!zero!', path: '/zero', },
-      { load: '/route-one/three', result: '!one!!zero!', path: '/route-one/zero', },
-      { load: '/route-one/route-one/three', result: '!one!!one!!zero!', path: '/route-one/route-one/zero', },
-
-      { load: '/three/route-one', result: '!zero!', path: '/zero', },
-      { load: '/route-one/three/route-one', result: '!one!!zero!', path: '/route-one/zero', },
-      { load: '/route-one/route-one/three/route-one', result: '!one!!one!!zero!', path: '/route-one/route-one/zero', },
-
-      { load: '/route-two', result: '!zero!', path: '/route-zero', },
-      { load: '/one/route-two', result: '!one!!zero!', path: '/one/route-zero', },
-      { load: '/one/one/route-two', result: '!one!!one!!zero!', path: '/one/one/route-zero', },
-
-      { load: '/route-two/one', result: '!zero!', path: '/route-zero', },
-      { load: '/one/route-two/one', result: '!one!!zero!', path: '/one/route-zero', },
-      { load: '/one/one/route-two/one', result: '!one!!one!!zero!', path: '/one/one/route-zero', },
-
-      { load: '/three', result: '!zero!', path: '/zero', },
-      { load: '/one/three', result: '!one!!zero!', path: '/one/zero', },
-      { load: '/one/one/three', result: '!one!!one!!zero!', path: '/one/one/zero', },
-
-      { load: '/three/one', result: '!zero!', path: '/zero', },
-      { load: '/one/three/one', result: '!one!!zero!', path: '/one/zero', },
-      { load: '/one/one/three/one', result: '!one!!one!!zero!', path: '/one/one/zero', },
-
-      { load: '/four', result: '!zero!', path: '/route-zero-id', },
-      { load: '/route-one/four', result: '!one!!zero!', path: '/route-one/route-zero-id', },
-      { load: '/route-one/one/four', result: '!one!!one!!zero!', path: '/route-one/one/route-zero-id', },
-
-      { load: '/four/one', result: '!zero!', path: '/route-zero-id', },
-      { load: '/route-one/four/one', result: '!one!!zero!', path: '/route-one/route-zero-id', },
-      { load: '/route-one/one/four/one', result: '!one!!one!!zero!', path: '/route-one/one/route-zero-id', },
-    ];
-
-    const routerConfigs: IRouterOptions[] = [
-      {
-        useUrlFragmentHash: true,
-      },
-      {
-        useUrlFragmentHash: false,
-      }
-    ];
-
-    for (const routerConfig of routerConfigs) {
-      describe(`With router config ${JSON.stringify(routerConfig)}`, function () {
-        let locationPath: string;
-        const locationCallback = (type, data, title, path) => {
-          if (routerConfig.useUrlFragmentHash) {
-            locationPath = path.replace('#', '');
-          } else if (path.startsWith('blank/')) {
-            locationPath = path.slice(5);
-          } else if (path.startsWith('/context.html/')) {
-            locationPath = path.slice(13);
-          } else {
-            locationPath = path;
-          }
-        };
-        for (const test of tests) {
-          it(`to route in canLoad (${test.load})`, async function () {
-            const { platform, host, router, $teardown } = await $setup(routerConfig, [DefaultPage, Zero, One, Two, Three, Four], routes, locationCallback);
-
-            try {
-              // 0) Default root page
-              assert.strictEqual(host.textContent, '!root!', '0) root default page');
-              assert.strictEqual(locationPath, '/', '0) root path');
-
-              // 1) The default root page will be loaded at the beginning, so we do "minus" to clear the page/content.
-              await $load('-', router, platform);
-              await platform.domWriteQueue.yield();
-              assert.strictEqual(host.textContent, '', `1) ${test.load} -`);
-              assert.strictEqual(locationPath, '/', `1) ${test.load} - path`);
-
-              // 2) Load the wanted page
-              await $load(test.load, router, platform);
-              await platform.domWriteQueue.yield();
-              assert.strictEqual(host.textContent, test.result, `2) ${test.load}`);
-              assert.strictEqual(locationPath, test.path, `2) ${test.load} path`);
-
-              // 3) Unload
-              await $load('-', router, platform);
-              await platform.domWriteQueue.yield();
-              assert.strictEqual(host.textContent, '', `3) ${test.load} -`);
-              assert.strictEqual(locationPath, '/', `3) ${test.load} - path`);
-
-              // 4) reload
-              await $load(test.load, router, platform);
-              await platform.domWriteQueue.yield();
-              assert.strictEqual(host.textContent, test.result, `4) ${test.load}`);
-              assert.strictEqual(locationPath, test.path, `4) ${test.load} path`);
-
-              // 5. back to (3) empty
-              await $goBack(router, platform);
-              assert.strictEqual(host.textContent, '', `5) back to empty content (-)`);
-              assert.strictEqual(locationPath, '/', `5) back to empty page (-)`);
-              // 6. back to (2) the page
-              await $goBack(router, platform);
-              assert.strictEqual(host.textContent, test.result, `6) back to ${test.load} content`);
-              assert.strictEqual(locationPath, test.path, `6) back to ${test.load} path`);
-              // 7. back to (1) empty
-              await $goBack(router, platform);
-              assert.strictEqual(host.textContent, '', `7) back to empty content (-)`);
-              assert.strictEqual(locationPath, '/', `7) back to empty page (-)`);
-              // 8. back to the root page (0)
-              await $goBack(router, platform);
-              assert.strictEqual(host.textContent, '!root!', '8) back to root default content');
-              assert.strictEqual(locationPath, '/', '8) back to root default path');
-            } finally {
-              await $teardown();
-            }
-          });
-        }
-      });
-    }
-  });
-
-  describe('no duplicate content', function () {
-    this.timeout(30000);
-
-    const routes = [
-      { path: ['', 'home'], component: 'defaultpage' },
-      { path: 'route-one', component: 'one' },
-      { path: 'route-two', component: 'two' },
-    ];
-
-    const DefaultPage = CustomElement.define({ name: 'defaultpage', template: '!root!' }, class {
-      async loading() {
-        return new Promise(resolve => setTimeout(resolve, 20));
-      }
-    });
-    const One = CustomElement.define({ name: 'one', template: '!one!' }, class {
-      async loading() {
-        return new Promise(resolve => setTimeout(resolve, 20));
-      }
-    });
-    const Two = CustomElement.define({ name: 'two', template: '!two!', }, class {
-      async loading() {
-        return new Promise(resolve => setTimeout(resolve, 20));
-      }
-    });
-
-    const routerConfigs: IRouterOptions[] = [
-      {
-        useUrlFragmentHash: true,
-      },
-      {
-        useUrlFragmentHash: false,
-      }
-    ];
-
-    for (const routerConfig of routerConfigs) {
-      it(`Ensure no duplication with load (${JSON.stringify(routerConfig)})`, async function () {
-        const { platform, host, router, $teardown } = await $setup(routerConfig, [DefaultPage, One, Two], routes);
-
-        try {
-          // 0) Default root page
-          assert.strictEqual(host.textContent, '!root!', '0) root default page');
-
-          // 2) Go to one
-          await $load('/route-one', router, platform);
-          await platform.domWriteQueue.yield();
-          assert.strictEqual(host.textContent, '!one!', `2) /route-one`);
-
-          // 3) Go to two
-          await $load('/route-two', router, platform);
-          await platform.domWriteQueue.yield();
-          assert.strictEqual(host.textContent, '!two!', `3) /route-two -`);
-
-          // 4) Ok, let's flood
-          const proms: Promise<boolean | void>[] = [];
-          for (let i = 0; i < 10; i++) {
-            proms.push(router.load('/route-one').catch(console.log));
-            proms.push(router.load('/route-two').catch(console.log));
-          }
-          await Promise.all(proms);
-
-          while ((router as any).isProcessingNav) {
-            await new Promise(resolve => setTimeout(resolve, 200));
-          }
-          assert.ok(host.textContent === '!one!' || host.textContent === '!two!', `${host.textContent} != !one! or !two!`);
-        } finally {
-          await $teardown();
-        }
-
-      });
-
-      it(`Ensure no duplication with back/forward (${JSON.stringify(routerConfig)})`, async function () {
-        const { platform, host, router, $teardown } = await $setup(routerConfig, [DefaultPage, One, Two], routes);
-
-        try {
-          // 0) Default root page
-          assert.strictEqual(host.textContent, '!root!', '0) root default page');
-
-          // 2) Go to one
-          await $load('/route-one', router, platform);
-          await platform.domWriteQueue.yield();
-          assert.strictEqual(host.textContent, '!one!', `2) /route-one`);
-
-          // 3) Go to two
-          await $load('/route-two', router, platform);
-          await platform.domWriteQueue.yield();
-          assert.strictEqual(host.textContent, '!two!', `3) /route-two -`);
-
-          for (let i = 0; i < 98; i++) {
-            if (i % 2 === 0) {
-              await $goBack(router);
-              await $goBack(router);
-            } else {
-              await $goForward(router);
-              await $goForward(router);
-            }
-          }
-          await $goForward(router);
-          await $goForward(router);
-
-          while ((router as any).isProcessingNav) {
-            await new Promise(resolve => setTimeout(resolve, 200));
-          }
-          assert.ok(host.textContent === '!one!' || host.textContent === '!two!', `${host.textContent} != !one! or !two!`);
-        } finally {
-          await $teardown();
-        }
-      });
-    }
-  });
-
-  describe('can activate links', function () {
-    this.timeout(30000);
-
-    const routes = [
-      { id: 'route-one', path: 'route-one', component: 'one-route' },
-      { id: 'route-two', path: 'route-two/:id', component: 'two-route' },
-      { id: 'zero-id', path: 'route-zero-id', component: 'zero' },
-    ];
-
-    const Nav = CustomElement.define({
-      name: 'nav', template: `
-      <style>.active { background-color: gold; }</style>
-
-      <a load="one">one</a>
-      <a load="two(123)">two(123)</a>
-      <a load="two(456)">two(456)</a>
-      <a load="route-one">route-one</a>
-      <a load="route-two/123">route-two/123</a>
-      <a load="route-two/456">route-two/456</a>
-
-      <au-viewport name="nav-vp"></au-viewport>
-    `,
-    });
-
-    const NavBind = CustomElement.define({
-      name: 'nav-bind', template: `
-      <style>.active { background-color: gold; }</style>
-
-      <a load.bind="{ component: 'one' }">bind: { component: 'one' }</a>
-      <a load.bind="{ component: 'two', parameters: { id: 123 }}">bind: { component: 'two', parameters: { id: 123 }}</a>
-      <a load.bind="{ component: 'two', parameters: { id: 456 }}">bind: { component: 'two', parameters: { id: 456 }}</a>
-      <a load.bind="{ id: 'route-one' }">bind: { id: 'route-one' }</a>
-      <a load.bind="{ id: 'route-two', parameters: { id: 123 }}">bind: { id: 'route-two', parameters: { id: 123 }}</a>
-      <a load.bind="{ id: 'route-two', parameters: { id: 456 }}">bind: { id: 'route-two', parameters: { id: 456 }}</a>
-
-      <au-viewport name="nav-vp"></au-viewport>
-    `,
-    });
-
-    const NavAttributes = CustomElement.define({
-      name: 'nav-attributes', template: `
-      <style>.active { background-color: gold; }</style>
-
-      <a load="component: one">attributes: component: one</a>
-      <a load="component: two; parameters.bind: { id: 123 };">attributes: component: two; parameters.bind: { id: 123 };</a>
-      <a load="component: two; parameters.bind: { id: 456 };">attributes: component: two; parameters.bind: { id: 456 };</a>
-      <a load="id: route-one">attributes: { id: route-one }</a>
-      <a load="id: route-two; parameters.bind: { id: 123 };">attributes: id: route-two; parameters.bind: { id: 123 };</a>
-      <a load="id: route-two; parameters.bind: { id: 456 };">attributes: id: route-two; parameters.bind: { id: 456 };</a>
-
-      <au-viewport name="nav-vp"></au-viewport>
-    `,
-    });
-
-    const One = CustomElement.define({ name: 'one', template: '!one!' });
-    const Two = CustomElement.define({ name: 'two', template: '!two${id}!' }, class {
-      public static parameters = ['id'];
-      public id: string;
-      public loading(params) { if (params.id != null) { this.id = `:${params.id}`; } }
-    });
-    const OneRoute = CustomElement.define({ name: 'one-route', template: '!one-route!' });
-    const TwoRoute = CustomElement.define({ name: 'two-route', template: '!two-route${id}!' }, class {
-      public static parameters = ['id'];
-      public id: string;
-      public loading(params) { if (params.id != null) { this.id = `:${params.id}`; } }
-    });
-
-    const tests = [
-      { load: 'one', result: '!one!', },
-      { load: 'two(123)', result: '!two:123!', },
-      { load: 'two(456)', result: '!two:456!', },
-      { load: 'route-one', result: '!one-route!', },
-      { load: 'route-two/123', result: '!two-route:123!', },
-      { load: 'route-two/456', result: '!two-route:456!', },
-    ];
-
-    for (let i = 0; i < tests.length; i++) {
-      const test = tests[i];
-      it(`for "${test.load}"`, async function () {
-        const { platform, host, router, $teardown } = await $setup({}, [Nav, One, Two, OneRoute, TwoRoute], routes);
-
-        await $load('/nav', router, platform);
-        await platform.domWriteQueue.yield();
-
-        const links = host.getElementsByTagName('A') as unknown as HTMLElement[];
-        const link = links[i];
-        link.click();
-        await platform.domWriteQueue.yield();
-
-        assert.includes(host.textContent, test.result, test.load);
-        for (const l of links) {
-          assert.strictEqual(l.classList.contains('active'), l === link, `${l.innerText}: ${l.classList.contains('active')}`);
-        }
-
-        await $teardown();
-      });
-    }
-
-    const bindTests = [
-      { load: 'bind: one', result: '!one!', },
-      { load: 'bind: two(123)', result: '!two:123!', },
-      { load: 'bind: two(456)', result: '!two:456!', },
-      { load: 'bind: route-one', result: '!one-route!', },
-      { load: 'bind: route-two/123', result: '!two-route:123!', },
-      { load: 'bind: route-two/456', result: '!two-route:456!', },
-    ];
-
-    for (let i = 0; i < bindTests.length; i++) {
-      const test = bindTests[i];
-      it(`for "${test.load}"`, async function () {
-        const { platform, host, router, $teardown } = await $setup({}, [NavBind, One, Two, OneRoute, TwoRoute], routes);
-
-        await $load('/nav-bind', router, platform);
-        await platform.domWriteQueue.yield();
-
-        const links = host.getElementsByTagName('A') as unknown as HTMLElement[];
-        const link = links[i];
-        link.click();
-        await platform.domWriteQueue.yield();
-
-        assert.includes(host.textContent, test.result, test.load);
-        for (const l of links) {
-          assert.strictEqual(l.classList.contains('active'), l === link, `${l.innerText}: ${l.classList.contains('active')}`);
-        }
-
-        await $teardown();
-      });
-    }
-
-    const attributesTests = [
-      { load: 'attributes: one', result: '!one!', },
-      { load: 'attributes: two(123)', result: '!two:123!', },
-      { load: 'attributes: two(456)', result: '!two:456!', },
-      { load: 'attributes: route-one', result: '!one-route!', },
-      { load: 'attributes: route-two/123', result: '!two-route:123!', },
-      { load: 'attributes: route-two/456', result: '!two-route:456!', },
-    ];
-
-    for (let i = 0; i < attributesTests.length; i++) {
-      const test = attributesTests[i];
-      it(`for "${test.load}"`, async function () {
-        const { platform, host, router, $teardown } = await $setup({}, [NavAttributes, One, Two, OneRoute, TwoRoute], routes);
-
-        await $load('/nav-attributes', router, platform);
-        await platform.domWriteQueue.yield();
-
-        const links = host.getElementsByTagName('A') as unknown as HTMLElement[];
-        const link = links[i];
-        link.click();
-        await platform.domWriteQueue.yield();
-
-        assert.includes(host.textContent, test.result, test.load);
-        for (const l of links) {
-          assert.strictEqual(l.classList.contains('active'), l === link, `${l.innerText}: ${l.classList.contains('active')}`);
-        }
-
-        await $teardown();
-      });
-    }
-  });
-
-  describe('can use viewport scope', function () {
-    this.timeout(5000);
-
-    const part = '<au-viewport-scope><a load="my-one">One</a><a load="my-two">Two</a>:<au-viewport default="my-zero"></au-viewport></au-viewport-scope>';
-    const Siblings = CustomElement.define({ name: 'my-siblings', template: `!my-siblings!${part}|${part}` }, class { });
-    const Zero = CustomElement.define({ name: 'my-zero', template: '!my-zero!' }, class { });
-    const One = CustomElement.define({ name: 'my-one', template: '!my-one!' }, class { });
-    const Two = CustomElement.define({ name: 'my-two', template: '!my-two!' }, class { });
-
-    const appDependencies = [Siblings, Zero, One, Two];
-
-    let locationPath: string;
-    let browserTitle: string;
-    const locationCallback = (type, data, title, path) => {
-      // console.log(type, data, title, path);
-      locationPath = path;
-      browserTitle = title;
-    };
-
-    const tests = [
-      { anchor: 0, result: '!my-siblings!OneTwo:!my-one!|OneTwo:', url: 'my-siblings/my-one', title: '', name: 'first my-one' },
-      { anchor: 1, result: '!my-siblings!OneTwo:!my-two!|OneTwo:', url: 'my-siblings/my-two', title: '', name: 'first my-two' },
-      { anchor: 2, result: '!my-siblings!OneTwo:|OneTwo:!my-one!', url: 'my-siblings/my-two', title: '', name: 'second my-one' },
-      { anchor: 3, result: '!my-siblings!OneTwo:|OneTwo:!my-two!', url: 'my-siblings/my-two', title: '', name: 'second my-two' },
-    ];
-
-    for (let j = 0; j < tests.length; j++) {
-      const test = tests[j];
-      it.skip(`to load sibling routes ${test.name}`, async function () {
-        const { platform, host, router, $teardown } = await $setup({}, appDependencies, [], locationCallback);
-
-        await $load('/my-siblings', router, platform);
-        await platform.domWriteQueue.yield();
-
-        (host.getElementsByTagName('A')[test.anchor] as HTMLElement).click();
-        await platform.domWriteQueue.yield();
-
-        assert.strictEqual(host.textContent, test.result, `host.textContent`);
-        // // assert.strictEqual(locationPath, `#/${test.url}`, 'location.path');
-        // // assert.strictEqual(browserTitle, test.title, 'browser.title');
-
-        await $teardown();
-      });
-    }
-  });
-=======
->>>>>>> a6714630
 });
 
 let quxCantUnload = 0;
@@ -2257,25 +957,6 @@
   platform.domWriteQueue.flush();
 };
 
-<<<<<<< HEAD
-const $goBack = async (router: IRouter, platform?: IPlatform) => {
-  await router.viewer.history.back();
-  if (platform) {
-    platform.domWriteQueue.flush();
-    await platform.domWriteQueue.yield();
-  }
-};
-
-const $goForward = async (router: IRouter, platform?: IPlatform) => {
-  await router.viewer.history.forward();
-  if (platform) {
-    platform.domWriteQueue.flush();
-    await platform.domWriteQueue.yield();
-  }
-};
-
-=======
->>>>>>> a6714630
 const wait = async (time = 500) => {
   await new Promise((resolve) => {
     setTimeout(resolve, time);
