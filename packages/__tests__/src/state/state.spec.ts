import { ValueConverter, customAttribute, customElement, ICustomAttributeController, IWindow } from '@aurelia/runtime-html';
<<<<<<< HEAD
import { StateDefaultConfiguration, fromState, Store, MiddlewarePlacement } from '@aurelia/state';
=======
import { tasksSettled } from '@aurelia/runtime';
import { StateDefaultConfiguration, fromState } from '@aurelia/state';
>>>>>>> 1fd536ba
import { assert, createFixture, onFixtureCreated } from '@aurelia/testing';

describe('state/state.spec.ts', function () {
  this.beforeEach(function () {
    onFixtureCreated(({ ctx }) => {
      const window = ctx.container.get(IWindow);
      if ('__REDUX_DEVTOOLS_EXTENSION__' in window) return;
      Object.assign(window, {
        __REDUX_DEVTOOLS_EXTENSION__: {
          connect: () => ({ init: () => {/* empty */}, subscribe: () => {/* empty */} })
        }
      });
    });
  });

  it('connects to initial state object', async function () {
    const state = { text: '123' };
    const { getBy } = await createFixture
      .html`<input value.state="text">`
      .deps(StateDefaultConfiguration.init(state))
      .build().started;

    assert.strictEqual(getBy('input').value, '123');
  });

  it('understands shorthand syntax', async function () {
    const state = { value: '1' };
    const { assertValue } = createFixture
      .html`<input value.state>`
      .deps(StateDefaultConfiguration.init(state))
      .build();

    assertValue('input', '1');
  });

  it('does not throw in access member - object nullish', async function () {
    const state = { a: null };
    assert.doesNotThrow(() => createFixture
      .html`<input value.state="a.b">`
      .deps(StateDefaultConfiguration.init(state))
      .build()
    );
  });

  it('[strict] throws in access member - object nullish', async function () {
    const state = { a: null };
    assert.throws(() => createFixture
      .html`<input value.state="a.b">`
      .component(class { static strict = true; })
      .deps(StateDefaultConfiguration.init(state))
      .build()
    );
  });

  it('works with value converter', async function () {
    const state = { text: 'aaa' };
    const { getBy } = await createFixture
      .html`<input value.state="text | suffix1">`
      .deps(
        StateDefaultConfiguration.init(state),
        ValueConverter.define('suffix1', class { toView(v: unknown) { return `${v}1`; } })
      )
      .build().started;

    assert.strictEqual(getBy('input').value, 'aaa1');
  });

  // it('does not observe global state object', async function () {
  //   const state = { text: '123' };
  //   const { getBy, ctx } = await createFixture
  //     .html('<input value.state="text">')
  //     .deps(StandardStateConfiguration.init(state))
  //     .build().started;

  //   assert.strictEqual(getBy('input').value, '123');

  //   // assert that it's not observed
  //   state.text = 'abc';
  //   ctx.platform.domQueue.flush();
  //   assert.strictEqual(getBy('input').value, '123');
  // });

  it('does not see property on view model without $parent', async function () {
    const state = { text: '123' };
    const { getBy } = await createFixture
      .component({ vmText: '456' })
      .html('<input value.state="vmText">')
      .deps(StateDefaultConfiguration.init(state))
      .build().started;

    assert.strictEqual(getBy('input').value, '');
  });

  it('allows access to component scope state via $parent in .state command', async function () {
    const state = { text: '123' };
    const { getBy } = await createFixture
      .component({ text: '456' })
      .html('<input value.state="$parent.text">')
      .deps(StateDefaultConfiguration.init(state))
      .build().started;

    assert.strictEqual(getBy('input').value, '456');
  });

  it('remains in state boundary via this in .state command', async function () {
    const state = { text: '123' };
    const { getBy } = await createFixture
      .component({ text: '456' })
      .html('<input value.state="this.text">')
      .deps(StateDefaultConfiguration.init(state))
      .build().started;

    assert.strictEqual(getBy('input').value, '123');
  });

  it('reacts to view model changes', async function () {
    const state = { text: '123' };
    const { component, getBy } = await createFixture
      .component({ value: '--' })
      .html('<input value.state="text + $parent.value">')
      .deps(StateDefaultConfiguration.init(state))
      .build().started;

    assert.strictEqual(getBy('input').value, '123--');
    component.value = '';
    await tasksSettled();
    assert.strictEqual(getBy('input').value, '123');
  });

  it('works with promise', async function () {
    const state = { data: () => resolveAfter(1, 'value-1-2') };
    const { getBy } = await createFixture
      .html`<input value.state="data()">`
      .deps(StateDefaultConfiguration.init(state))
      .build().started;

    await resolveAfter(2);
    assert.strictEqual(getBy('input').value, 'value-1-2');
  });

  it('works with rx-style observable', async function () {
    let disposeCallCount = 0;
    const state = {
      data: () => {
        return {
          subscribe(cb: (res: unknown) => void) {
            cb('value-1');
            setTimeout(() => {
              cb('value-2');
            }, 1);
            return () => { disposeCallCount++; };
          }
        };
      }
    };
    const { getBy, tearDown } = await createFixture
      .html`<input value.state="data()">`
      .deps(StateDefaultConfiguration.init(state))
      .build().started;

    assert.strictEqual(getBy('input').value, 'value-1');

    await resolveAfter(2);
    assert.strictEqual(getBy('input').value, 'value-2');
    // observable doesn't invoke disposal of the subscription
    // only updating the target
    assert.strictEqual(disposeCallCount, 0);

    await tearDown();
    assert.strictEqual(disposeCallCount, 1);
  });

  describe('& state binding behavior', function () {
    it('connects normal binding to the global store', async function () {
      const { getBy } = await createFixture
        .html`<input value.bind="text & state">`
        .deps(StateDefaultConfiguration.init({ text: '123' }))
        .build().started;

      assert.strictEqual(getBy('input').value, '123');
    });

    it('prevents normal scope traversal', async function () {
      const { getBy } = await createFixture
        .html`<input value.bind="text & state">`
        .component({ text: 'from view model' })
        .deps(StateDefaultConfiguration.init({}))
        .build().started;

      assert.strictEqual(getBy('input').value, '');
    });

    it('allows access to host scope via $parent', async function () {
      const { getBy } = await createFixture
        .html`<input value.bind="$parent.text & state">`
        .component({ text: 'from view model' })
        .deps(StateDefaultConfiguration.init({ text: 'from state' }))
        .build().started;

      assert.strictEqual(getBy('input').value, 'from view model');
    });

    it('works with repeat', async function () {
      const { assertText } = await createFixture
        .html`<button repeat.for="item of items & state">-\${item}</button>`
        .deps(StateDefaultConfiguration.init({ items: ['sleep', 'exercise', 'eat'] }))
        .build().started;

      assertText('-sleep-exercise-eat');
    });

    it('works with text interpolation', async function () {
      const { assertText } = await createFixture
        .html`<div>\${text & state}</div>`
        .component({ text: 'from view model' })
        .deps(StateDefaultConfiguration.init({ text: 'from state' }))
        .build().started;

      assertText('from state');
    });

    it('updates text when state changes', async function () {
      const { trigger, getBy } = await createFixture
        .html`<input value.bind="text & state" input.dispatch="$event.target.value">`
        .component({ text: 'from view model' })
        .deps(StateDefaultConfiguration.init({ text: '1' }, (s, a) => ({ text: s.text + a })))
        .build().started;

      trigger('input', 'input');
      await tasksSettled();
      assert.strictEqual(getBy('input').value, '11');
    });

    it('updates repeat when state changes', async function () {
      const { trigger, assertText } = await createFixture
        .html`
          <button click.dispatch="''">change</button>
          <center><div repeat.for="item of items & state">\${item}`
        .deps(StateDefaultConfiguration.init({ items: [1, 2, 3] }, () => ({ items: [4, 5, 6] })))
        .build().started;

      assertText('center', '123');
      trigger('button', 'click');
      await tasksSettled();
      assertText('center', '456');
    });
  });

  describe('.dispatch', function () {
    // firefox not pleasant with throttling & debouncing
    this.retries(3);

    it('dispatches action', async function () {
      const state = { text: '1' };
      const { getBy, trigger } = await createFixture
        .html`<input value.state="text" input.dispatch="{ type: 'event', v: $event.target.value }">`
        .deps(StateDefaultConfiguration.init(
          state,
          (s, { type, v }: { type: string; v: string }) =>
            type === 'event' ? { text: s.text + v } : s
        ))
        .build().started;

      assert.strictEqual(getBy('input').value, '1');

      trigger('input', 'input');
      await tasksSettled();
      assert.strictEqual(getBy('input').value, '11');
    });

    it('handles multiple action types in a single reducer', async function () {
      const state = { text: '1' };
      const { getBy, trigger } = await createFixture
        .html`
          <input value.state="text" input.dispatch="{ type: 'event', v: $event.target.value }">
          <button click.dispatch="{ type: 'clear' }">Clear</button>
        `
        .deps(StateDefaultConfiguration.init(
          state,
          (s, { type, v}: { type: string; v: string }) =>
            type === 'event'
              ? { text: s.text + v }
              : type === 'clear'
                ? { text: '' }
                : s
        ))
        .build().started;

      assert.strictEqual(getBy('input').value, '1');

      trigger('input', 'input');
      await tasksSettled();
      assert.strictEqual(getBy('input').value, '11');

      trigger.click('button');
      await tasksSettled();
      assert.strictEqual(getBy('input').value, '');
    });

    it('does not throw on unreged action type', async function () {
      const state = { text: '1' };
      const { trigger, getBy } = await createFixture
        .html`<input value.state="text" input.dispatch="{ type: 'no-reg', v: $event.target.value }">`
        .deps(StateDefaultConfiguration.init(
          state,
          (s, { type, v }: { type: string; v: string }) =>
            type === 'event' ? { text: s.text + v } : s
        ))
        .build().started;

      trigger('input', 'input');
      await tasksSettled();
      assert.strictEqual(getBy('input').value, '1');
    });

    it('works with debounce', async function () {
      const state = { text: '1' };
      const { getBy, trigger } = createFixture
        .html`<input value.state="text" input.dispatch="{ type: 'event', v: $event.target.value } & debounce:5">`
        .deps(StateDefaultConfiguration.init(
          state,
          (s, { type, v }: { type: string; v: string }) =>
            type === 'event' ? { text: s.text + v } : s
        ))
        .build();

      trigger('input', 'input');
      await resolveAfter(1);
      assert.strictEqual(getBy('input').value, '1');

      await resolveAfter(10);
      assert.strictEqual(getBy('input').value, '11');
    });

    it('works with throttle', async function () {
      let actionCallCount = 0;
      const state = { text: '1' };
      const { getBy, trigger } = await createFixture
        .html`<input value.state="text" input.dispatch="{ type: 'event', v: $event.target.value } & throttle:10">`
        .deps(StateDefaultConfiguration.init(
          state,
          (s, { type, v }: { type: string; v: string }) => {
            if (type === 'event') {
              actionCallCount++;
              return { text: s.text + v };
            }
            return s;
          }
        ))
        .build().started;

      trigger('input', 'input');
      await tasksSettled();
      assert.strictEqual(getBy('input').value, '11');

      trigger('input', 'input');
      await resolveAfter(1);
      assert.strictEqual(getBy('input').value, '11');

      await resolveAfter(20);
      assert.strictEqual(actionCallCount, 2);
      assert.strictEqual(getBy('input').value, '1111');
    });

    it('notifies changes only once for single synchronous dispatch', async function () {
      let started = 0;
      const logs = [];
      const state = { text: '1', click: 0 };
      const { trigger } = await createFixture
        .html`
          <input value.state="text" input.dispatch="{ type: 'event', v: $event.target.value }">
          <button click.dispatch="{ type: 'click' }">Change</button>
        `
        .deps(StateDefaultConfiguration.init(
          state,
          (s, { type, v }: { type: string; v: string }) => {
            if (type === 'event') {
              return { ...s, text: s.text + v };
            }
            if (type === 'click') {
              return { ...s, click: s.click + 1 };
            }
            return s;
          }
        ))
        .component(class {
          @fromState<typeof state>(state => {
            if (started > 0) {
              logs.push({ ...state });
            }
            return state.text;
          })
          text: string;
        })
        .build().started;
      started = 1;

      trigger('input', 'input');
      trigger('button', 'click');

      assert.deepEqual(logs, [
        { text: '11', click: 0 },
        { text: '11', click: 1 }
      ]);
    });

    it('notifies changes only once for single asynchronous dispatch', async function () {
      let started = 0;
      const logs = [];
      const state = { text: '1', click: 0 };
      const { trigger, assertValue } = await createFixture
        .html`
          <input value.state="text" input.dispatch="{ type: 'event', v: $event.target.value }">
        `
        .deps(StateDefaultConfiguration.init(
          state,
          (s, { type, v }: { type: string; v: string }) => {
            return Promise.resolve().then(() => {
              if (type === 'event') {
                return { ...s, text: s.text + v };
              }
              if (type === 'click') {
                return { ...s, click: s.click + 1 };
              }
              return s;
            });
          }
        ))
        .component(class {
          @fromState<typeof state>(state => {
            if (started > 0) {
              logs.push({ ...state });
            }
            return state.text;
          })
          text: string;
        })
        .build().started;
      started = 1;

      trigger('input', 'input');

      await resolveAfter(1);
      assert.deepEqual(logs, [
        { text: '11', click: 0 },
      ]);
<<<<<<< HEAD
      
      await resolveAfter(1);
      assertValue('input', '11');
      await resolveAfter(1);
      flush();
      
=======

>>>>>>> 1fd536ba
      assertValue('input', '11');
    });

    it('notifies change for every dispatch', async function () {
      let started = false;
      const logs = [];
      const state = { text: '1', click: 0 };
      const { trigger, assertValue } = await createFixture
        .html`
          <input value.state="text" input.dispatch="{ type: 'event', v: $event.target.value }">
          <button click.dispatch="{ type: 'click' }">Change</button>
        `
        .deps(StateDefaultConfiguration.init(
          state,
          (s, { type, v }: { type: string; v: string }) => {
            return Promise.resolve().then(() => {
              if (type === 'event') {
                return { ...s, text: s.text + v };
              }
              if (type === 'click') {
                return { ...s, click: s.click + 1 };
              }
              return s;
            });
          }
        ))
        .component(class {
          @fromState<typeof state>(state => {
            if (started) {
              logs.push({ ...state });
            }
            return state.text;
          })
          text: string;
        })
        .build().started;
      started = true;

      trigger('input', 'input');
      trigger('button', 'click');

      assert.deepEqual(logs, []);

      await resolveAfter(1);
      assert.deepEqual(logs, [
        { text: '11', click: 0 },
        { text: '11', click: 1 }
      ]);

      await resolveAfter(1);
<<<<<<< HEAD
      await resolveAfter(1);
      flush();
=======
>>>>>>> 1fd536ba
      assertValue('input', '11');

      trigger('input', 'input');
      trigger('button', 'click');

      await resolveAfter(1);
      assert.deepEqual(logs, [
        { text: '11', click: 0 },
        { text: '11', click: 1 },
        { text: '1111', click: 1 },
        { text: '1111', click: 2 },
      ]);

<<<<<<< HEAD
      assertValue('input', '11');
      await resolveAfter(1);
      flush();
=======
>>>>>>> 1fd536ba
      assertValue('input', '1111');
    });
  });

  describe('@state decorator', function () {
    it('works on custom element', async function () {
      @customElement({ name: 'my-el', template: `<input value.bind="text">` })
      class MyEl {
        @fromState<typeof state>(s => s.text)
        text: string;
      }

      const state = { text: '1' };
      const { getBy } = await createFixture
        .html`<my-el>`
        .deps(MyEl, StateDefaultConfiguration.init(state))
        .build().started;

      assert.strictEqual(getBy('input').value, '1', 'text-input value');
    });

    it('works on custom attribute', async function () {
      @customAttribute('myattr')
      class MyAttr {
        $controller: ICustomAttributeController;

        @fromState<typeof state>(s => s.text)
        set text(v: string) {
          this.$controller.host.setAttribute('hello', 'world');
        }
      }

      const state = { text: '1' };
      const { queryBy } = await createFixture
        .html`<div myattr>`
        .deps(MyAttr, StateDefaultConfiguration.init(state))
        .build().started;

      assert.notStrictEqual(queryBy('div[hello=world]'), null);
    });

    it('updates when state changed', async function () {
      @customElement({ name: 'my-el', template: `<input value.bind="text" input.dispatch="{ type: 'input', v: $event.target.value }">` })
      class MyEl {
        @fromState<typeof state>(s => s.text)
        text: string;
      }

      const state = { text: '1' };
      const { trigger, getBy } = await createFixture
        .html`<my-el>`
        .deps(MyEl, StateDefaultConfiguration.init(state, (s, { v }) => ({ text: s.text + v })))
        .build().started;

      trigger('input', 'input');
      await tasksSettled();
      assert.strictEqual(getBy('input').value, '11');
    });

    it('updates custom attribute prop when state changes', async function () {
      @customAttribute('myattr')
      class MyAttr {
        $controller: ICustomAttributeController;

        @fromState<typeof state>(s => s.text)
        set text(v: string) {
          this.$controller.host.setAttribute('hello', v);
        }
      }

      const state = { text: '1' };
      const { trigger, queryBy } = await createFixture
        .html`<div myattr click.dispatch="{ type: '' }">`
        .deps(MyAttr, StateDefaultConfiguration.init(state, () => ({ text: '2' })))
        .build().started;

      trigger('div', 'click');
      assert.notStrictEqual(queryBy('div[hello="2"]'), null);
    });
  });

  describe('middleware', function () {
    it('executes before middleware before action handlers', async function () {
      const logs: string[] = [];
      const state = { counter: 0 };

      const beforeMiddleware = (s: { counter: number }, action: unknown) => {
        logs.push('before middleware');
        return s;
      };

      const actionHandler = (s: typeof state, action: { type: string }) => {
        logs.push('action handler');
        return { ...s, counter: s.counter + 1 };
      };

      const { ctx } = await createFixture
        .html`<div>`
        .deps(StateDefaultConfiguration.init(
          state,
          {
            middlewares: [
              { middleware: beforeMiddleware, placement: 'before' }
            ]
          },
          actionHandler
        ))
        .build().started;

      const store = ctx.container.get(Store);
      await store.dispatch({ type: 'increment' });

      assert.deepStrictEqual(logs, ['before middleware', 'action handler']);
      assert.strictEqual((store.getState() as typeof state).counter, 1);
    });

    it('executes after middleware after action handlers', async function () {
      const logs: string[] = [];
      const state = { counter: 0 };

      const afterMiddleware = (s: { counter: number }, action: unknown) => {
        logs.push('after middleware');
        return s;
      };

      const actionHandler = (s: typeof state, action: { type: string }) => {
        logs.push('action handler');
        return { ...s, counter: s.counter + 1 };
      };

      const { ctx } = await createFixture
        .html`<div>`
        .deps(StateDefaultConfiguration.init(
          state,
          {
            middlewares: [
              { middleware: afterMiddleware, placement: 'after' }
            ]
          },
          actionHandler
        ))
        .build().started;

      const store = ctx.container.get(Store);
      await store.dispatch({ type: 'increment' });

      assert.deepStrictEqual(logs, ['action handler', 'after middleware']);
      assert.strictEqual((store.getState() as typeof state).counter, 1);
    });

    it('allows middleware to modify state', async function () {
      const state = { counter: 0, modified: false };

      const beforeMiddleware = (s: { counter: number; modified: boolean }, action: unknown) => {
        return { ...s, modified: true };
      };

      const actionHandler = (s: typeof state, action: { type: string }) => {
        return { ...s, counter: s.counter + 1 };
      };

      const { ctx } = await createFixture
        .html`<div>`
        .deps(StateDefaultConfiguration.init(
          state,
          {
            middlewares: [
              { middleware: beforeMiddleware, placement: 'before' }
            ]
          },
          actionHandler
        ))
        .build().started;

      const store = ctx.container.get(Store);
      await store.dispatch({ type: 'increment' });

      const finalState = store.getState() as typeof state;
      assert.strictEqual(finalState.counter, 1);
      assert.strictEqual(finalState.modified, true);
    });

    it('can block action execution by returning false', async function () {
      const state = { counter: 0 };

      const blockingMiddleware = (s: { counter: number }, action: unknown) => {
        return false; // Block the action
      };

      const actionHandler = (s: typeof state, action: { type: string }) => {
        return { ...s, counter: s.counter + 1 };
      };

      const { ctx } = await createFixture
        .html`<div>`
        .deps(StateDefaultConfiguration.init(
          state,
          {
            middlewares: [
              { middleware: blockingMiddleware, placement: 'before' }
            ]
          },
          actionHandler
        ))
        .build().started;

      const store = ctx.container.get(Store);
      await store.dispatch({ type: 'increment' });

      // State should remain unchanged
      assert.strictEqual((store.getState() as typeof state).counter, 0);
    });

    it('can register and unregister middleware at runtime', async function () {
      const logs: string[] = [];
      const state = { counter: 0 };

      const middleware = (s: { counter: number }, action: unknown) => {
        logs.push('middleware executed');
        return s;
      };

      const actionHandler = (s: typeof state, action: { type: string }) => {
        return { ...s, counter: s.counter + 1 };
      };

      const { ctx } = await createFixture
        .html`<div>`
        .deps(StateDefaultConfiguration.init(state, actionHandler))
        .build().started;

      const store = ctx.container.get(Store);

      // Register middleware
      store.registerMiddleware(middleware, 'before');
      await store.dispatch({ type: 'increment' });

      assert.strictEqual(logs.length, 1);

      // Unregister middleware
      store.unregisterMiddleware(middleware);
      await store.dispatch({ type: 'increment' });

      // Should still be 1 (middleware not executed second time)
      assert.strictEqual(logs.length, 1);
    });

    it('continues execution when middleware throws error', async function () {
      const logs: string[] = [];
      const state = { counter: 0 };

      const errorMiddleware = (s: { counter: number }, action: unknown) => {
        logs.push('error middleware');
        throw new Error('Test error');
      };

      const normalMiddleware = (s: { counter: number }, action: unknown) => {
        logs.push('normal middleware');
        return s;
      };

      const actionHandler = (s: typeof state, action: { type: string }) => {
        logs.push('action handler');
        return { ...s, counter: s.counter + 1 };
      };

      const { ctx } = await createFixture
        .html`<div>`
        .deps(StateDefaultConfiguration.init(
          state,
          {
            middlewares: [
              { middleware: errorMiddleware, placement: 'before' },
              { middleware: normalMiddleware, placement: 'before' }
            ]
          },
          actionHandler
        ))
        .build().started;

      const store = ctx.container.get(Store);
      await store.dispatch({ type: 'increment' });

      // All should execute despite the error
      assert.deepStrictEqual(logs, ['error middleware', 'normal middleware', 'action handler']);
      assert.strictEqual((store.getState() as typeof state).counter, 1);
    });

    it('executes async middleware and applies its result', async function () {
      const logs: string[] = [];
      const state = { counter: 0 };

      const asyncMiddleware = async (s: { counter: number }, action: unknown) => {
        await new Promise(resolve => setTimeout(resolve, 1));
        logs.push('async middleware');
        return { ...s, counter: 999 }; // Should be applied
      };

      const actionHandler = (s: typeof state, action: { type: string }) => {
        logs.push('action handler');
        return { ...s, counter: s.counter + 1 };
      };

      const { ctx } = await createFixture
        .html`<div>`
        .deps(StateDefaultConfiguration.init(
          state,
          {
            middlewares: [
              { middleware: asyncMiddleware, placement: 'before' }
            ]
          },
          actionHandler
        ))
        .build().started;

      const store = ctx.container.get(Store);
      await store.dispatch({ type: 'increment' });

      // Both async middleware and action handler should execute
      assert.deepStrictEqual(logs, ['async middleware', 'action handler']);
      assert.strictEqual((store.getState() as typeof state).counter, 1000);
    });

    it('handles multiple middlewares with async in mix (executes all in order)', async function () {
      const logs: string[] = [];
      const state = { counter: 0, processedBy: [] as string[] };

      const syncMiddleware = (s: typeof state, action: unknown) => {
        logs.push('sync middleware');
        return { ...s, processedBy: [...s.processedBy, 'sync'] };
      };

      const asyncMiddleware = async (s: typeof state, action: unknown) => {
        await new Promise(resolve => setTimeout(resolve, 1));
        logs.push('async middleware');
        return { ...s, processedBy: [...s.processedBy, 'async'] };
      };

      const syncMiddleware2 = (s: typeof state, action: unknown) => {
        logs.push('sync middleware 2');
        return { ...s, processedBy: [...s.processedBy, 'sync2'] };
      };

      const actionHandler = (s: typeof state, action: { type: string }) => {
        logs.push('action handler');
        return { ...s, counter: s.counter + 1, processedBy: [...s.processedBy, 'handler'] };
      };

      const { ctx } = await createFixture
        .html`<div>`
        .deps(StateDefaultConfiguration.init(
          state,
          {
            middlewares: [
              { middleware: syncMiddleware, placement: 'before' },
              { middleware: asyncMiddleware, placement: 'before' },
              { middleware: syncMiddleware2, placement: 'before' }
            ]
          },
          actionHandler
        ))
        .build().started;

      const store = ctx.container.get(Store);
      await store.dispatch({ type: 'increment' });

      // All middlewares should execute in order before handler
      assert.deepStrictEqual(logs, ['sync middleware', 'async middleware', 'sync middleware 2', 'action handler']);
      const finalState = store.getState() as typeof state;
      assert.strictEqual(finalState.counter, 1);
      assert.deepStrictEqual(finalState.processedBy, ['sync', 'async', 'sync2', 'handler']);
    });

    it('handles sync middleware that throws errors', async function () {
      const logs: string[] = [];
      const state = { counter: 0 };

      const errorMiddleware = (s: { counter: number }, action: unknown) => {
        logs.push('error middleware');
        throw new Error('Sync middleware error');
      };

      const normalMiddleware = (s: { counter: number }, action: unknown) => {
        logs.push('normal middleware');
        return s;
      };

      const actionHandler = (s: typeof state, action: { type: string }) => {
        logs.push('action handler');
        return { ...s, counter: s.counter + 1 };
      };

      const { ctx } = await createFixture
        .html`<div>`
        .deps(StateDefaultConfiguration.init(
          state,
          {
            middlewares: [
              { middleware: errorMiddleware, placement: 'before' },
              { middleware: normalMiddleware, placement: 'before' }
            ]
          },
          actionHandler
        ))
        .build().started;

      const store = ctx.container.get(Store);
      await store.dispatch({ type: 'increment' });

      // Should continue execution despite sync error
      assert.deepStrictEqual(logs, ['error middleware', 'normal middleware', 'action handler']);
      assert.strictEqual((store.getState() as typeof state).counter, 1);
    });

    it('handles sync middleware that returns false to block action', async function () {
      const logs: string[] = [];
      const state = { counter: 0 };

      const syncBlockingMiddleware = (s: { counter: number }, action: unknown) => {
        logs.push('sync blocking middleware');
        return false; // Block the action
      };

      const actionHandler = (s: typeof state, action: { type: string }) => {
        logs.push('action handler');
        return { ...s, counter: s.counter + 1 };
      };

      const { ctx } = await createFixture
        .html`<div>`
        .deps(StateDefaultConfiguration.init(
          state,
          {
            middlewares: [
              { middleware: syncBlockingMiddleware, placement: 'before' }
            ]
          },
          actionHandler
        ))
        .build().started;

      const store = ctx.container.get(Store);
      await store.dispatch({ type: 'increment' });

      // Action should be blocked
      assert.deepStrictEqual(logs, ['sync blocking middleware']);
      assert.strictEqual((store.getState() as typeof state).counter, 0);
    });

    it('handles sync after middleware', async function () {
      const logs: string[] = [];
      const state = { counter: 0, modified: false };

      const syncAfterMiddleware = (s: typeof state, action: unknown) => {
        logs.push('sync after middleware');
        return { ...s, modified: true };
      };

      const actionHandler = (s: typeof state, action: { type: string }) => {
        logs.push('action handler');
        return { ...s, counter: s.counter + 1 };
      };

      const { ctx } = await createFixture
        .html`<div>`
        .deps(StateDefaultConfiguration.init(
          state,
          {
            middlewares: [
              { middleware: syncAfterMiddleware, placement: 'after' }
            ]
          },
          actionHandler
        ))
        .build().started;

      const store = ctx.container.get(Store);
      await store.dispatch({ type: 'increment' });

      assert.deepStrictEqual(logs, ['action handler', 'sync after middleware']);
      const finalState = store.getState() as typeof state;
      assert.strictEqual(finalState.counter, 1);
      assert.strictEqual(finalState.modified, true);
    });

    it('handles multiple sync middlewares in sequence', async function () {
      const logs: string[] = [];
      const state = { counter: 0, processedBy: [] as string[] };

      const syncMiddleware1 = (s: typeof state, action: unknown) => {
        logs.push('sync middleware 1');
        return { ...s, processedBy: [...s.processedBy, 'middleware1'] };
      };

      const syncMiddleware2 = (s: typeof state, action: unknown) => {
        logs.push('sync middleware 2');
        return { ...s, processedBy: [...s.processedBy, 'middleware2'] };
      };

      const actionHandler = (s: typeof state, action: { type: string }) => {
        logs.push('action handler');
        return { ...s, counter: s.counter + 1, processedBy: [...s.processedBy, 'handler'] };
      };

      const { ctx } = await createFixture
        .html`<div>`
        .deps(StateDefaultConfiguration.init(
          state,
          {
            middlewares: [
              { middleware: syncMiddleware1, placement: 'before' },
              { middleware: syncMiddleware2, placement: 'before' }
            ]
          },
          actionHandler
        ))
        .build().started;

      const store = ctx.container.get(Store);
      await store.dispatch({ type: 'increment' });

      assert.deepStrictEqual(logs, ['sync middleware 1', 'sync middleware 2', 'action handler']);
      const finalState = store.getState() as typeof state;
      assert.strictEqual(finalState.counter, 1);
      assert.deepStrictEqual(finalState.processedBy, ['middleware1', 'middleware2', 'handler']);
    });
  });

});

const resolveAfter = <T>(time: number, value?: T) => new Promise<T>(r => setTimeout(() => r(value), time));<|MERGE_RESOLUTION|>--- conflicted
+++ resolved
@@ -1,10 +1,6 @@
 import { ValueConverter, customAttribute, customElement, ICustomAttributeController, IWindow } from '@aurelia/runtime-html';
-<<<<<<< HEAD
+import { tasksSettled } from '@aurelia/runtime';
 import { StateDefaultConfiguration, fromState, Store, MiddlewarePlacement } from '@aurelia/state';
-=======
-import { tasksSettled } from '@aurelia/runtime';
-import { StateDefaultConfiguration, fromState } from '@aurelia/state';
->>>>>>> 1fd536ba
 import { assert, createFixture, onFixtureCreated } from '@aurelia/testing';
 
 describe('state/state.spec.ts', function () {
@@ -451,17 +447,11 @@
       assert.deepEqual(logs, [
         { text: '11', click: 0 },
       ]);
-<<<<<<< HEAD
       
       await resolveAfter(1);
       assertValue('input', '11');
       await resolveAfter(1);
       flush();
-      
-=======
-
->>>>>>> 1fd536ba
-      assertValue('input', '11');
     });
 
     it('notifies change for every dispatch', async function () {
@@ -511,11 +501,8 @@
       ]);
 
       await resolveAfter(1);
-<<<<<<< HEAD
-      await resolveAfter(1);
       flush();
-=======
->>>>>>> 1fd536ba
+      
       assertValue('input', '11');
 
       trigger('input', 'input');
@@ -529,12 +516,10 @@
         { text: '1111', click: 2 },
       ]);
 
-<<<<<<< HEAD
       assertValue('input', '11');
       await resolveAfter(1);
       flush();
-=======
->>>>>>> 1fd536ba
+      
       assertValue('input', '1111');
     });
   });
