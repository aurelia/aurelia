--- conflicted
+++ resolved
@@ -447,16 +447,12 @@
       assert.deepEqual(logs, [
         { text: '11', click: 0 },
       ]);
-
-<<<<<<< HEAD
+      
       await resolveAfter(1);
       assertValue('input', '11');
       await resolveAfter(1);
       flush();
-=======
-      assertValue('input', '1');
-      await platform.domQueue.yield();
->>>>>>> 9aab1089
+      
       assertValue('input', '11');
     });
 
