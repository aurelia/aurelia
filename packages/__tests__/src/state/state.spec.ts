--- conflicted
+++ resolved
@@ -1,11 +1,7 @@
 import { ValueConverter, customAttribute, customElement, ICustomAttributeController, IWindow } from '@aurelia/runtime-html';
 
 import { tasksSettled } from '@aurelia/runtime';
-<<<<<<< HEAD
-import { StateDefaultConfiguration, fromState, Store, MiddlewarePlacement } from '@aurelia/state';
-=======
-import { StateDefaultConfiguration, fromState, createStateMemoizer } from '@aurelia/state';
->>>>>>> f6b42af2
+import { StateDefaultConfiguration, fromState, createStateMemoizer, Store } from '@aurelia/state';
 import { assert, createFixture, onFixtureCreated } from '@aurelia/testing';
 
 describe('state/state.spec.ts', function () {
@@ -602,7 +598,6 @@
     });
   });
 
-<<<<<<< HEAD
   describe('middleware', function () {
     it('executes before middleware before action handlers', async function () {
       const logs: string[] = [];
@@ -1051,7 +1046,6 @@
     });
   });
 
-=======
   describe('createStateMemoizer', function () {
     it('memoizes results based on dependencies', function () {
       interface S { items: number[]; flag: boolean }
@@ -1183,7 +1177,6 @@
     assertText('el-b', '10');
     assert.strictEqual(computeCalls, 2);
   });
->>>>>>> f6b42af2
 });
 
 const resolveAfter = <T>(time: number, value?: T) => new Promise<T>(r => setTimeout(() => r(value), time));