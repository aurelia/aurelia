{
  "name": "@aurelia/aot",
  "version": "0.5.0",
  "main": "dist/esnext/index.js",
  "module": "dist/esnext/index.js",
  "type": "module",
  "types": "dist/index.d.ts",
  "typings": "dist/index.d.ts",
  "license": "MIT",
  "homepage": "https://aurelia.io",
  "repository": {
    "type": "git",
    "url": "https://github.com/aurelia/aurelia"
  },
  "bugs": {
    "url": "https://github.com/aurelia/aurelia/issues"
  },
  "keywords": [
    "aurelia",
    "aot"
  ],
  "files": [
    "dist",
    "src",
    "README.md",
    "CHANGELOG.md",
    "LICENSE"
  ],
  "scripts": {
    "lint": "eslint --cache --ext .js,.ts src/",
    "build": "tsc -b",
    "bundle": "ts-node -P ../../tsconfig.json ../../scripts/bundle.ts umd,esm,system aot",
    "dev": "tsc -b -w",
    "test": "node -r esm dist/esnext/test.js"
  },
  "publishConfig": {
    "access": "public"
  },
  "dependencies": {
<<<<<<< HEAD
    "@aurelia/debug": "0.4.0",
    "@aurelia/kernel": "0.4.0",
    "@aurelia/runtime": "0.4.0",
    "@aurelia/runtime-html": "0.4.0",
    "@aurelia/runtime-html-jsdom": "0.4.0",
    "@aurelia/jit": "0.4.0",
    "@aurelia/jit-html": "0.4.0",
    "@aurelia/jit-html-jsdom": "0.4.0",
    "typescript": "^3.7.2",
    "jsdom": "^15.1.1"
=======
    "@aurelia/jit": "0.5.0",
    "@aurelia/kernel": "0.5.0",
    "@aurelia/runtime": "0.5.0"
>>>>>>> 019a594e
  },
  "devDependencies": {
    "@types/node": "^12.12.7",
    "tslib": "^1.10.0"
  }
}<|MERGE_RESOLUTION|>--- conflicted
+++ resolved
@@ -37,22 +37,16 @@
     "access": "public"
   },
   "dependencies": {
-<<<<<<< HEAD
-    "@aurelia/debug": "0.4.0",
-    "@aurelia/kernel": "0.4.0",
-    "@aurelia/runtime": "0.4.0",
-    "@aurelia/runtime-html": "0.4.0",
-    "@aurelia/runtime-html-jsdom": "0.4.0",
-    "@aurelia/jit": "0.4.0",
-    "@aurelia/jit-html": "0.4.0",
-    "@aurelia/jit-html-jsdom": "0.4.0",
+    "@aurelia/debug": "0.5.0",
+    "@aurelia/kernel": "0.5.0",
+    "@aurelia/runtime": "0.5.0",
+    "@aurelia/runtime-html": "0.5.0",
+    "@aurelia/runtime-html-jsdom": "0.5.0",
+    "@aurelia/jit": "0.5.0",
+    "@aurelia/jit-html": "0.5.0",
+    "@aurelia/jit-html-jsdom": "0.5.0",
     "typescript": "^3.7.2",
     "jsdom": "^15.1.1"
-=======
-    "@aurelia/jit": "0.5.0",
-    "@aurelia/kernel": "0.5.0",
-    "@aurelia/runtime": "0.5.0"
->>>>>>> 019a594e
   },
   "devDependencies": {
     "@types/node": "^12.12.7",
