--- conflicted
+++ resolved
@@ -1,12 +1,7 @@
 {
   "name": "au",
-<<<<<<< HEAD
-  "version": "2.0.1-dev.202108270612",
-  "main": "dist/cjs/index.js",
-=======
   "version": "2.0.0-alpha.19",
   "main": "dist/esm/index.js",
->>>>>>> 085f5d1f
   "module": "dist/esm/index.js",
   "types": "dist/types/index.d.ts",
   "typings": "dist/types/index.d.ts",
@@ -51,17 +46,10 @@
     "access": "public"
   },
   "dependencies": {
-<<<<<<< HEAD
-    "@aurelia/metadata": "2.0.1-dev.202108270612",
-    "@aurelia/platform": "2.0.1-dev.202108270612",
-    "@aurelia/kernel": "2.0.1-dev.202108270612",
-    "@aurelia/http-server": "2.0.1-dev.202108270612"
-=======
     "@aurelia/metadata": "2.0.0-alpha.19",
     "@aurelia/platform": "2.0.0-alpha.19",
     "@aurelia/kernel": "2.0.0-alpha.19",
     "@aurelia/http-server": "2.0.0-alpha.19"
->>>>>>> 085f5d1f
   },
   "devDependencies": {
     "@types/node": "^14.11.5",
