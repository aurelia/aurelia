--- conflicted
+++ resolved
@@ -33,22 +33,6 @@
     "access": "public"
   },
   "dependencies": {
-<<<<<<< HEAD
-    "@aurelia/debug": "0.8.0-dev.202010031854",
-    "@aurelia/fetch-client": "0.8.0-dev.202010031854",
-    "@aurelia/jit-html-browser": "0.8.0-dev.202010031854",
-    "@aurelia/jit-html": "0.8.0-dev.202010031854",
-    "@aurelia/jit": "0.8.0-dev.202010031854",
-    "@aurelia/kernel": "0.8.0-dev.202010031854",
-    "@aurelia/metadata": "0.8.0-dev.202010031854",
-    "@aurelia/route-recognizer": "0.8.0-dev.202010031854",
-    "@aurelia/router": "0.8.0-dev.202010031854",
-    "@aurelia/runtime-html-browser": "0.8.0-dev.202010031854",
-    "@aurelia/runtime-html": "0.8.0-dev.202010031854",
-    "@aurelia/runtime": "0.8.0-dev.202010031854",
-    "@aurelia/scheduler-dom": "0.8.0-dev.202010031854",
-    "@aurelia/scheduler": "0.8.0-dev.202010031854"
-=======
     "@aurelia/debug": "0.7.0",
     "@aurelia/fetch-client": "0.7.0",
     "@aurelia/kernel": "0.7.0",
@@ -60,7 +44,6 @@
     "@aurelia/runtime": "0.7.0",
     "@aurelia/scheduler-dom": "0.7.0",
     "@aurelia/scheduler": "0.7.0"
->>>>>>> 16e67946
   },
   "devDependencies": {
     "typescript": "^3.9.3"
