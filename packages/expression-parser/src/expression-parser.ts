/* eslint-disable @typescript-eslint/no-unnecessary-type-assertion */
import {
  ArrayBindingPattern,
  ArrayLiteralExpression,
  BindingIdentifier,
  CustomExpression,
  ForOfStatement,
  Interpolation,
  ObjectBindingPattern,
  ObjectLiteralExpression,
  PrimitiveLiteralExpression,
  TaggedTemplateExpression,
  TemplateExpression,
  AnyBindingExpression,
  BinaryOperator,
  BindingIdentifierOrPattern,
  IsAssign,
  IsAssignable,
  IsBinary,
  IsBindingBehavior,
  IsExpressionOrStatement,
  IsLeftHandSide,
  IsValueConverter,
  UnaryOperator,
  DestructuringAssignmentExpression as DAE,
  type ExpressionKind,
  ekAccessThis,
  ekAccessGlobal,
  ekAccessMember,
  ekAccessScope,
  ekArrayDestructuring,
  ekArrayBindingPattern,
  ekObjectBindingPattern,
  ekBindingIdentifier,
  ekObjectDestructuring,
  AssignmentOperator,
  createAccessThisExpression,
  createAccessBoundaryExpression,
  createAccessGlobalExpression,
  createAccessScopeExpression,
  createAccessMemberExpression,
  createAccessKeyedExpression,
  createNewExpression,
  createCallScopeExpression,
  createCallMemberExpression,
  createCallFunctionExpression,
  createCallGlobalExpression,
  createUnaryExpression,
  createTemplateExpression,
  createPrimitiveLiteralExpression,
  createBinaryExpression,
  createConditionalExpression,
  createAssignExpression,
  createValueConverterExpression,
  createBindingBehaviorExpression,
  createArrayLiteralExpression,
  createObjectLiteralExpression,
  createTaggedTemplateExpression,
  createBindingIdentifier,
  createArrayBindingPattern,
  createObjectBindingPattern,
  createForOfStatement,
  createInterpolation as createInterpolationAst,
  createDestructuringAssignmentExpression,
  createDestructuringAssignmentSingleExpression,
  createArrowFunction,
  PrimitiveLiteral,
<<<<<<< HEAD
  Template,
=======
>>>>>>> 17f8131b
} from './ast';
import { createLookup } from './utilities';
import { ErrorNames, createMappedError } from './errors';
import { createImplementationRegister, DI } from '@aurelia/kernel';

export interface IExpressionParser<TCustom extends CustomExpression = CustomExpression> {
  parse(expression: string, expressionType: 'IsIterator'): ForOfStatement;
  parse(expression: string, expressionType: 'Interpolation'): Interpolation;
  parse(expression: string, expressionType: Exclude<ExpressionType, 'IsIterator' | 'Interpolation'>): IsBindingBehavior;
  parse(expression: string, expressionType: ExpressionType): AnyBindingExpression<TCustom>;
}
export const IExpressionParser = /*@__PURE__*/DI.createInterface<IExpressionParser>('IExpressionParser');

/**
 * A default implementation of the IExpressionParser interface
 */
export class ExpressionParser<TCustom extends CustomExpression = CustomExpression> implements IExpressionParser<TCustom> {
  public static readonly register = createImplementationRegister(IExpressionParser);

  /** @internal */ private readonly _expressionLookup: Record<string, IsBindingBehavior> = createLookup();
  /** @internal */ private readonly _forOfLookup: Record<string, ForOfStatement> = createLookup();
  /** @internal */ private readonly _interpolationLookup: Record<string, Interpolation> = createLookup();

  public parse(expression: string, expressionType: 'IsIterator'): ForOfStatement;
  public parse(expression: string, expressionType: 'Interpolation'): Interpolation;
  public parse(expression: string, expressionType: Exclude<ExpressionType, 'IsIterator' | 'Interpolation'>): IsBindingBehavior;
  public parse(expression: string, expressionType: ExpressionType): AnyBindingExpression;
  public parse(expression: string, expressionType: ExpressionType): AnyBindingExpression {
    let found: AnyBindingExpression;
    switch (expressionType) {
      case etIsCustom:
        return new CustomExpression(expression) as AnyBindingExpression;
      case etInterpolation:
        found = this._interpolationLookup[expression];
        if (found === void 0) {
          found = this._interpolationLookup[expression] = this.$parse(expression, expressionType);
        }
        return found;
      case etIsIterator:
        found = this._forOfLookup[expression];
        if (found === void 0) {
          found = this._forOfLookup[expression] = this.$parse(expression, expressionType);
        }
        return found;
      default: {
        if (expression.length === 0) {
          if (expressionType === etIsFunction || expressionType === etIsProperty) {
            return PrimitiveLiteral.$empty;
          }
          throw invalidEmptyExpression();
        }
        found = this._expressionLookup[expression];
        if (found === void 0) {
          found = this._expressionLookup[expression] = this.$parse(expression, expressionType);
        }
        return found;
      }
    }
  }

  /** @internal */
  private $parse(expression: string, expressionType: 'IsIterator'): ForOfStatement;
  /** @internal */
  private $parse(expression: string, expressionType: 'Interpolation'): Interpolation;
  /** @internal */
  private $parse(expression: string, expressionType: Exclude<ExpressionType, 'IsIterator' | 'Interpolation'>): IsBindingBehavior;
  /** @internal */
  private $parse(expression: string, expressionType: ExpressionType): AnyBindingExpression {
    $input = expression;
    $index = 0;
    $length = expression.length;
    $scopeDepth = 0;
    $startIndex = 0;
    $currentToken = Token.EOF;
    $tokenValue = '';
    $currentChar = $charCodeAt(0);
    $assignable = true;
    $optional = false;
    $accessGlobal = true;
    $semicolonIndex = -1;
    return parse(Precedence.Variadic, expressionType === void 0 ? etIsProperty : expressionType);
  }
}

_START_CONST_ENUM();
const enum Char {
  Null           = 0x00,
  Backspace      = 0x08,
  Tab            = 0x09,
  LineFeed       = 0x0A,
  VerticalTab    = 0x0B,
  FormFeed       = 0x0C,
  CarriageReturn = 0x0D,
  Space          = 0x20,
  Exclamation    = 0x21,
  DoubleQuote    = 0x22,
  Dollar         = 0x24,
  Percent        = 0x25,
  Ampersand      = 0x26,
  SingleQuote    = 0x27,
  OpenParen      = 0x28,
  CloseParen     = 0x29,
  Asterisk       = 0x2A,
  Plus           = 0x2B,
  Comma          = 0x2C,
  Minus          = 0x2D,
  Dot            = 0x2E,
  Slash          = 0x2F,
  Semicolon      = 0x3B,
  Backtick       = 0x60,
  OpenBracket    = 0x5B,
  Backslash      = 0x5C,
  CloseBracket   = 0x5D,
  Caret          = 0x5E,
  Underscore     = 0x5F,
  OpenBrace      = 0x7B,
  Bar            = 0x7C,
  CloseBrace     = 0x7D,
  Colon          = 0x3A,
  LessThan       = 0x3C,
  Equals         = 0x3D,
  GreaterThan    = 0x3E,
  Question       = 0x3F,

  Zero   = 0x30,
  One    = 0x31,
  Two    = 0x32,
  Three  = 0x33,
  Four   = 0x34,
  Five   = 0x35,
  Six    = 0x36,
  Seven  = 0x37,
  Eight  = 0x38,
  Nine   = 0x39,

  UpperA = 0x41,
  UpperB = 0x42,
  UpperC = 0x43,
  UpperD = 0x44,
  UpperE = 0x45,
  UpperF = 0x46,
  UpperG = 0x47,
  UpperH = 0x48,
  UpperI = 0x49,
  UpperJ = 0x4A,
  UpperK = 0x4B,
  UpperL = 0x4C,
  UpperM = 0x4D,
  UpperN = 0x4E,
  UpperO = 0x4F,
  UpperP = 0x50,
  UpperQ = 0x51,
  UpperR = 0x52,
  UpperS = 0x53,
  UpperT = 0x54,
  UpperU = 0x55,
  UpperV = 0x56,
  UpperW = 0x57,
  UpperX = 0x58,
  UpperY = 0x59,
  UpperZ = 0x5A,

  LowerA  = 0x61,
  LowerB  = 0x62,
  LowerC  = 0x63,
  LowerD  = 0x64,
  LowerE  = 0x65,
  LowerF  = 0x66,
  LowerG  = 0x67,
  LowerH  = 0x68,
  LowerI  = 0x69,
  LowerJ  = 0x6A,
  LowerK  = 0x6B,
  LowerL  = 0x6C,
  LowerM  = 0x6D,
  LowerN  = 0x6E,
  LowerO  = 0x6F,
  LowerP  = 0x70,
  LowerQ  = 0x71,
  LowerR  = 0x72,
  LowerS  = 0x73,
  LowerT  = 0x74,
  LowerU  = 0x75,
  LowerV  = 0x76,
  LowerW  = 0x77,
  LowerX  = 0x78,
  LowerY  = 0x79,
  LowerZ  = 0x7A
}
_END_CONST_ENUM();

function unescapeCode(code: number): number {
  switch (code) {
    case Char.LowerB: return Char.Backspace;
    case Char.LowerT: return Char.Tab;
    case Char.LowerN: return Char.LineFeed;
    case Char.LowerV: return Char.VerticalTab;
    case Char.LowerF: return Char.FormFeed;
    case Char.LowerR: return Char.CarriageReturn;
    case Char.DoubleQuote: return Char.DoubleQuote;
    case Char.SingleQuote: return Char.SingleQuote;
    case Char.Backslash: return Char.Backslash;
    default: return code;
  }
}

_START_CONST_ENUM();
const enum Precedence {
  Variadic                = 0b0000_111101,
  Assign                  = 0b0000_111110,
  Conditional             = 0b0000_111111,
  Assignment              = 0b0001_000000,
  NullishCoalescing       = 0b0010_000000,
  LogicalOR               = 0b0011_000000,
  LogicalAND              = 0b0100_000000,
  Equality                = 0b0101_000000,
  Relational              = 0b0110_000000,
  Additive                = 0b0111_000000,
  Multiplicative          = 0b1000_000000,
  Exponentiation          = 0b1001_000000,
  Binary                  = 0b1001_000001,
  Member                  = 0b1001_000010,
  LeftHandSide            = 0b1001_000011,
  Primary                 = 0b1001_000100,
  Unary                   = 0b1001_000101,
}
_END_CONST_ENUM();

_START_CONST_ENUM();
const enum Token {
  EOF                     = 0b1100000000000_0000_000000,
  ExpressionTerminal      = 0b1000000000000_0000_000000,
  AccessScopeTerminal     = 0b0100000000000_0000_000000,
  ClosingToken            = 0b0010000000000_0000_000000,
  OpeningToken            = 0b0001000000000_0000_000000,
  BinaryOp                = 0b0000100000000_0000_000000,
  UnaryOp                 = 0b0000010000000_0000_000000,
  LeftHandSide            = 0b0000001000000_0000_000000,
  StringOrNumericLiteral  = 0b0000000110000_0000_000000,
  NumericLiteral          = 0b0000000100000_0000_000000,
  StringLiteral           = 0b0000000010000_0000_000000,
  IdentifierName          = 0b0000000001100_0000_000000,
  // Keyword              = 0b0000000001000_0000_000000,
  Identifier              = 0b0000000000100_0000_000000,
  Contextual              = 0b0000000000010_0000_000000,
  OptionalSuffix          = 0b0000000001101_0000_000000,
  Precedence              = 0b0000000000000_1111_000000,
  Type                    = 0b0000000000000_0000_111111,
  FalseKeyword            = 0b0000000001000_0000_000000,
  TrueKeyword             = 0b0000000001000_0000_000001,
  NullKeyword             = 0b0000000001000_0000_000010,
  UndefinedKeyword        = 0b0000000001000_0000_000011,
  NewKeyword              = 0b0000000001000_0000_000100,
  ThisScope               = 0b0000000001100_0000_000101,
  AccessBoundary          = 0b0000000001100_0000_000110,
  // HostScope            = 0b0000000001100_0000_000111,
  ParentScope             = 0b0000000001100_0000_001000,
  OpenParen               = 0b0101001000001_0000_001001,
  OpenBrace               = 0b0001000000000_0000_001010,
  Dot                     = 0b0000001000000_0000_001011,
  DotDot                  = 0b0000000000000_0000_001100,
  DotDotDot               = 0b0000000000000_0000_001101,
  QuestionDot             = 0b0100001000000_0000_001110,
  CloseBrace              = 0b1110000000000_0000_001111,
  CloseParen              = 0b1110000000000_0000_010000,
  Comma                   = 0b1100000000000_0000_010011,
  OpenBracket             = 0b0101001000001_0000_010100,
  CloseBracket            = 0b1110000000000_0000_010101,
  Colon                   = 0b1100000000000_0000_010110,
  Semicolon               = 0b1100000000000_0000_010111,
  Question                = 0b1100000000000_0000_011000,
  Ampersand               = 0b1100000000000_0000_011001,
  Bar                     = 0b1100000000000_0000_011010,
  QuestionQuestion        = 0b1100100000000_0010_011011,
  BarBar                  = 0b1100100000000_0011_011100,
  AmpersandAmpersand      = 0b1100100000000_0100_011101,
  EqualsEquals            = 0b1100100000000_0101_011110,
  ExclamationEquals       = 0b1100100000000_0101_011111,
  EqualsEqualsEquals      = 0b1100100000000_0101_100000,
  ExclamationEqualsEquals = 0b1100100000000_0101_100001,
  LessThan                = 0b1100100000000_0110_100010,
  GreaterThan             = 0b1100100000000_0110_100011,
  LessThanEquals          = 0b1100100000000_0110_100100,
  GreaterThanEquals       = 0b1100100000000_0110_100101,
  InKeyword               = 0b1100100001000_0110_100110,
  InstanceOfKeyword       = 0b1100100001000_0110_100111,
  Plus                    = 0b0100110000000_0111_101000,
  Minus                   = 0b0100110000000_0111_101001,
  TypeofKeyword           = 0b0000010001000_0000_101010,
  VoidKeyword             = 0b0000010001000_0000_101011,
  Asterisk                = 0b1100100000000_1000_101100,
  Percent                 = 0b1100100000000_1000_101101,
  Slash                   = 0b1100100000000_1000_101110,
  AsteriskAsterisk        = 0b1100100000000_1001_101111,
  Equals                  = 0b1000000000000_0000_110000,
  Exclamation             = 0b0000010000000_0000_110001,
  TemplateTail            = 0b0100001000001_0000_110010,
  TemplateContinuation    = 0b0100001000001_0000_110011,
  OfKeyword               = 0b1000000001010_0000_110100,
  Arrow                   = 0b0000000000000_0000_110101,
  PlusEquals              = 0b1000000000000_0000_110110,
  MinusEquals             = 0b1000000000000_0000_110111,
  AsteriskEquals          = 0b1000000000000_0000_111000,
  SlashEquals             = 0b1000000000000_0000_111001,
  PlusPlus                = 0b0100010000000_0000_111010,
  MinusMinus              = 0b0100010000000_0000_111011,
}
_END_CONST_ENUM();

const $false = PrimitiveLiteral.$false;
const $true = PrimitiveLiteral.$true;
const $null = PrimitiveLiteral.$null;
const $undefined = PrimitiveLiteral.$undefined;
const $this = createAccessThisExpression(0);
const $parent = createAccessThisExpression(1);
const boundary = createAccessBoundaryExpression();

const etNone = 'None';
const etInterpolation = 'Interpolation';
const etIsIterator = 'IsIterator';
const etIsChainable = 'IsChainable';
const etIsFunction = 'IsFunction';
const etIsProperty = 'IsProperty';
const etIsCustom = 'IsCustom';
export type ExpressionType = 'None' | 'Interpolation' | 'IsIterator' | 'IsChainable' | 'IsFunction' | 'IsProperty' | 'IsCustom';

let $input: string = '';
let $index: number = 0;
let $length: number = 0;
let $scopeDepth: number = 0;
let $startIndex: number = 0;
let $currentToken: Token = Token.EOF;
let $tokenValue: string | number = '';
let $currentChar: number;
let $assignable: boolean = true;
let $optional: boolean = false;
let $accessGlobal: boolean = true;
let $semicolonIndex: number = -1;

const stringFromCharCode = String.fromCharCode;
const $charCodeAt = (index: number) => $input.charCodeAt(index);

const $tokenRaw = (): string => $input.slice($startIndex, $index);

const globalNames =
  ('Infinity NaN isFinite isNaN parseFloat parseInt decodeURI decodeURIComponent encodeURI encodeURIComponent' +
  ' Array BigInt Boolean Date Map Number Object RegExp Set String JSON Math Intl').split(' ');

export function parseExpression(input: string, expressionType?: ExpressionType): AnyBindingExpression {
  $input = input;
  $index = 0;
  $length = input.length;
  $scopeDepth = 0;
  $startIndex = 0;
  $currentToken = Token.EOF;
  $tokenValue = '';
  $currentChar = $charCodeAt(0);
  $assignable = true;
  $optional = false;
  $accessGlobal = true;
  $semicolonIndex = -1;
  return parse(Precedence.Variadic, expressionType === void 0 ? etIsProperty : expressionType);
}

// This is performance-critical code which follows a subset of the well-known ES spec.
// Knowing the spec, or parsers in general, will help with understanding this code and it is therefore not the
// single source of information for being able to figure it out.
// It generally does not need to change unless the spec changes or spec violations are found, or optimization
// opportunities are found (which would likely not fix these warnings in any case).
// It's therefore not considered to have any tangible impact on the maintainability of the code base.
// For reference, most of the parsing logic is based on: https://tc39.github.io/ecma262/#sec-ecmascript-language-expressions
// eslint-disable-next-line max-lines-per-function
export function parse(minPrecedence: Precedence, expressionType: ExpressionType): AnyBindingExpression {
  if (expressionType === etIsCustom) {
    return new CustomExpression($input);
  }

  if ($index === 0) {
    if (expressionType === etInterpolation) {
      return parseInterpolation();
    }
    nextToken();
    if ($currentToken & Token.ExpressionTerminal) {
      throw invalidStartOfExpression();
    }
  }

  $assignable = Precedence.Binary > minPrecedence;
  $optional = false;
  $accessGlobal = Precedence.LeftHandSide > minPrecedence;
  let optionalThisTail = false;
  let result = void 0 as unknown as IsExpressionOrStatement;
  let ancestor = 0;

  if ($currentToken & Token.UnaryOp) {
    /**
     * parseUnaryExpression
     *
     * https://tc39.github.io/ecma262/#sec-unary-operators
     *
     * UnaryExpression :
     * 1. LeftHandSideExpression
     * 2. void UnaryExpression
     * 3. typeof UnaryExpression
     * 4. + UnaryExpression
     * 5. - UnaryExpression
     * 6. ! UnaryExpression
     * 7. ++ UnaryExpression
     * 8. -- UnaryExpression
     *
     * IsValidAssignmentTarget
     * 2,3,4,5,6,7,8 = false
     * 1 = see parseLeftHandSideExpression
     *
     * Note: technically we should throw on +++ / ---, but there's nothing to gain from that
     */
    const op = TokenValues[$currentToken & Token.Type] as UnaryOperator;
    nextToken();
    result = createUnaryExpression(op, parse(Precedence.LeftHandSide, expressionType) as IsLeftHandSide);
    $assignable = false;
  } else {
    /**
     * parsePrimaryExpression
     *
     * https://tc39.github.io/ecma262/#sec-primary-expression
     *
     * PrimaryExpression :
     * 1. this
     * 2. IdentifierName
     * 3. Literal
     * 4. ArrayLiteralExpression
     * 5. ObjectLiteralExpression
     * 6. TemplateLiteral
     * 7. ParenthesizedExpression
     *
     * Literal :
     * NullLiteral
     * BooleanLiteral
     * NumericLiteral
     * StringLiteral
     *
     * ParenthesizedExpression :
     * ( AssignmentExpression )
     *
     * IsValidAssignmentTarget
     * 1,3,4,5,6,7 = false
     * 2 = true
     */
    primary: switch ($currentToken) {
      case Token.ParentScope: // $parent
        ancestor = $scopeDepth;
        $assignable = false;
        $accessGlobal = false;
        do {
          nextToken();
          ++ancestor;
          switch (($currentToken as Token)) {
            case Token.Dot:
              nextToken();
              if (($currentToken & Token.IdentifierName) === 0) {
                throw expectedIdentifier();
              }
              break;
            case Token.DotDot:
            case Token.DotDotDot:
              throw expectedIdentifier();
            case Token.QuestionDot:
              $optional = true;
              nextToken();
              if (($currentToken & Token.IdentifierName) === 0) {
                result = ancestor === 0 ? $this : ancestor === 1 ? $parent : createAccessThisExpression(ancestor);
                optionalThisTail = true;
                break primary;
              }
              break;
            default:
              if ($currentToken & Token.AccessScopeTerminal) {
                result = ancestor === 0 ? $this : ancestor === 1 ? $parent : createAccessThisExpression(ancestor);
                break primary;
              }
              throw invalidMemberExpression();
          }
        } while ($currentToken === Token.ParentScope);
        // falls through
      case Token.Identifier: { // identifier
        const id = $tokenValue as string;
        if (expressionType === etIsIterator) {
          result = createBindingIdentifier(id);
        } else if ($accessGlobal && globalNames.includes(id as (typeof globalNames)[number])) {
          result = createAccessGlobalExpression(id);
        } else if ($accessGlobal && id === 'import') {
          throw unexpectedImportKeyword();
        } else {
          result = createAccessScopeExpression(id, ancestor);
        }
        $assignable = !$optional;
        nextToken();
        if (consumeOpt(Token.Arrow)) {
          if (($currentToken as Token) === Token.OpenBrace) {
            throw functionBodyInArrowFn();
          }
          const _optional = $optional;
          const _scopeDepth = $scopeDepth;
          ++$scopeDepth;
          const body = parse(Precedence.Assign, etNone) as IsAssign;
          $optional = _optional;
          $scopeDepth = _scopeDepth;
          $assignable = false;
          result = createArrowFunction([createBindingIdentifier(id)], body);
        }
        break;
      }
      case Token.DotDot:
        throw unexpectedDoubleDot();
      case Token.DotDotDot:
        throw invalidSpreadOp();
      case Token.ThisScope: // $this
        $assignable = false;
        nextToken();
        switch ($scopeDepth) {
          case 0:
            result = $this;
            break;
          case 1:
            result = $parent;
            break;
          default:
            result = createAccessThisExpression($scopeDepth);
            break;
        }
        break;
      case Token.AccessBoundary: // this
        $assignable = false;
        nextToken();
        result = boundary;
        break;
      case Token.OpenParen:
        result = parseCoverParenthesizedExpressionAndArrowParameterList(expressionType);
        break;
      case Token.OpenBracket:
        result = $input.search(/\s+of\s+/) > $index ? parseArrayDestructuring() : parseArrayLiteralExpression(expressionType);
        break;
      case Token.OpenBrace:
        result = parseObjectLiteralExpression(expressionType);
        break;
      case Token.TemplateTail:
        result = createTemplateExpression([$tokenValue as string]);
        $assignable = false;
        nextToken();
        break;
      case Token.TemplateContinuation:
        result = parseTemplate(expressionType, result as IsLeftHandSide, false);
        break;
      case Token.StringLiteral:
      case Token.NumericLiteral:
        result = createPrimitiveLiteralExpression($tokenValue);
        $assignable = false;
        nextToken();
        break;
      case Token.NullKeyword:
      case Token.UndefinedKeyword:
      case Token.TrueKeyword:
      case Token.FalseKeyword:
        result = TokenValues[$currentToken & Token.Type] as PrimitiveLiteralExpression;
        $assignable = false;
        nextToken();
        break;
      case Token.NewKeyword: {
        nextToken();
        const callee = parse(Precedence.Member, expressionType) as IsLeftHandSide;
        let args: IsAssign[];
        if (($currentToken as Token) === Token.OpenParen) {
          args = parseArguments();
        } else {
          args = [];
          nextToken();
        }
        result = createNewExpression(callee, args);
        $assignable = false;
        break;
      }
      default:
        if ($index >= $length) {
          throw unexpectedEndOfExpression();
        } else {
          throw unconsumedToken();
        }
    }

    if (expressionType === etIsIterator) {
      return parseForOfStatement(result as BindingIdentifierOrPattern);
    }
    switch ($currentToken as Token) {
      case Token.PlusPlus:
      case Token.MinusMinus:
        result = createUnaryExpression(TokenValues[$currentToken & Token.Type] as UnaryOperator, result as IsLeftHandSide, 1);
        nextToken();
        $assignable = false;
        break;
    }
    if (Precedence.LeftHandSide < minPrecedence) {
      return result as any;
    }

    if (($currentToken as Token) === Token.DotDot || ($currentToken as Token) === Token.DotDotDot) {
      throw expectedIdentifier();
    }

    if (result.$kind === ekAccessThis) {
      switch ($currentToken as Token) {
        case Token.QuestionDot:
          $optional = true;
          $assignable = false;
          nextToken();
          if (($currentToken & Token.OptionalSuffix) === 0) {
            throw unexpectedTokenInOptionalChain();
          }

          if ($currentToken & Token.IdentifierName) {
            result = createAccessScopeExpression($tokenValue as string, result.ancestor);
            nextToken();
          } else if (($currentToken as Token) === Token.OpenParen) {
            result = createCallFunctionExpression(result as IsLeftHandSide, parseArguments(), true);
          } else if (($currentToken as Token) === Token.OpenBracket) {
            result = parseKeyedExpression(result, true);
          } else {
            throw invalidTaggedTemplateOnOptionalChain();
          }
          break;
        case Token.Dot:
          $assignable = !$optional;
          nextToken();
          if (($currentToken & Token.IdentifierName) === 0) {
            throw expectedIdentifier();
          }
          result = createAccessScopeExpression($tokenValue as string, result.ancestor);
          nextToken();
          break;
        case Token.DotDot:
        case Token.DotDotDot:
          throw expectedIdentifier();
        case Token.OpenParen:
          result = createCallFunctionExpression(result as IsLeftHandSide, parseArguments(), optionalThisTail);
          break;
        case Token.OpenBracket:
          result = parseKeyedExpression(result, optionalThisTail);
          break;
        case Token.TemplateTail:
          result = createTemplateTail(result as IsLeftHandSide);
          break;
        case Token.TemplateContinuation:
          result = parseTemplate(expressionType, result as IsLeftHandSide, true);
          break;
      }
    }

    /**
     * parseMemberExpression (Token.Dot, Token.OpenBracket, Token.TemplateContinuation)
     *
     * MemberExpression :
     * 1. PrimaryExpression
     * 2. MemberExpression [ AssignmentExpression ]
     * 3. MemberExpression . IdentifierName
     * 4. MemberExpression TemplateLiteral
     *
     * IsValidAssignmentTarget
     * 1,4 = false
     * 2,3 = true
     *
     *
     * parseCallExpression (Token.OpenParen)
     * CallExpression :
     * 1. MemberExpression Arguments
     * 2. CallExpression Arguments
     * 3. CallExpression [ AssignmentExpression ]
     * 4. CallExpression . IdentifierName
     * 5. CallExpression TemplateLiteral
     *
     * IsValidAssignmentTarget
     * 1,2,5 = false
     * 3,4 = true
     */
    while (($currentToken & Token.LeftHandSide) > 0) {
      switch (($currentToken as Token)) {
        case Token.QuestionDot:
          result = parseOptionalChainLHS(result as IsLeftHandSide);
          break;
        case Token.Dot:
          nextToken();
          if (($currentToken & Token.IdentifierName) === 0) {
            throw expectedIdentifier();
          }
          result = parseMemberExpressionLHS(result as IsLeftHandSide, false);
          break;
        case Token.DotDot:
        case Token.DotDotDot:
          throw expectedIdentifier();
        case Token.OpenParen:
          if (Precedence.Member === minPrecedence) {
            return result as any;
          }
          if (result.$kind === ekAccessScope) {
            result = createCallScopeExpression(result.name, parseArguments(), result.ancestor, false);
          } else if (result.$kind === ekAccessMember) {
            result = createCallMemberExpression(result.object, result.name, parseArguments(), result.optional, false);
          } else if (result.$kind === ekAccessGlobal) {
            result = createCallGlobalExpression(result.name, parseArguments());
          } else {
            result = createCallFunctionExpression(result as IsLeftHandSide, parseArguments(), false);
          }
          break;
        case Token.OpenBracket:
          result = parseKeyedExpression(result as IsLeftHandSide, false);
          break;
        case Token.TemplateTail:
          if ($optional) {
            throw invalidTaggedTemplateOnOptionalChain();
          }
          result = createTemplateTail(result as IsLeftHandSide);
          break;
        case Token.TemplateContinuation:
          if ($optional) {
            throw invalidTaggedTemplateOnOptionalChain();
          }
          result = parseTemplate(expressionType, result as IsLeftHandSide, true);
          break;
      }
    }
  }

  if (($currentToken as Token) === Token.DotDot || ($currentToken as Token) === Token.DotDotDot) {
    throw expectedIdentifier();
  }

  if (Precedence.Binary < minPrecedence) {
    return result as any;
  }

  /**
   * parseBinaryExpression
   *
   * https://tc39.github.io/ecma262/#sec-multiplicative-operators
   *
   * MultiplicativeExpression : (local precedence 6)
   * UnaryExpression
   * MultiplicativeExpression * / % UnaryExpression
   *
   * AdditiveExpression : (local precedence 5)
   * MultiplicativeExpression
   * AdditiveExpression + - MultiplicativeExpression
   *
   * RelationalExpression : (local precedence 4)
   * AdditiveExpression
   * RelationalExpression < > <= >= instanceof in AdditiveExpression
   *
   * EqualityExpression : (local precedence 3)
   * RelationalExpression
   * EqualityExpression == != === !== RelationalExpression
   *
   * LogicalANDExpression : (local precedence 2)
   * EqualityExpression
   * LogicalANDExpression && EqualityExpression
   *
   * LogicalORExpression : (local precedence 1)
   * LogicalANDExpression
   * LogicalORExpression || LogicalANDExpression
   *
   * CoalesceExpression :
   * CoalesceExpressionHead ?? BitwiseORExpression
   *
   * CoalesceExpressionHead :
   * CoelesceExpression
   * BitwiseORExpression
   *
   * ShortCircuitExpression :
   * LogicalORExpression
   * CoalesceExpression
   */
  while (($currentToken & Token.BinaryOp) > 0) {
    const opToken = $currentToken;
    if ((opToken & Token.Precedence) <= minPrecedence) {
      break;
    }
    nextToken();
    result = createBinaryExpression(TokenValues[opToken & Token.Type] as BinaryOperator, result as IsBinary, parse(opToken & Token.Precedence, expressionType) as IsBinary);
    $assignable = false;
  }
  if (Precedence.Conditional < minPrecedence) {
    return result as any;
  }

  /**
   * parseConditionalExpression
   * https://tc39.github.io/ecma262/#prod-ConditionalExpression
   *
   * ConditionalExpression :
   * 1. ShortCircuitExpression
   * 2. ShortCircuitExpression ? AssignmentExpression : AssignmentExpression
   *
   * IsValidAssignmentTarget
   * 1,2 = false
   */

  if (consumeOpt(Token.Question)) {
    const yes = parse(Precedence.Assign, expressionType) as IsAssign;
    consume(Token.Colon);
    result = createConditionalExpression(result as IsBinary, yes, parse(Precedence.Assign, expressionType) as IsAssign);
    $assignable = false;
  }
  if (Precedence.Assign < minPrecedence) {
    return result as any;
  }

  /**
   * parseAssignmentExpression
   *
   * https://tc39.github.io/ecma262/#prod-AssignmentExpression
   * Note: AssignmentExpression here is equivalent to ES Expression because we don't parse the comma operator
   *
   * AssignmentExpression :
   * 1. ConditionalExpression
   * 2. LeftHandSideExpression = AssignmentExpression
   * 3. LeftHandSideExpression AssignmentOperator AssignmentExpression
   *
   * IsValidAssignmentTarget
   * 1,2 = false
   */

  switch ($currentToken as Token) {
    case Token.Equals:
    case Token.PlusEquals:
    case Token.MinusEquals:
    case Token.AsteriskEquals:
    case Token.SlashEquals: {
      if (!$assignable) {
        throw lhsNotAssignable();
      }
      const op = TokenValues[$currentToken & Token.Type] as AssignmentOperator;
      nextToken();
      result = createAssignExpression(result as IsAssignable, parse(Precedence.Assign, expressionType) as IsAssign, op);
      break;
    }
  }
  if (Precedence.Variadic < minPrecedence) {
    return result as any;
  }

  /**
   * parseValueConverter
   */
  while (consumeOpt(Token.Bar)) {
    if ($currentToken === Token.EOF) {
      throw expectedValueConverterIdentifier();
    }
    const name = $tokenValue as string;
    nextToken();
    const args = new Array<IsAssign>();
    while (consumeOpt(Token.Colon)) {
      args.push(parse(Precedence.Assign, expressionType) as IsAssign);
    }
    result = createValueConverterExpression(result as IsValueConverter, name, args);
  }

  /**
   * parseBindingBehavior
   */
  while (consumeOpt(Token.Ampersand)) {
    if ($currentToken === Token.EOF) {
      throw expectedBindingBehaviorIdentifier();
    }
    const name = $tokenValue as string;
    nextToken();
    const args = new Array<IsAssign>();
    while (consumeOpt(Token.Colon)) {
      args.push(parse(Precedence.Assign, expressionType) as IsAssign);
    }
    result = createBindingBehaviorExpression(result as IsBindingBehavior, name, args);
  }

  if ($currentToken !== Token.EOF) {
    if (expressionType === etInterpolation && $currentToken === Token.CloseBrace) {
      return result as any;
    }
    if (expressionType === etIsChainable && $currentToken === Token.Semicolon) {
      if ($index === $length) {
        throw unconsumedToken();
      }
      $semicolonIndex = $index - 1;
      return result as any;
    }
    if ($tokenRaw() === 'of') {
      throw unexpectedOfKeyword();
    }
    throw unconsumedToken();
  }
  return result as any;
}

/**
 * [key,]
 * [key]
 * [,value]
 * [key,value]
 */
function parseArrayDestructuring(): DAE {
  const items: DAE['list'][number][] = [];
  let target: string | null = null;
  let $continue = true;
  let index = 0;
  while ($continue) {
    nextToken();
    switch ($currentToken) {
      case Token.CloseBracket:
        $continue = false;
        addItem();
        break;
      case Token.Comma:
        addItem();
        break;
      case Token.Identifier:
        target = $tokenRaw();
        break;
      default:
        throw unexpectedTokenInDestructuring();
    }
  }
  consume(Token.CloseBracket);
  return createDestructuringAssignmentExpression(ekArrayDestructuring, items, void 0, void 0);

  function addItem() {
    if (target !== null) {
      items.push(
        createDestructuringAssignmentSingleExpression(
          createAccessMemberExpression($this, target),
          createAccessKeyedExpression($this, createPrimitiveLiteralExpression(index++)),
          void 0,
        ),
      );
      target = null;
    } else {
      index++;
    }
  }
}

function parseArguments() {
  const _optional = $optional;

  nextToken();
  const args: IsAssign[] = [];
  while (($currentToken as Token) !== Token.CloseParen) {
    args.push(parse(Precedence.Assign, etNone) as IsAssign);
    if (!consumeOpt(Token.Comma)) {
      break;
    }
  }
  consume(Token.CloseParen);

  $assignable = false;
  $optional = _optional;

  return args;
}

function parseKeyedExpression(result: IsLeftHandSide, optional: boolean) {
  const _optional = $optional;

  nextToken();
  result = createAccessKeyedExpression(result, parse(Precedence.Assign, etNone) as IsAssign, optional);
  consume(Token.CloseBracket);

  $assignable = !_optional;
  $optional = _optional;

  return result;
}

function parseOptionalChainLHS(lhs: IsLeftHandSide) {
  $optional = true;
  $assignable = false;
  nextToken();
  if (($currentToken & Token.OptionalSuffix) === 0) {
    throw unexpectedTokenInOptionalChain();
  }

  if ($currentToken & Token.IdentifierName) {
    return parseMemberExpressionLHS(lhs, true);
  }

  if (($currentToken as Token) === Token.OpenParen) {
    if (lhs.$kind === ekAccessScope) {
      return createCallScopeExpression(lhs.name, parseArguments(), lhs.ancestor, true);
    } else if (lhs.$kind === ekAccessMember) {
      return createCallMemberExpression(lhs.object, lhs.name, parseArguments(), lhs.optional, true);
    } else {
      return createCallFunctionExpression(lhs, parseArguments(), true);
    }
  }

  if (($currentToken as Token) === Token.OpenBracket) {
    return parseKeyedExpression(lhs, true);
  }

  throw invalidTaggedTemplateOnOptionalChain();
}

function parseMemberExpressionLHS(lhs: IsLeftHandSide, optional: boolean) {
  const rhs = $tokenValue as string;
  switch (($currentToken as Token)) {
    case Token.QuestionDot: {
      $optional = true;
      $assignable = false;

      const indexSave = $index;
      const startIndexSave = $startIndex;
      const currentTokenSave = $currentToken;
      const currentCharSave = $currentChar;
      const tokenValueSave = $tokenValue;
      const assignableSave = $assignable;
      const optionalSave = $optional;

      nextToken();
      if (($currentToken & Token.OptionalSuffix) === 0) {
        throw unexpectedTokenInOptionalChain();
      }

      if (($currentToken as Token) === Token.OpenParen) {
        return createCallMemberExpression(lhs, rhs, parseArguments(), optional, true);
      }

      $index = indexSave;
      $startIndex = startIndexSave;
      $currentToken = currentTokenSave;
      $currentChar = currentCharSave;
      $tokenValue = tokenValueSave;
      $assignable = assignableSave;
      $optional = optionalSave;

      return createAccessMemberExpression(lhs, rhs, optional);
    }
    case Token.OpenParen: {
      $assignable = false;
      return createCallMemberExpression(lhs, rhs, parseArguments(), optional, false);
    }
    default: {
      $assignable = !$optional;
      nextToken();
      return createAccessMemberExpression(lhs, rhs, optional);
    }
  }
}

_START_CONST_ENUM();
const enum ArrowFnParams {
  Valid         = 1,
  Invalid       = 2,
  Default       = 3,
  Destructuring = 4,
}
_END_CONST_ENUM();

/**
 * https://tc39.es/ecma262/#prod-CoverParenthesizedExpressionAndArrowParameterList
 * CoverParenthesizedExpressionAndArrowParameterList :
 * ( Expression )
 * ( )
 * ( BindingIdentifier )
 * ( Expression , BindingIdentifier )
 */
function parseCoverParenthesizedExpressionAndArrowParameterList(expressionType: ExpressionType): IsAssign {
  nextToken();

  const indexSave = $index;
  const startIndexSave = $startIndex;
  const currentTokenSave = $currentToken;
  const currentCharSave = $currentChar;
  const tokenValueSave = $tokenValue;
  const optionalSave = $optional;

  const arrowParams: BindingIdentifier[] = [];
  let paramsState = ArrowFnParams.Valid;
  let isParamList = false;

  // eslint-disable-next-line no-constant-condition
  loop: while (true) {
    if (($currentToken as Token) === Token.DotDotDot) {
      nextToken();
      if (($currentToken as Token) !== Token.Identifier) {
        throw expectedIdentifier();
      }
      arrowParams.push(createBindingIdentifier($tokenValue as string));

      nextToken();
      if (($currentToken as Token) === Token.Comma) {
        throw restParamsMustBeLastParam();
      }

      if (($currentToken as Token) !== Token.CloseParen) {
        throw invalidSpreadOp();
      }

      nextToken();
      if (($currentToken as Token) !== Token.Arrow) {
        throw invalidSpreadOp();
      }

      nextToken();
      const _optional = $optional;
      const _scopeDepth = $scopeDepth;
      ++$scopeDepth;
      const body = parse(Precedence.Assign, etNone) as IsAssign;
      $optional = _optional;
      $scopeDepth = _scopeDepth;
      $assignable = false;
      return createArrowFunction(arrowParams, body, true);
    }

    switch ($currentToken as Token) {
      case Token.Identifier:
        arrowParams.push(createBindingIdentifier($tokenValue as string));
        nextToken();
        break;
      case Token.CloseParen:
        // ()     - only valid if followed directly by an arrow
        nextToken();
        break loop;
      /* eslint-disable */
      case Token.OpenBrace:
        // ({     - may be a valid parenthesized expression
      case Token.OpenBracket:
        // ([     - may be a valid parenthesized expression
        nextToken();
        paramsState = ArrowFnParams.Destructuring;
        break;
      /* eslint-enable */
      case Token.Comma:
        // (,     - never valid
        // (a,,   - never valid
        paramsState = ArrowFnParams.Invalid;
        isParamList = true;
        break loop;
      case Token.OpenParen:
        // ((     - may be a valid nested parenthesized expression or arrow fn
        // (a,(   - never valid
        paramsState = ArrowFnParams.Invalid;
        break loop;
      default:
        nextToken();
        paramsState = ArrowFnParams.Invalid;
        break;
    }

    switch ($currentToken) {
      case Token.Comma:
        nextToken();
        isParamList = true;
        if (paramsState === ArrowFnParams.Valid) {
          break;
        }
        // ([something invalid],   - treat as arrow fn / invalid arrow params
        break loop;
      case Token.CloseParen:
        nextToken();
        break loop;
      case Token.Equals:
        // (a=a     - may be a valid parenthesized expression
        if (paramsState === ArrowFnParams.Valid) {
          paramsState = ArrowFnParams.Default;
        }
        break loop;
      case Token.Arrow:
        // (a,a=>  - never valid
        if (isParamList) {
          throw invalidArrowParameterList();
        }
        // (a=>    - may be a valid parenthesized expression with nested arrow fn
        nextToken();
        paramsState = ArrowFnParams.Invalid;
        break loop;
      default:
        if (paramsState === ArrowFnParams.Valid) {
          paramsState = ArrowFnParams.Invalid;
        }
        break loop;
    }
  }

  if ($currentToken === Token.Arrow) {
    if (paramsState === ArrowFnParams.Valid) {
      nextToken();
      if (($currentToken as Token) === Token.OpenBrace) {
        throw functionBodyInArrowFn();
      }
      const _optional = $optional;
      const _scopeDepth = $scopeDepth;
      ++$scopeDepth;
      const body = parse(Precedence.Assign, etNone) as IsAssign;
      $optional = _optional;
      $scopeDepth = _scopeDepth;
      $assignable = false;
      return createArrowFunction(arrowParams, body);
    }
    throw invalidArrowParameterList();
  } else if (paramsState === ArrowFnParams.Valid && arrowParams.length === 0) {
    // ()    - never valid as a standalone expression
    throw missingExpectedToken(Token.Arrow);
  }

  if (isParamList) {
    // ([something invalid],   - treat as arrow fn / invalid arrow params
    switch (paramsState) {
      case ArrowFnParams.Invalid:
        throw invalidArrowParameterList();
      case ArrowFnParams.Default:
        throw defaultParamsInArrowFn();
      case ArrowFnParams.Destructuring:
        throw destructuringParamsInArrowFn();
    }
  }

  $index = indexSave;
  $startIndex = startIndexSave;
  $currentToken = currentTokenSave;
  $currentChar = currentCharSave;
  $tokenValue = tokenValueSave;
  $optional = optionalSave;

  const _optional = $optional;
  const expr = parse(Precedence.Assign, expressionType) as IsAssign;
  $optional = _optional;
  consume(Token.CloseParen);

  if ($currentToken === Token.Arrow) {
    // we only get here if there was a valid parenthesized expression which was not valid as arrow fn params
    switch (paramsState) {
      case ArrowFnParams.Invalid:
        throw invalidArrowParameterList();
      case ArrowFnParams.Default:
        throw defaultParamsInArrowFn();
      case ArrowFnParams.Destructuring:
        throw destructuringParamsInArrowFn();
    }
  }

  return expr;
}

/**
 * parseArrayLiteralExpression
 * https://tc39.github.io/ecma262/#prod-ArrayLiteralExpression
 *
 * ArrayLiteralExpression :
 * [ Elision(opt) ]
 * [ ElementList ]
 * [ ElementList, Elision(opt) ]
 *
 * ElementList :
 * Elision(opt) AssignmentExpression
 * ElementList, Elision(opt) AssignmentExpression
 *
 * Elision :
 * ,
 * Elision ,
 */
function parseArrayLiteralExpression(expressionType: ExpressionType): ArrayBindingPattern | ArrayLiteralExpression {
  const _optional = $optional;

  nextToken();
  const elements = new Array<IsAssign>();
  while ($currentToken !== Token.CloseBracket) {
    if (consumeOpt(Token.Comma)) {
      elements.push($undefined);
      if (($currentToken as Token) === Token.CloseBracket) {
        break;
      }
    } else {
      elements.push(parse(Precedence.Assign, expressionType === etIsIterator ? etNone : expressionType) as IsAssign);
      if (consumeOpt(Token.Comma)) {
        if (($currentToken as Token) === Token.CloseBracket) {
          break;
        }
      } else {
        break;
      }
    }
  }

  $optional = _optional;

  consume(Token.CloseBracket);
  if (expressionType === etIsIterator) {
    return createArrayBindingPattern(elements);
  } else {
    $assignable = false;
    return createArrayLiteralExpression(elements);
  }
}

const allowedForExprKinds: ExpressionKind[] = [ekArrayBindingPattern, ekObjectBindingPattern, ekBindingIdentifier, ekArrayDestructuring, ekObjectDestructuring];
function parseForOfStatement(result: BindingIdentifierOrPattern): ForOfStatement {
  if (!allowedForExprKinds.includes(result.$kind)) {
    throw invalidLHSBindingIdentifierInForOf(result.$kind);
  }
  if ($currentToken !== Token.OfKeyword) {
    throw invalidLHSBindingIdentifierInForOf(result.$kind);
  }
  nextToken();
  const declaration = result;
  const statement = parse(Precedence.Variadic, etIsChainable);
  return createForOfStatement(declaration, statement as IsBindingBehavior, $semicolonIndex);
}

/**
 * parseObjectLiteralExpression
 * https://tc39.github.io/ecma262/#prod-Literal
 *
 * ObjectLiteralExpression :
 * { }
 * { PropertyDefinitionList }
 *
 * PropertyDefinitionList :
 * PropertyDefinition
 * PropertyDefinitionList, PropertyDefinition
 *
 * PropertyDefinition :
 * IdentifierName
 * PropertyName : AssignmentExpression
 *
 * PropertyName :
 * IdentifierName
 * StringLiteral
 * NumericLiteral
 */
function parseObjectLiteralExpression(expressionType: ExpressionType): ObjectBindingPattern | ObjectLiteralExpression {
  const _optional = $optional;

  const keys = new Array<string | number>();
  const values = new Array<IsAssign>();
  nextToken();
  while ($currentToken !== Token.CloseBrace) {
    keys.push($tokenValue);
    // Literal = mandatory colon
    if ($currentToken & Token.StringOrNumericLiteral) {
      nextToken();
      consume(Token.Colon);
      values.push(parse(Precedence.Assign, expressionType === etIsIterator ? etNone : expressionType) as IsAssign);
    } else if ($currentToken & Token.IdentifierName) {
      // IdentifierName = optional colon
      const currentChar = $currentChar;
      const currentToken = $currentToken;
      const index = $index;
      nextToken();
      if (consumeOpt(Token.Colon)) {
        values.push(parse(Precedence.Assign, expressionType === etIsIterator ? etNone : expressionType) as IsAssign);
      } else {
        // Shorthand
        $currentChar = currentChar;
        $currentToken = currentToken;
        $index = index;
        values.push(parse(Precedence.Primary, expressionType === etIsIterator ? etNone : expressionType) as IsAssign);
      }
    } else {
      throw invalidPropDefInObjLiteral();
    }
    if (($currentToken as Token) !== Token.CloseBrace) {
      consume(Token.Comma);
    }
  }

  $optional = _optional;

  consume(Token.CloseBrace);
  if (expressionType === etIsIterator) {
    return createObjectBindingPattern(keys, values);
  } else {
    $assignable = false;
    return createObjectLiteralExpression(keys, values);
  }
}

function parseInterpolation(): Interpolation {
  const parts = [];
  const expressions: (IsBindingBehavior | Interpolation)[] = [];
  const length = $length;
  let result = '';
  while ($index < length) {
    switch ($currentChar) {
      case Char.Dollar:
        if ($charCodeAt($index + 1) === Char.OpenBrace) {
          parts.push(result);
          result = '';

          $index += 2;
          $currentChar = $charCodeAt($index);
          nextToken();
          const expression = parse(Precedence.Variadic, etInterpolation) as IsBindingBehavior | Interpolation;
          expressions.push(expression);
          continue;
        } else {
          result += '$';
        }
        break;
      case Char.Backslash:
        result += stringFromCharCode(unescapeCode(nextChar()));
        break;
      default:
        result += stringFromCharCode($currentChar);
    }
    nextChar();
  }
  if (expressions.length) {
    parts.push(result);
    return createInterpolationAst(parts, expressions as IsBindingBehavior[]);
  }
  return null!;
}

/**
 * parseTemplateLiteralExpression
 * https://tc39.github.io/ecma262/#prod-Literal
 *
 * TemplateExpression :
 * NoSubstitutionTemplate
 * TemplateHead
 *
 * NoSubstitutionTemplate :
 * ` TemplateCharacters(opt) `
 *
 * TemplateHead :
 * ` TemplateCharacters(opt) ${
 *
 * TemplateSubstitutionTail :
 * TemplateMiddle
 * TemplateTail
 *
 * TemplateMiddle :
 * } TemplateCharacters(opt) ${
 *
 * TemplateTail :
 * } TemplateCharacters(opt) `
 *
 * TemplateCharacters :
 * TemplateCharacter TemplateCharacters(opt)
 *
 * TemplateCharacter :
 * $ [lookahead ≠ {]
 * \ EscapeSequence
 * SourceCharacter (but not one of ` or \ or $)
 */
function parseTemplate(expressionType: ExpressionType, result: IsLeftHandSide, tagged: boolean): TaggedTemplateExpression | TemplateExpression {
  const _optional = $optional;

  const cooked = [$tokenValue as string];
  // TODO: properly implement raw parts / decide whether we want this
  consume(Token.TemplateContinuation);
  const expressions = [parse(Precedence.Assign, expressionType) as IsAssign];
  while (($currentToken = scanTemplateTail()) !== Token.TemplateTail) {
    cooked.push($tokenValue as string);
    consume(Token.TemplateContinuation);
    expressions.push(parse(Precedence.Assign, expressionType) as IsAssign);
  }
  cooked.push($tokenValue as string);

  $assignable = false;
  $optional = _optional;
  if (tagged) {
    nextToken();
    return createTaggedTemplateExpression(cooked, cooked, result, expressions);
  } else {
    nextToken();
    return createTemplateExpression(cooked, expressions);
  }
}

function createTemplateTail(result: IsLeftHandSide) {
  $assignable = false;
  const strings = [$tokenValue as string];
  nextToken();
  return createTaggedTemplateExpression(strings, strings, result);
}

function nextToken(): void {
  while ($index < $length) {
    $startIndex = $index;
    if (($currentToken = (CharScanners[$currentChar]()) as Token) != null) { // a null token means the character must be skipped
      return;
    }
  }
  $currentToken = Token.EOF;
}

function nextChar(): number {
  return $currentChar = $charCodeAt(++$index);
}

function scanIdentifier(): Token {
  // run to the next non-idPart
  while (IdParts[nextChar()]);

  const token: Token|undefined = KeywordLookup[$tokenValue = $tokenRaw()];
  // eslint-disable-next-line @typescript-eslint/prefer-nullish-coalescing
  return token === undefined ? Token.Identifier : token;
}

function scanNumber(isFloat: boolean): Token {
  let char = $currentChar;
  if (isFloat === false) {
    do {
      char = nextChar();
    } while (char <= Char.Nine && char >= Char.Zero);

    if (char !== Char.Dot) {
      $tokenValue = parseInt($tokenRaw(), 10);
      return Token.NumericLiteral;
    }
    // past this point it's always a float
    char = nextChar();
    if ($index >= $length) {
      // unless the number ends with a dot - that behaves a little different in native ES expressions
      // but in our AST that behavior has no effect because numbers are always stored in variables
      $tokenValue = parseInt($tokenRaw().slice(0, -1), 10);
      return Token.NumericLiteral;
    }
  }

  if (char <= Char.Nine && char >= Char.Zero) {
    do {
      char = nextChar();
    } while (char <= Char.Nine && char >= Char.Zero);
  } else {
    $currentChar = $charCodeAt(--$index);
  }

  $tokenValue = parseFloat($tokenRaw());
  return Token.NumericLiteral;
}

function scanString(): Token {
  const quote = $currentChar;
  nextChar(); // Skip initial quote.

  let unescaped = 0;
  const buffer = new Array<string>();
  let marker = $index;

  while ($currentChar !== quote) {
    if ($currentChar === Char.Backslash) {
      buffer.push($input.slice(marker, $index));
      nextChar();
      unescaped = unescapeCode($currentChar);
      nextChar();
      buffer.push(stringFromCharCode(unescaped));
      marker = $index;
    } else if ($index >= $length) {
      throw unterminatedStringLiteral();
    } else {
      nextChar();
    }
  }

  const last = $input.slice(marker, $index);
  nextChar(); // Skip terminating quote.

  // Compute the unescaped string value.
  buffer.push(last);
  const unescapedStr = buffer.join('');

  $tokenValue = unescapedStr;
  return Token.StringLiteral;
}

function scanTemplate(): Token {
  let tail = true;
  let result = '';

  while (nextChar() !== Char.Backtick) {
    if ($currentChar === Char.Dollar) {
      if (($index + 1) < $length && $charCodeAt($index + 1) === Char.OpenBrace) {
        $index++;
        tail = false;
        break;
      } else {
        result += '$';
      }
    } else if ($currentChar === Char.Backslash) {
      result += stringFromCharCode(unescapeCode(nextChar()));
    } else {
      if ($index >= $length) {
        throw unterminatedTemplateLiteral();
      }
      result += stringFromCharCode($currentChar);
    }
  }

  nextChar();
  $tokenValue = result;
  if (tail) {
    return Token.TemplateTail;
  }
  return Token.TemplateContinuation;
}

const scanTemplateTail = (): Token => {
  if ($index >= $length) {
    throw unterminatedTemplateLiteral();
  }
  $index--;
  return scanTemplate();
};

const consumeOpt = (token: Token): boolean => {
  if ($currentToken === token) {
    nextToken();
    return true;
  }

  return false;
};

const consume = (token: Token): void => {
  if ($currentToken === token) {
    nextToken();
  } else {
    throw missingExpectedToken(token);
  }
};

// #region errors

const invalidStartOfExpression = () => createMappedError(ErrorNames.parse_invalid_start, $input);

const invalidSpreadOp = () => createMappedError(ErrorNames.parse_no_spread, $input);

const expectedIdentifier = () => createMappedError(ErrorNames.parse_expected_identifier, $input);

const invalidMemberExpression = () => createMappedError(ErrorNames.parse_invalid_member_expr, $input);

const unexpectedEndOfExpression = () => createMappedError(ErrorNames.parse_unexpected_end, $input);

const unconsumedToken = () => createMappedError(ErrorNames.parse_unconsumed_token, $tokenRaw(), $index, $input);

const invalidEmptyExpression = () => createMappedError(ErrorNames.parse_invalid_empty);

const lhsNotAssignable = () => createMappedError(ErrorNames.parse_left_hand_side_not_assignable, $input);

const expectedValueConverterIdentifier = () => createMappedError(ErrorNames.parse_expected_converter_identifier, $input);

const expectedBindingBehaviorIdentifier = () => createMappedError(ErrorNames.parse_expected_behavior_identifier, $input);

const unexpectedOfKeyword = () => createMappedError(ErrorNames.parse_unexpected_keyword_of, $input);

const unexpectedImportKeyword = () => createMappedError(ErrorNames.parse_unexpected_keyword_import, $input);

const invalidLHSBindingIdentifierInForOf = (kind: unknown) => createMappedError(ErrorNames.parse_invalid_identifier_in_forof, $input, kind);

const invalidPropDefInObjLiteral = () => createMappedError(ErrorNames.parse_invalid_identifier_object_literal_key, $input);

const unterminatedStringLiteral = () => createMappedError(ErrorNames.parse_unterminated_string, $input);

const unterminatedTemplateLiteral = () => createMappedError(ErrorNames.parse_unterminated_template_string, $input);

const missingExpectedToken = (token: Token) =>
  __DEV__
    ? createMappedError(ErrorNames.parse_missing_expected_token, TokenValues[token & Token.Type], $input)
    : createMappedError(ErrorNames.parse_missing_expected_token, $input);

const unexpectedTokenInDestructuring = () =>
  __DEV__
    ? createMappedError(ErrorNames.parse_unexpected_token_destructuring, $tokenRaw(), $index, $input)
    : createMappedError(ErrorNames.parse_unexpected_token_destructuring, $input);

const unexpectedTokenInOptionalChain = () =>
  __DEV__
    ? createMappedError(ErrorNames.parse_unexpected_token_optional_chain, $tokenRaw(), $index - 1, $input)
    : createMappedError(ErrorNames.parse_unexpected_token_optional_chain, $input);

const invalidTaggedTemplateOnOptionalChain = () => createMappedError(ErrorNames.parse_invalid_tag_in_optional_chain, $input);

const invalidArrowParameterList = () => createMappedError(ErrorNames.parse_invalid_arrow_params, $input);

const defaultParamsInArrowFn = () => createMappedError(ErrorNames.parse_no_arrow_param_default_value, $input);

const destructuringParamsInArrowFn = () => createMappedError(ErrorNames.parse_no_arrow_param_destructuring, $input);

const restParamsMustBeLastParam = () => createMappedError(ErrorNames.parse_rest_must_be_last, $input);

const functionBodyInArrowFn = () => createMappedError(ErrorNames.parse_no_arrow_fn_body, $input);

const unexpectedDoubleDot = () =>
  __DEV__
    ? createMappedError(ErrorNames.parse_unexpected_double_dot, $index - 1, $input)
    : createMappedError(ErrorNames.parse_unexpected_double_dot, $input);

// #endregion

/**
 * Array for mapping tokens to token values. The indices of the values
 * correspond to the token bits 0-38.
 * For this to work properly, the values in the array must be kept in
 * the same order as the token bits.
 * Usage: TokenValues[token & Token.Type]
 */
const TokenValues = [
  $false, $true, $null, $undefined, 'new', 'this', '$this', null/* '$host' */, '$parent',

  '(', '{', '.', '..', '...', '?.', '}', ')', ',', '[', ']', ':', ';', '?', '\'', '"',

  '&', '|', '??', '||', '&&', '==', '!=', '===', '!==', '<', '>',
  '<=', '>=', 'in', 'instanceof', '+', '-', 'typeof', 'void', '*', '%', '/', '**', '=', '!',
  Token.TemplateTail, Token.TemplateContinuation,
  'of', '=>', '+=', '-=', '*=', '/=', '++', '--'
];

const KeywordLookup: Record<string, Token> = /*@__PURE__*/ Object.assign(createLookup<Token>(), {
  true: Token.TrueKeyword,
  null: Token.NullKeyword,
  false: Token.FalseKeyword,
  undefined: Token.UndefinedKeyword,
  new: Token.NewKeyword,
  this: Token.AccessBoundary,
  $this: Token.ThisScope,
  $parent: Token.ParentScope,
  in: Token.InKeyword,
  instanceof: Token.InstanceOfKeyword,
  typeof: Token.TypeofKeyword,
  void: Token.VoidKeyword,
  of: Token.OfKeyword,
});

// Character scanning function lookup
const {
  CharScanners,
  IdParts,
} = /*@__PURE__*/ (() => {
  type CharScanner = (() => Token | null) & { notMapped?: boolean };

  const unexpectedCharacter: CharScanner = () => {
    throw createMappedError(ErrorNames.parse_unexpected_character, $input);
  };
  unexpectedCharacter.notMapped = true;

  /**
   * Ranges of code points in pairs of 2 (eg 0x41-0x5B, 0x61-0x7B, ...) where the second value is not inclusive (5-7 means 5 and 6)
   * Single values are denoted by the second value being a 0
   *
   * Copied from output generated with "node build/generate-unicode.js"
   *
   * See also: https://en.wikibooks.org/wiki/Unicode/Character_reference/0000-0FFF
   */
  const codes = {
    /* [$0-9A-Za_a-z] */
    AsciiIdPart: [0x24, 0, 0x30, 0x3A, 0x41, 0x5B, 0x5F, 0, 0x61, 0x7B],
    IdStart: /* IdentifierStart */[0x24, 0, 0x41, 0x5B, 0x5F, 0, 0x61, 0x7B, 0xAA, 0, 0xBA, 0, 0xC0, 0xD7, 0xD8, 0xF7, 0xF8, 0x2B9, 0x2E0, 0x2E5, 0x1D00, 0x1D26, 0x1D2C, 0x1D5D, 0x1D62, 0x1D66, 0x1D6B, 0x1D78, 0x1D79, 0x1DBF, 0x1E00, 0x1F00, 0x2071, 0, 0x207F, 0, 0x2090, 0x209D, 0x212A, 0x212C, 0x2132, 0, 0x214E, 0, 0x2160, 0x2189, 0x2C60, 0x2C80, 0xA722, 0xA788, 0xA78B, 0xA7AF, 0xA7B0, 0xA7B8, 0xA7F7, 0xA800, 0xAB30, 0xAB5B, 0xAB5C, 0xAB65, 0xFB00, 0xFB07, 0xFF21, 0xFF3B, 0xFF41, 0xFF5B],
    Digit: /* DecimalNumber */[0x30, 0x3A],
    Skip: /* Skippable */[0, 0x21, 0x7F, 0xA1]
  };

  /**
   * Decompress the ranges into an array of numbers so that the char code
   * can be used as an index to the lookup
   */
  const decompress = (lookup: (CharScanner | number)[] | null, $set: Set<number> | null, compressed: number[], value: CharScanner | number | boolean): void => {
    const rangeCount = compressed.length;
    for (let i = 0; i < rangeCount; i += 2) {
      const start = compressed[i];
      let end = compressed[i + 1];
      end = end > 0 ? end : start + 1;
      if (lookup) {
        lookup.fill(value as CharScanner | number, start, end);
      }
      if ($set) {
        for (let ch = start; ch < end; ch++) {
          $set.add(ch);
        }
      }
    }
  };

  // // ASCII IdentifierPart lookup
  // const AsciiIdParts = ((AsciiIdParts) => {
  //   decompress(null, AsciiIdParts, codes.AsciiIdPart, true);
  //   return AsciiIdParts;
  // })(new Set<number>());

  // IdentifierPart lookup
  const IdParts = /*@__PURE__*/ ((IdParts) => {
    decompress(IdParts as any, null, codes.IdStart, 1);
    decompress(IdParts as any, null, codes.Digit, 1);
    return IdParts;
  })(new Uint8Array(0xFFFF));

  // CharFuncLookup functions
  const returnToken = (token: Token): () => Token =>
    () => {
      nextChar();
      return token;
    };

  const CharScanners = new Array<CharScanner>(0xFFFF);
  CharScanners.fill(unexpectedCharacter, 0, 0xFFFF);

  decompress(CharScanners, null, codes.Skip, () => {
    nextChar();
    return null;
  });
  decompress(CharScanners, null, codes.IdStart, scanIdentifier);
  decompress(CharScanners, null, codes.Digit, () => scanNumber(false));

  CharScanners[Char.DoubleQuote] =
  CharScanners[Char.SingleQuote] = () => {
    return scanString();
  };
  CharScanners[Char.Backtick] = () => {
    return scanTemplate();
  };

  // !, !=, !==
  CharScanners[Char.Exclamation] = () => {
    if (nextChar() !== Char.Equals) {
      return Token.Exclamation;
    }
    if (nextChar() !== Char.Equals) {
      return Token.ExclamationEquals;
    }
    nextChar();
    return Token.ExclamationEqualsEquals;
  };

  // =, ==, ===, =>
  CharScanners[Char.Equals] =  () => {
    if (nextChar() === Char.GreaterThan) {
      nextChar();
      return Token.Arrow;
    }
    if ($currentChar !== Char.Equals) {
      return Token.Equals;
    }
    if (nextChar() !== Char.Equals) {
      return Token.EqualsEquals;
    }
    nextChar();
    return Token.EqualsEqualsEquals;
  };

  // &, &&
  CharScanners[Char.Ampersand] = () => {
    if (nextChar() !== Char.Ampersand) {
      return Token.Ampersand;
    }
    nextChar();
    return Token.AmpersandAmpersand;
  };

  // |, ||
  CharScanners[Char.Bar] = () => {
    if (nextChar() !== Char.Bar) {
      return Token.Bar;
    }
    nextChar();
    return Token.BarBar;
  };

  // ?, ??, ?.
  CharScanners[Char.Question] = () => {
    if (nextChar() === Char.Dot) {
      const peek = $charCodeAt($index + 1);
      if (peek <= Char.Zero || peek >= Char.Nine) {
        nextChar();
        return Token.QuestionDot;
      }
      return Token.Question;
    }
    if ($currentChar !== Char.Question) {
      return Token.Question;
    }
    nextChar();
    return Token.QuestionQuestion;
  };

  // ., ...
  CharScanners[Char.Dot] = () => {
    if (nextChar() <= Char.Nine && $currentChar >= Char.Zero) {
      return scanNumber(true);
    }
    if ($currentChar === Char.Dot) {
      if (nextChar() !== Char.Dot) {
        return Token.DotDot;
      }
      nextChar();
      return Token.DotDotDot;
    }
    return Token.Dot;
  };

  // <, <=
  CharScanners[Char.LessThan] =  () => {
    if (nextChar() !== Char.Equals) {
      return Token.LessThan;
    }
    nextChar();
    return Token.LessThanEquals;
  };

  // >, >=
  CharScanners[Char.GreaterThan] =  () => {
    if (nextChar() !== Char.Equals) {
      return Token.GreaterThan;
    }
    nextChar();
    return Token.GreaterThanEquals;
  };

  CharScanners[Char.Percent]      = returnToken(Token.Percent);
  CharScanners[Char.OpenParen]    = returnToken(Token.OpenParen);
  CharScanners[Char.CloseParen]   = returnToken(Token.CloseParen);

  // *, *=, **
  CharScanners[Char.Asterisk] =  () => {
    if (nextChar() === Char.Equals) {
      nextChar();
      return Token.AsteriskEquals;
    }
    if ($currentChar === Char.Asterisk) {
      nextChar();
      return Token.AsteriskAsterisk;
    }
    return Token.Asterisk;
  };

  // +, +=, ++
  CharScanners[Char.Plus] =  () => {
    if (nextChar() === Char.Plus) {
      nextChar();
      return Token.PlusPlus;
    }
    if ($currentChar !== Char.Equals) {
      return Token.Plus;
    }
    nextChar();
    return Token.PlusEquals;
  };

  CharScanners[Char.Comma]        = returnToken(Token.Comma);

  // -, -=, --
  CharScanners[Char.Minus] =  () => {
    if (nextChar() === Char.Minus) {
      nextChar();
      return Token.MinusMinus;
    }
    if ($currentChar !== Char.Equals) {
      return Token.Minus;
    }
    nextChar();
    return Token.MinusEquals;
  };

  // /, /=
  CharScanners[Char.Slash] =  () => {
    if (nextChar() !== Char.Equals) {
      return Token.Slash;
    }
    nextChar();
    return Token.SlashEquals;
  };

  CharScanners[Char.Colon]        = returnToken(Token.Colon);
  CharScanners[Char.Semicolon]    = returnToken(Token.Semicolon);
  CharScanners[Char.OpenBracket]  = returnToken(Token.OpenBracket);
  CharScanners[Char.CloseBracket] = returnToken(Token.CloseBracket);
  CharScanners[Char.OpenBrace]    = returnToken(Token.OpenBrace);
  CharScanners[Char.CloseBrace]   = returnToken(Token.CloseBrace);

  return { CharScanners, IdParts };
})();<|MERGE_RESOLUTION|>--- conflicted
+++ resolved
@@ -65,10 +65,6 @@
   createDestructuringAssignmentSingleExpression,
   createArrowFunction,
   PrimitiveLiteral,
-<<<<<<< HEAD
-  Template,
-=======
->>>>>>> 17f8131b
 } from './ast';
 import { createLookup } from './utilities';
 import { ErrorNames, createMappedError } from './errors';
