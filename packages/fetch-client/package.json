--- conflicted
+++ resolved
@@ -1,12 +1,7 @@
 {
   "name": "@aurelia/fetch-client",
-<<<<<<< HEAD
-  "version": "2.0.1-dev.202108270612",
-  "main": "dist/cjs/index.js",
-=======
   "version": "2.0.0-alpha.19",
   "main": "dist/esm/index.js",
->>>>>>> 085f5d1f
   "module": "dist/esm/index.js",
   "types": "dist/types/index.d.ts",
   "typings": "dist/types/index.d.ts",
@@ -45,13 +40,8 @@
     "access": "public"
   },
   "dependencies": {
-<<<<<<< HEAD
-    "@aurelia/kernel": "2.0.1-dev.202108270612",
-    "@aurelia/metadata": "2.0.1-dev.202108270612"
-=======
     "@aurelia/kernel": "2.0.0-alpha.19",
     "@aurelia/metadata": "2.0.0-alpha.19"
->>>>>>> 085f5d1f
   },
   "devDependencies": {
     "typescript": "^4.3.5"
