--- conflicted
+++ resolved
@@ -1,12 +1,7 @@
 {
   "name": "@aurelia/fetch-client",
-<<<<<<< HEAD
-  "version": "2.1.0-dev.202106220055",
-  "main": "dist/cjs/index.js",
-=======
   "version": "2.0.0-alpha.8",
   "main": "dist/esm/index.js",
->>>>>>> 93a733f3
   "module": "dist/esm/index.js",
   "types": "dist/index.d.ts",
   "typings": "dist/index.d.ts",
@@ -43,13 +38,8 @@
     "access": "public"
   },
   "dependencies": {
-<<<<<<< HEAD
-    "@aurelia/kernel": "2.1.0-dev.202106220055",
-    "@aurelia/metadata": "2.1.0-dev.202106220055"
-=======
     "@aurelia/kernel": "2.0.0-alpha.8",
     "@aurelia/metadata": "2.0.0-alpha.8"
->>>>>>> 93a733f3
   },
   "devDependencies": {
     "typescript": "^4.0.3"
