--- conflicted
+++ resolved
@@ -1,12 +1,7 @@
 {
   "name": "@aurelia/http-server",
-<<<<<<< HEAD
-  "version": "2.1.0-dev.202106111300",
-  "main": "dist/cjs/index.js",
-=======
   "version": "2.0.0-alpha.6",
   "main": "dist/esm/index.js",
->>>>>>> abd44a18
   "module": "dist/esm/index.js",
   "type": "module",
   "types": "dist/index.d.ts",
@@ -47,17 +42,10 @@
     "access": "public"
   },
   "dependencies": {
-<<<<<<< HEAD
-    "@aurelia/metadata": "2.1.0-dev.202106111300",
-    "@aurelia/platform": "2.1.0-dev.202106111300",
-    "@aurelia/kernel": "2.1.0-dev.202106111300",
-    "@aurelia/runtime": "2.1.0-dev.202106111300"
-=======
     "@aurelia/metadata": "2.0.0-alpha.6",
     "@aurelia/platform": "2.0.0-alpha.6",
     "@aurelia/kernel": "2.0.0-alpha.6",
     "@aurelia/runtime": "2.0.0-alpha.6"
->>>>>>> abd44a18
   },
   "devDependencies": {
     "@types/node": "^14.11.5",
