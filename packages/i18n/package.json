{
  "name": "@aurelia/i18n",
<<<<<<< HEAD
  "version": "2.0.1-dev.202107231013",
  "main": "dist/cjs/index.js",
=======
  "version": "2.0.0-alpha.14",
  "main": "dist/esm/index.js",
>>>>>>> 6bcff8da
  "module": "dist/esm/index.js",
  "types": "dist/types/index.d.ts",
  "typings": "dist/types/index.d.ts",
  "license": "MIT",
  "homepage": "https://aurelia.io",
  "repository": {
    "type": "git",
    "url": "https://github.com/aurelia/aurelia"
  },
  "bugs": {
    "url": "https://github.com/aurelia/aurelia/issues"
  },
  "keywords": [
    "aurelia",
    "i18n"
  ],
  "files": [
    "dist",
    "src",
    "README.md",
    "CHANGELOG.md",
    "LICENSE"
  ],
  "sideEffects": false,
  "scripts": {
    "lint": "eslint --cache --ext .js,.ts src/",
    "lint:ci": "eslint --cache --ext .js,.ts --quiet --report-unused-disable-directives src/",
    "build": "rollup -c",
    "dev": "rollup -c -w",
    "publish:dev": "npm publish --tag dev",
    "publish:latest": "npm publish --tag latest",
    "rollup": "rollup -c",
    "postrollup": "tsc --emitDeclarationOnly"
  },
  "publishConfig": {
    "access": "public"
  },
  "dependencies": {
<<<<<<< HEAD
    "@aurelia/kernel": "2.0.1-dev.202107231013",
    "@aurelia/metadata": "2.0.1-dev.202107231013",
    "@aurelia/platform": "2.0.1-dev.202107231013",
    "@aurelia/runtime-html": "2.0.1-dev.202107231013",
    "@aurelia/runtime": "2.0.1-dev.202107231013",
=======
    "@aurelia/kernel": "2.0.0-alpha.14",
    "@aurelia/metadata": "2.0.0-alpha.14",
    "@aurelia/platform": "2.0.0-alpha.14",
    "@aurelia/runtime-html": "2.0.0-alpha.14",
    "@aurelia/runtime": "2.0.0-alpha.14",
>>>>>>> 6bcff8da
    "i18next": "^17.0.0"
  },
  "devDependencies": {
    "typescript": "^4.0.3"
  },
  "engines": {
    "node": ">=14.17.0"
  }
}<|MERGE_RESOLUTION|>--- conflicted
+++ resolved
@@ -1,12 +1,7 @@
 {
   "name": "@aurelia/i18n",
-<<<<<<< HEAD
-  "version": "2.0.1-dev.202107231013",
-  "main": "dist/cjs/index.js",
-=======
   "version": "2.0.0-alpha.14",
   "main": "dist/esm/index.js",
->>>>>>> 6bcff8da
   "module": "dist/esm/index.js",
   "types": "dist/types/index.d.ts",
   "typings": "dist/types/index.d.ts",
@@ -45,19 +40,11 @@
     "access": "public"
   },
   "dependencies": {
-<<<<<<< HEAD
-    "@aurelia/kernel": "2.0.1-dev.202107231013",
-    "@aurelia/metadata": "2.0.1-dev.202107231013",
-    "@aurelia/platform": "2.0.1-dev.202107231013",
-    "@aurelia/runtime-html": "2.0.1-dev.202107231013",
-    "@aurelia/runtime": "2.0.1-dev.202107231013",
-=======
     "@aurelia/kernel": "2.0.0-alpha.14",
     "@aurelia/metadata": "2.0.0-alpha.14",
     "@aurelia/platform": "2.0.0-alpha.14",
     "@aurelia/runtime-html": "2.0.0-alpha.14",
     "@aurelia/runtime": "2.0.0-alpha.14",
->>>>>>> 6bcff8da
     "i18next": "^17.0.0"
   },
   "devDependencies": {
