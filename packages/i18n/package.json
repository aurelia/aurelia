{
  "name": "@aurelia/i18n",
<<<<<<< HEAD
  "version": "2.0.1-dev.202108270612",
  "main": "dist/cjs/index.js",
=======
  "version": "2.0.0-alpha.19",
  "main": "dist/esm/index.js",
>>>>>>> 085f5d1f
  "module": "dist/esm/index.js",
  "types": "dist/types/index.d.ts",
  "typings": "dist/types/index.d.ts",
  "license": "MIT",
  "homepage": "https://aurelia.io",
  "repository": {
    "type": "git",
    "url": "https://github.com/aurelia/aurelia"
  },
  "bugs": {
    "url": "https://github.com/aurelia/aurelia/issues"
  },
  "keywords": [
    "aurelia",
    "i18n"
  ],
  "files": [
    "dist",
    "src",
    "README.md",
    "CHANGELOG.md",
    "LICENSE"
  ],
  "sideEffects": false,
  "scripts": {
    "lint": "eslint --cache --ext .js,.ts src/",
    "lint:ci": "eslint --cache --ext .js,.ts --quiet --report-unused-disable-directives src/",
    "build": "rollup -c",
    "dev": "rollup -c -w",
    "publish:dev": "npm publish --tag dev",
    "publish:latest": "npm publish --tag latest",
    "rollup": "rollup -c",
    "postrollup": "tsc --emitDeclarationOnly"
  },
  "publishConfig": {
    "access": "public"
  },
  "dependencies": {
<<<<<<< HEAD
    "@aurelia/kernel": "2.0.1-dev.202108270612",
    "@aurelia/metadata": "2.0.1-dev.202108270612",
    "@aurelia/platform": "2.0.1-dev.202108270612",
    "@aurelia/runtime-html": "2.0.1-dev.202108270612",
    "@aurelia/runtime": "2.0.1-dev.202108270612",
=======
    "@aurelia/kernel": "2.0.0-alpha.19",
    "@aurelia/metadata": "2.0.0-alpha.19",
    "@aurelia/platform": "2.0.0-alpha.19",
    "@aurelia/runtime-html": "2.0.0-alpha.19",
    "@aurelia/runtime": "2.0.0-alpha.19",
>>>>>>> 085f5d1f
    "i18next": "^17.0.0"
  },
  "devDependencies": {
    "typescript": "^4.3.5"
  },
  "engines": {
    "node": ">=14.17.0"
  }
}<|MERGE_RESOLUTION|>--- conflicted
+++ resolved
@@ -1,12 +1,7 @@
 {
   "name": "@aurelia/i18n",
-<<<<<<< HEAD
-  "version": "2.0.1-dev.202108270612",
-  "main": "dist/cjs/index.js",
-=======
   "version": "2.0.0-alpha.19",
   "main": "dist/esm/index.js",
->>>>>>> 085f5d1f
   "module": "dist/esm/index.js",
   "types": "dist/types/index.d.ts",
   "typings": "dist/types/index.d.ts",
@@ -45,19 +40,11 @@
     "access": "public"
   },
   "dependencies": {
-<<<<<<< HEAD
-    "@aurelia/kernel": "2.0.1-dev.202108270612",
-    "@aurelia/metadata": "2.0.1-dev.202108270612",
-    "@aurelia/platform": "2.0.1-dev.202108270612",
-    "@aurelia/runtime-html": "2.0.1-dev.202108270612",
-    "@aurelia/runtime": "2.0.1-dev.202108270612",
-=======
     "@aurelia/kernel": "2.0.0-alpha.19",
     "@aurelia/metadata": "2.0.0-alpha.19",
     "@aurelia/platform": "2.0.0-alpha.19",
     "@aurelia/runtime-html": "2.0.0-alpha.19",
     "@aurelia/runtime": "2.0.0-alpha.19",
->>>>>>> 085f5d1f
     "i18next": "^17.0.0"
   },
   "devDependencies": {
