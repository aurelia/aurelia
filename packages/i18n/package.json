{
  "name": "@aurelia/i18n",
<<<<<<< HEAD
  "version": "0.9.0-dev.202101301811",
  "main": "dist/cjs/index.js",
=======
  "version": "0.9.0",
  "main": "dist/esm/index.js",
>>>>>>> d6d01cdb
  "module": "dist/esm/index.js",
  "types": "dist/index.d.ts",
  "typings": "dist/index.d.ts",
  "license": "MIT",
  "homepage": "https://aurelia.io",
  "repository": {
    "type": "git",
    "url": "https://github.com/aurelia/aurelia"
  },
  "bugs": {
    "url": "https://github.com/aurelia/aurelia/issues"
  },
  "keywords": [
    "aurelia",
    "i18n"
  ],
  "files": [
    "dist",
    "src",
    "README.md",
    "CHANGELOG.md",
    "LICENSE"
  ],
  "scripts": {
    "lint": "eslint --cache --ext .js,.ts src/",
    "lint:ci": "eslint --cache --ext .js,.ts --quiet --report-unused-disable-directives src/",
    "build": "tsc -b",
    "dev": "tsc -b -w --preserveWatchOutput",
    "publish:dev": "npm publish --tag dev",
    "publish:latest": "npm publish --tag latest"
  },
  "publishConfig": {
    "access": "public"
  },
  "dependencies": {
<<<<<<< HEAD
    "@aurelia/kernel": "0.9.0-dev.202101301811",
    "@aurelia/metadata": "0.9.0-dev.202101301811",
    "@aurelia/platform": "0.9.0-dev.202101301811",
    "@aurelia/runtime-html": "0.9.0-dev.202101301811",
    "@aurelia/runtime": "0.9.0-dev.202101301811",
=======
    "@aurelia/kernel": "0.9.0",
    "@aurelia/metadata": "0.9.0",
    "@aurelia/platform": "0.9.0",
    "@aurelia/runtime-html": "0.9.0",
    "@aurelia/runtime": "0.9.0",
>>>>>>> d6d01cdb
    "i18next": "^17.0.0"
  },
  "devDependencies": {
    "typescript": "^4.0.3"
  },
  "engines": {
    "node": ">=14.15.0"
  }
}<|MERGE_RESOLUTION|>--- conflicted
+++ resolved
@@ -1,12 +1,7 @@
 {
   "name": "@aurelia/i18n",
-<<<<<<< HEAD
-  "version": "0.9.0-dev.202101301811",
-  "main": "dist/cjs/index.js",
-=======
   "version": "0.9.0",
   "main": "dist/esm/index.js",
->>>>>>> d6d01cdb
   "module": "dist/esm/index.js",
   "types": "dist/index.d.ts",
   "typings": "dist/index.d.ts",
@@ -42,19 +37,11 @@
     "access": "public"
   },
   "dependencies": {
-<<<<<<< HEAD
-    "@aurelia/kernel": "0.9.0-dev.202101301811",
-    "@aurelia/metadata": "0.9.0-dev.202101301811",
-    "@aurelia/platform": "0.9.0-dev.202101301811",
-    "@aurelia/runtime-html": "0.9.0-dev.202101301811",
-    "@aurelia/runtime": "0.9.0-dev.202101301811",
-=======
     "@aurelia/kernel": "0.9.0",
     "@aurelia/metadata": "0.9.0",
     "@aurelia/platform": "0.9.0",
     "@aurelia/runtime-html": "0.9.0",
     "@aurelia/runtime": "0.9.0",
->>>>>>> d6d01cdb
     "i18next": "^17.0.0"
   },
   "devDependencies": {
