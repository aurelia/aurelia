--- conflicted
+++ resolved
@@ -42,15 +42,6 @@
     "access": "public"
   },
   "dependencies": {
-<<<<<<< HEAD
-    "@aurelia/kernel": "0.3.0-dev.20190130",
-    "@aurelia/runtime": "0.3.0-dev.20190130",
-    "@aurelia/runtime-html": "0.3.0-dev.20190130",
-    "@aurelia/runtime-html-jsdom": "0.3.0-dev.20190130",
-    "@aurelia/jit": "0.3.0-dev.20190130",
-    "@aurelia/jit-html": "0.3.0-dev.20190130",
-    "jsdom": "^13.1.0"
-=======
     "@aurelia/kernel": "0.3.0",
     "@aurelia/runtime": "0.3.0",
     "@aurelia/runtime-html": "0.3.0",
@@ -58,7 +49,6 @@
     "@aurelia/jit": "0.3.0",
     "@aurelia/jit-html": "0.3.0",
     "jsdom": "^13.2.0"
->>>>>>> 02a18773
   },
   "devDependencies": {
     "@types/chai": "^4.1.7",
