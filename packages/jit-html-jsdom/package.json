--- conflicted
+++ resolved
@@ -1,19 +1,11 @@
 {
   "name": "@aurelia/jit-html-jsdom",
-<<<<<<< HEAD
-  "version": "0.3.0-dev.20190610",
-  "main": "dist/index.umd.js",
-  "module": "dist/index.es6.js",
-  "jsnext:main": "dist/index.es6.js",
-  "browser": "dist/index.umd.js",
-=======
   "version": "0.3.0",
   "sideEffects": false,
   "main": "dist/build/index.js",
   "module": "dist/build/index.js",
   "jsnext:main": "dist/build/index.js",
   "browser": "dist/build/index.js",
->>>>>>> a366994b
   "types": "dist/index.d.ts",
   "typings": "dist/index.d.ts",
   "license": "MIT",
@@ -46,15 +38,6 @@
     "access": "public"
   },
   "dependencies": {
-<<<<<<< HEAD
-    "@aurelia/kernel": "0.3.0-dev.20190610",
-    "@aurelia/runtime": "0.3.0-dev.20190610",
-    "@aurelia/runtime-html": "0.3.0-dev.20190610",
-    "@aurelia/runtime-html-jsdom": "0.3.0-dev.20190610",
-    "@aurelia/jit": "0.3.0-dev.20190610",
-    "@aurelia/jit-html": "0.3.0-dev.20190610",
-    "jsdom": "^13.2.0 || ^14.0.0"
-=======
     "@aurelia/kernel": "0.3.0",
     "@aurelia/runtime": "0.3.0",
     "@aurelia/runtime-html": "0.3.0",
@@ -62,7 +45,6 @@
     "@aurelia/jit": "0.3.0",
     "@aurelia/jit-html": "0.3.0",
     "jsdom": "^14.0.0"
->>>>>>> a366994b
   },
   "devDependencies": {
     "@types/node": "^10.12.27",
