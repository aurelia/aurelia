import { Constructable, IContainer, IRegistry, Registration, Writable } from '@aurelia/kernel';
import { BindingType, IExpressionParser, IResourceKind, IResourceType, ITemplateDefinition, TargetedInstruction } from '@aurelia/runtime';
import {
  CallBindingInstruction,
  CaptureBindingInstruction,
  DelegateBindingInstruction,
  FromViewBindingInstruction,
  HydrateTemplateController,
  IteratorBindingInstruction,
  OneTimeBindingInstruction,
  SetPropertyInstruction,
  ToViewBindingInstruction,
  TriggerBindingInstruction,
  TwoWayBindingInstruction
} from './instructions';
import { IAttributeSymbol } from './semantic-model';

export interface IBindingCommandSource {
  name: string;
}

export interface IBindingCommand {
  compile($symbol: IAttributeSymbol): TargetedInstruction;
  handles($symbol: IAttributeSymbol): boolean;
}

export type IBindingCommandType = IResourceType<IBindingCommandSource, IBindingCommand>;

export function bindingCommand(nameOrSource: string | IBindingCommandSource): any {
  return function<T extends Constructable>(target: T): T & IResourceType<IBindingCommandSource, IBindingCommand> {
    return BindingCommandResource.define(nameOrSource, target);
  };
}

export const BindingCommandResource: IResourceKind<IBindingCommandSource, IBindingCommandType> = {
  name: 'binding-command',

  keyFrom(name: string): string {
    return `${this.name}:${name}`;
  },

  isType<T extends Constructable & Partial<IBindingCommandType>>(Type: T): Type is T & IBindingCommandType {
    return Type.kind === this;
  },

  define<T extends Constructable>(nameOrSource: string | IBindingCommandSource, ctor: T): T & IBindingCommandType {
    const description = typeof nameOrSource === 'string' ? { name: nameOrSource, target: null } : nameOrSource;
    const Type = ctor as T & IBindingCommandType;

    (Type as Writable<IBindingCommandType>).kind = BindingCommandResource;
    (Type as Writable<IBindingCommandType>).description = description;
    Type.register = function(container: IContainer): void {
      container.register(Registration.singleton(Type.kind.keyFrom(description.name), Type));
    };

    const proto = Type.prototype;

    proto.handles = proto.handles || defaultHandles;

    return Type;
  }
};

function defaultHandles(this: IBindingCommand, $symbol: IAttributeSymbol): boolean {
  return !$symbol.isTemplateController;
}

export interface OneTimeBindingCommand extends IBindingCommand {}

@bindingCommand('one-time')
export class OneTimeBindingCommand implements IBindingCommand {
  public static inject: Function[] = [IExpressionParser];
<<<<<<< HEAD

  private parser: IExpressionParser;
  constructor(parser: IExpressionParser) {
    this.parser = parser;
  }

=======
  public static register: IRegistry['register'];
  constructor(private parser: IExpressionParser) {}
>>>>>>> 50d1e46b
  public compile($symbol: IAttributeSymbol): TargetedInstruction {
    return new OneTimeBindingInstruction(this.parser.parse($symbol.rawValue, BindingType.OneTimeCommand), $symbol.to);
  }
}

export interface ToViewBindingCommand extends IBindingCommand {}

@bindingCommand('to-view')
export class ToViewBindingCommand implements IBindingCommand {
  public static inject: Function[] = [IExpressionParser];
<<<<<<< HEAD

  private parser: IExpressionParser;
  constructor(parser: IExpressionParser) {
    this.parser = parser;
  }

=======
  public static register: IRegistry['register'];
  constructor(private parser: IExpressionParser) {}
>>>>>>> 50d1e46b
  public compile($symbol: IAttributeSymbol): TargetedInstruction {
    return new ToViewBindingInstruction(this.parser.parse($symbol.rawValue, BindingType.ToViewCommand), $symbol.to);
  }
}

export interface FromViewBindingCommand extends IBindingCommand {}

@bindingCommand('from-view')
export class FromViewBindingCommand implements IBindingCommand {
  public static inject: Function[] = [IExpressionParser];
<<<<<<< HEAD

  private parser: IExpressionParser;
  constructor(parser: IExpressionParser) {
    this.parser = parser;
  }

=======
  public static register: IRegistry['register'];
  constructor(private parser: IExpressionParser) {}
>>>>>>> 50d1e46b
  public compile($symbol: IAttributeSymbol): TargetedInstruction {
    return new FromViewBindingInstruction(this.parser.parse($symbol.rawValue, BindingType.FromViewCommand), $symbol.to);
  }
}

export interface TwoWayBindingCommand extends IBindingCommand {}

@bindingCommand('two-way')
export class TwoWayBindingCommand implements IBindingCommand {
  public static inject: Function[] = [IExpressionParser];
<<<<<<< HEAD

  private parser: IExpressionParser;
  constructor(parser: IExpressionParser) {
    this.parser = parser;
  }

=======
  public static register: IRegistry['register'];
  constructor(private parser: IExpressionParser) {}
>>>>>>> 50d1e46b
  public compile($symbol: IAttributeSymbol): TargetedInstruction {
    return new TwoWayBindingInstruction(this.parser.parse($symbol.rawValue, BindingType.TwoWayCommand), $symbol.to);
  }
}

// Not bothering to throw on non-existing modes, should never happen anyway.
// Keeping all array elements of the same type for better optimizeability.
const compileMode = ['', '$1', '$2', '', '$4', '', '$6'];

export interface DefaultBindingCommand extends IBindingCommand {}

@bindingCommand('bind')
export class DefaultBindingCommand implements IBindingCommand {
  public static inject: Function[] = [IExpressionParser];
  public static register: IRegistry['register'];
  public $1: typeof OneTimeBindingCommand.prototype.compile;
  public $2: typeof ToViewBindingCommand.prototype.compile;
  public $4: typeof FromViewBindingCommand.prototype.compile;
  public $6: typeof TwoWayBindingCommand.prototype.compile;

  private parser: IExpressionParser;
  constructor(parser: IExpressionParser) {
    this.parser = parser;
    this.$1 = OneTimeBindingCommand.prototype.compile;
    this.$2 = ToViewBindingCommand.prototype.compile;
    this.$4 = FromViewBindingCommand.prototype.compile;
    this.$6 = TwoWayBindingCommand.prototype.compile;
  }

  public compile($symbol: IAttributeSymbol): TargetedInstruction {
    return this[compileMode[$symbol.mode]]($symbol);
  }
}

export interface TriggerBindingCommand extends IBindingCommand {}

@bindingCommand('trigger')
export class TriggerBindingCommand implements IBindingCommand {
  public static inject: Function[] = [IExpressionParser];
<<<<<<< HEAD

  private parser: IExpressionParser;
  constructor(parser: IExpressionParser) {
    this.parser = parser;
  }

=======
  public static register: IRegistry['register'];
  constructor(private parser: IExpressionParser) {}
>>>>>>> 50d1e46b
  public compile($symbol: IAttributeSymbol): TargetedInstruction {
    return new TriggerBindingInstruction(this.parser.parse($symbol.rawValue, BindingType.TriggerCommand), $symbol.to);
  }
}

export interface DelegateBindingCommand extends IBindingCommand {}

@bindingCommand('delegate')
export class DelegateBindingCommand implements IBindingCommand {
  public static inject: Function[] = [IExpressionParser];
<<<<<<< HEAD

  private parser: IExpressionParser;
  constructor(parser: IExpressionParser) {
    this.parser = parser;
  }

=======
  public static register: IRegistry['register'];
  constructor(private parser: IExpressionParser) {}
>>>>>>> 50d1e46b
  public compile($symbol: IAttributeSymbol): TargetedInstruction {
    return new DelegateBindingInstruction(this.parser.parse($symbol.rawValue, BindingType.DelegateCommand), $symbol.to);
  }
}

export interface CaptureBindingCommand extends IBindingCommand {}

@bindingCommand('capture')
export class CaptureBindingCommand implements IBindingCommand {
  public static inject: Function[] = [IExpressionParser];
<<<<<<< HEAD

  private parser: IExpressionParser;
  constructor(parser: IExpressionParser) {
    this.parser = parser;
  }

=======
  public static register: IRegistry['register'];
  constructor(private parser: IExpressionParser) {}
>>>>>>> 50d1e46b
  public compile($symbol: IAttributeSymbol): TargetedInstruction {
    return new CaptureBindingInstruction(this.parser.parse($symbol.rawValue, BindingType.CaptureCommand), $symbol.to);
  }
}

export interface CallBindingCommand extends IBindingCommand {}

@bindingCommand('call')
export class CallBindingCommand implements IBindingCommand {
  public static inject: Function[] = [IExpressionParser];
<<<<<<< HEAD

  private parser: IExpressionParser;
  constructor(parser: IExpressionParser) {
    this.parser = parser;
  }

=======
  public static register: IRegistry['register'];
  constructor(private parser: IExpressionParser) {}
>>>>>>> 50d1e46b
  public compile($symbol: IAttributeSymbol): TargetedInstruction {
    return new CallBindingInstruction(this.parser.parse($symbol.rawValue, BindingType.CallCommand), $symbol.to);
  }
}

@bindingCommand('for')
export class ForBindingCommand implements IBindingCommand {
  public static inject: Function[] = [IExpressionParser];
<<<<<<< HEAD

  private parser: IExpressionParser;
  constructor(parser: IExpressionParser) {
    this.parser = parser;
  }

=======
  public static register: IRegistry['register'];
  constructor(private parser: IExpressionParser) {}
>>>>>>> 50d1e46b
  public compile($symbol: IAttributeSymbol): TargetedInstruction {
    const def: ITemplateDefinition = {
      name: 'repeat',
      template: $symbol.$element.node,
      instructions: []
    };
    const instructions = [
      new IteratorBindingInstruction(this.parser.parse($symbol.rawValue, BindingType.ForCommand), 'items'),
      new SetPropertyInstruction('item', 'local')
    ];
    return new HydrateTemplateController(def, 'repeat', instructions, false);
  }

  public handles($symbol: IAttributeSymbol): boolean {
    return $symbol.target === 'repeat';
  }
}<|MERGE_RESOLUTION|>--- conflicted
+++ resolved
@@ -70,17 +70,13 @@
 @bindingCommand('one-time')
 export class OneTimeBindingCommand implements IBindingCommand {
   public static inject: Function[] = [IExpressionParser];
-<<<<<<< HEAD
-
-  private parser: IExpressionParser;
-  constructor(parser: IExpressionParser) {
-    this.parser = parser;
-  }
-
-=======
-  public static register: IRegistry['register'];
-  constructor(private parser: IExpressionParser) {}
->>>>>>> 50d1e46b
+  public static register: IRegistry['register'];
+
+  private parser: IExpressionParser;
+  constructor(parser: IExpressionParser) {
+    this.parser = parser;
+  }
+
   public compile($symbol: IAttributeSymbol): TargetedInstruction {
     return new OneTimeBindingInstruction(this.parser.parse($symbol.rawValue, BindingType.OneTimeCommand), $symbol.to);
   }
@@ -91,17 +87,13 @@
 @bindingCommand('to-view')
 export class ToViewBindingCommand implements IBindingCommand {
   public static inject: Function[] = [IExpressionParser];
-<<<<<<< HEAD
-
-  private parser: IExpressionParser;
-  constructor(parser: IExpressionParser) {
-    this.parser = parser;
-  }
-
-=======
-  public static register: IRegistry['register'];
-  constructor(private parser: IExpressionParser) {}
->>>>>>> 50d1e46b
+  public static register: IRegistry['register'];
+
+  private parser: IExpressionParser;
+  constructor(parser: IExpressionParser) {
+    this.parser = parser;
+  }
+
   public compile($symbol: IAttributeSymbol): TargetedInstruction {
     return new ToViewBindingInstruction(this.parser.parse($symbol.rawValue, BindingType.ToViewCommand), $symbol.to);
   }
@@ -112,17 +104,13 @@
 @bindingCommand('from-view')
 export class FromViewBindingCommand implements IBindingCommand {
   public static inject: Function[] = [IExpressionParser];
-<<<<<<< HEAD
-
-  private parser: IExpressionParser;
-  constructor(parser: IExpressionParser) {
-    this.parser = parser;
-  }
-
-=======
-  public static register: IRegistry['register'];
-  constructor(private parser: IExpressionParser) {}
->>>>>>> 50d1e46b
+  public static register: IRegistry['register'];
+
+  private parser: IExpressionParser;
+  constructor(parser: IExpressionParser) {
+    this.parser = parser;
+  }
+
   public compile($symbol: IAttributeSymbol): TargetedInstruction {
     return new FromViewBindingInstruction(this.parser.parse($symbol.rawValue, BindingType.FromViewCommand), $symbol.to);
   }
@@ -133,17 +121,13 @@
 @bindingCommand('two-way')
 export class TwoWayBindingCommand implements IBindingCommand {
   public static inject: Function[] = [IExpressionParser];
-<<<<<<< HEAD
-
-  private parser: IExpressionParser;
-  constructor(parser: IExpressionParser) {
-    this.parser = parser;
-  }
-
-=======
-  public static register: IRegistry['register'];
-  constructor(private parser: IExpressionParser) {}
->>>>>>> 50d1e46b
+  public static register: IRegistry['register'];
+
+  private parser: IExpressionParser;
+  constructor(parser: IExpressionParser) {
+    this.parser = parser;
+  }
+
   public compile($symbol: IAttributeSymbol): TargetedInstruction {
     return new TwoWayBindingInstruction(this.parser.parse($symbol.rawValue, BindingType.TwoWayCommand), $symbol.to);
   }
@@ -183,17 +167,13 @@
 @bindingCommand('trigger')
 export class TriggerBindingCommand implements IBindingCommand {
   public static inject: Function[] = [IExpressionParser];
-<<<<<<< HEAD
-
-  private parser: IExpressionParser;
-  constructor(parser: IExpressionParser) {
-    this.parser = parser;
-  }
-
-=======
-  public static register: IRegistry['register'];
-  constructor(private parser: IExpressionParser) {}
->>>>>>> 50d1e46b
+  public static register: IRegistry['register'];
+
+  private parser: IExpressionParser;
+  constructor(parser: IExpressionParser) {
+    this.parser = parser;
+  }
+
   public compile($symbol: IAttributeSymbol): TargetedInstruction {
     return new TriggerBindingInstruction(this.parser.parse($symbol.rawValue, BindingType.TriggerCommand), $symbol.to);
   }
@@ -204,17 +184,13 @@
 @bindingCommand('delegate')
 export class DelegateBindingCommand implements IBindingCommand {
   public static inject: Function[] = [IExpressionParser];
-<<<<<<< HEAD
-
-  private parser: IExpressionParser;
-  constructor(parser: IExpressionParser) {
-    this.parser = parser;
-  }
-
-=======
-  public static register: IRegistry['register'];
-  constructor(private parser: IExpressionParser) {}
->>>>>>> 50d1e46b
+  public static register: IRegistry['register'];
+
+  private parser: IExpressionParser;
+  constructor(parser: IExpressionParser) {
+    this.parser = parser;
+  }
+
   public compile($symbol: IAttributeSymbol): TargetedInstruction {
     return new DelegateBindingInstruction(this.parser.parse($symbol.rawValue, BindingType.DelegateCommand), $symbol.to);
   }
@@ -225,17 +201,13 @@
 @bindingCommand('capture')
 export class CaptureBindingCommand implements IBindingCommand {
   public static inject: Function[] = [IExpressionParser];
-<<<<<<< HEAD
-
-  private parser: IExpressionParser;
-  constructor(parser: IExpressionParser) {
-    this.parser = parser;
-  }
-
-=======
-  public static register: IRegistry['register'];
-  constructor(private parser: IExpressionParser) {}
->>>>>>> 50d1e46b
+  public static register: IRegistry['register'];
+
+  private parser: IExpressionParser;
+  constructor(parser: IExpressionParser) {
+    this.parser = parser;
+  }
+
   public compile($symbol: IAttributeSymbol): TargetedInstruction {
     return new CaptureBindingInstruction(this.parser.parse($symbol.rawValue, BindingType.CaptureCommand), $symbol.to);
   }
@@ -246,17 +218,13 @@
 @bindingCommand('call')
 export class CallBindingCommand implements IBindingCommand {
   public static inject: Function[] = [IExpressionParser];
-<<<<<<< HEAD
-
-  private parser: IExpressionParser;
-  constructor(parser: IExpressionParser) {
-    this.parser = parser;
-  }
-
-=======
-  public static register: IRegistry['register'];
-  constructor(private parser: IExpressionParser) {}
->>>>>>> 50d1e46b
+  public static register: IRegistry['register'];
+
+  private parser: IExpressionParser;
+  constructor(parser: IExpressionParser) {
+    this.parser = parser;
+  }
+
   public compile($symbol: IAttributeSymbol): TargetedInstruction {
     return new CallBindingInstruction(this.parser.parse($symbol.rawValue, BindingType.CallCommand), $symbol.to);
   }
@@ -265,17 +233,13 @@
 @bindingCommand('for')
 export class ForBindingCommand implements IBindingCommand {
   public static inject: Function[] = [IExpressionParser];
-<<<<<<< HEAD
-
-  private parser: IExpressionParser;
-  constructor(parser: IExpressionParser) {
-    this.parser = parser;
-  }
-
-=======
-  public static register: IRegistry['register'];
-  constructor(private parser: IExpressionParser) {}
->>>>>>> 50d1e46b
+  public static register: IRegistry['register'];
+
+  private parser: IExpressionParser;
+  constructor(parser: IExpressionParser) {
+    this.parser = parser;
+  }
+
   public compile($symbol: IAttributeSymbol): TargetedInstruction {
     const def: ITemplateDefinition = {
       name: 'repeat',
