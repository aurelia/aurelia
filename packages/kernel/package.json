{
  "name": "@aurelia/kernel",
  "version": "0.8.0-dev.202010151053",
  "main": "dist/umd/index.js",
  "module": "dist/esnext/index.js",
  "types": "dist/index.d.ts",
  "typings": "dist/index.d.ts",
  "license": "MIT",
  "homepage": "https://aurelia.io",
  "repository": {
    "type": "git",
    "url": "https://github.com/aurelia/aurelia"
  },
  "bugs": {
    "url": "https://github.com/aurelia/aurelia/issues"
  },
  "keywords": [
    "aurelia",
    "kernel"
  ],
  "files": [
    "dist",
    "src",
    "README.md",
    "CHANGELOG.md",
    "LICENSE"
  ],
  "scripts": {
    "lint": "eslint --cache --ext .js,.ts src/",
    "build": "tsc -b",
    "dev": "tsc -b -w --preserveWatchOutput"
  },
  "publishConfig": {
    "access": "public"
  },
  "dependencies": {
<<<<<<< HEAD
    "@aurelia/metadata": "0.8.0-dev.202010151053"
=======
    "@aurelia/metadata": "0.7.0",
    "@aurelia/platform": "0.7.0"
>>>>>>> fddd8c75
  },
  "devDependencies": {
    "typescript": "^4.0.3"
  }
}<|MERGE_RESOLUTION|>--- conflicted
+++ resolved
@@ -34,12 +34,8 @@
     "access": "public"
   },
   "dependencies": {
-<<<<<<< HEAD
-    "@aurelia/metadata": "0.8.0-dev.202010151053"
-=======
     "@aurelia/metadata": "0.7.0",
     "@aurelia/platform": "0.7.0"
->>>>>>> fddd8c75
   },
   "devDependencies": {
     "typescript": "^4.0.3"
