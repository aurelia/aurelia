{
  "name": "@aurelia/metadata",
<<<<<<< HEAD
  "version": "2.0.1-dev.202107170638",
  "main": "dist/cjs/index.js",
=======
  "version": "2.0.0-alpha.13",
  "main": "dist/esm/index.js",
>>>>>>> 111bb43c
  "module": "dist/esm/index.js",
  "types": "dist/types/index.d.ts",
  "typings": "dist/types/index.d.ts",
  "license": "MIT",
  "homepage": "https://aurelia.io",
  "repository": {
    "type": "git",
    "url": "https://github.com/aurelia/aurelia"
  },
  "bugs": {
    "url": "https://github.com/aurelia/aurelia/issues"
  },
  "keywords": [
    "aurelia",
    "metadata"
  ],
  "files": [
    "dist",
    "src",
    "README.md",
    "CHANGELOG.md",
    "LICENSE"
  ],
  "scripts": {
    "lint": "eslint --cache --ext .js,.ts src/",
    "lint:ci": "eslint --cache --ext .js,.ts --quiet --report-unused-disable-directives src/",
    "build:tsc": "tsc -b",
    "build": "npm run rollup",
    "build:release": "npm run build && npm run build:prod && npm run build:dev",
    "build:prod": "rollup -c --environment BUILD:prod",
    "build:dev": "rollup -c --environment MAP,BUILD:dev",
    "postbuild": "tsc --emitDeclarationOnly",
    "dev": "tsc -b -w --preserveWatchOutput",
    "publish:dev": "npm publish --tag dev",
    "publish:latest": "npm publish --tag latest",
    "rollup": "rollup -c --environment MAP"
  },
  "publishConfig": {
    "access": "public"
  },
  "dependencies": {},
  "devDependencies": {
    "typescript": "^4.0.3"
  },
  "engines": {
    "node": ">=14.17.0"
  }
}<|MERGE_RESOLUTION|>--- conflicted
+++ resolved
@@ -1,12 +1,7 @@
 {
   "name": "@aurelia/metadata",
-<<<<<<< HEAD
-  "version": "2.0.1-dev.202107170638",
-  "main": "dist/cjs/index.js",
-=======
   "version": "2.0.0-alpha.13",
   "main": "dist/esm/index.js",
->>>>>>> 111bb43c
   "module": "dist/esm/index.js",
   "types": "dist/types/index.d.ts",
   "typings": "dist/types/index.d.ts",
