{
  "name": "@aurelia/metadata",
<<<<<<< HEAD
  "version": "0.7.0-dev.202005082022",
  "main": "dist/umd/index.js",
=======
  "version": "0.7.0",
  "main": "dist/esnext/index.js",
>>>>>>> ba7867d8
  "module": "dist/esnext/index.js",
  "types": "dist/index.d.ts",
  "typings": "dist/index.d.ts",
  "license": "MIT",
  "homepage": "https://aurelia.io",
  "repository": {
    "type": "git",
    "url": "https://github.com/aurelia/aurelia"
  },
  "bugs": {
    "url": "https://github.com/aurelia/aurelia/issues"
  },
  "keywords": [
    "aurelia",
    "metadata"
  ],
  "files": [
    "dist",
    "src",
    "README.md",
    "CHANGELOG.md",
    "LICENSE"
  ],
  "scripts": {
    "lint": "eslint --cache --ext .js,.ts src/",
    "build": "tsc -b",
    "dev": "tsc -b -w --preserveWatchOutput"
  },
  "publishConfig": {
    "access": "public"
  },
  "dependencies": {},
  "devDependencies": {
    "typescript": "^3.8.3"
  }
}<|MERGE_RESOLUTION|>--- conflicted
+++ resolved
@@ -1,12 +1,7 @@
 {
   "name": "@aurelia/metadata",
-<<<<<<< HEAD
-  "version": "0.7.0-dev.202005082022",
-  "main": "dist/umd/index.js",
-=======
   "version": "0.7.0",
   "main": "dist/esnext/index.js",
->>>>>>> ba7867d8
   "module": "dist/esnext/index.js",
   "types": "dist/index.d.ts",
   "typings": "dist/index.d.ts",
