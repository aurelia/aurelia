--- conflicted
+++ resolved
@@ -22,19 +22,11 @@
   public readonly location!: TGlobal['location'];
   public readonly history!: TGlobal['history'];
   public readonly navigator!: TGlobal['navigator'];
-<<<<<<< HEAD
-
-  public readonly fetch!: TGlobal['window']['fetch'];
-  public readonly requestAnimationFrame: TGlobal['requestAnimationFrame'];
-  public readonly cancelAnimationFrame: TGlobal['cancelAnimationFrame'];
-  public readonly customElements!: TGlobal['customElements'];
-=======
   public readonly customElements!: TGlobal['customElements'];
 
   public readonly fetch!: TGlobal['window']['fetch'];
   public readonly requestAnimationFrame!: TGlobal['requestAnimationFrame'];
   public readonly cancelAnimationFrame!: TGlobal['cancelAnimationFrame'];
->>>>>>> 8212b77f
 
   // In environments with nodejs types, the node globalThis for some reason overwrites that of the DOM, changing the signature
   // of setTimeout etc to those of node.
@@ -57,31 +49,6 @@
   public constructor(g: TGlobal, overrides: Partial<Exclude<BrowserPlatform, 'globalThis'>> = {}) {
     super(g, overrides);
 
-<<<<<<< HEAD
-    const proxiedProps: (keyof BrowserPlatform)[] = ['Node', 'Element', 'HTMLElement', 'CustomEvent', 'CSSStyleSheet', 'ShadowRoot', 'MutationObserver', 'window', 'document', 'location', 'history', 'navigator', 'customElements'];
-    proxiedProps.forEach(prop => {
-      (this as any)[prop] = prop in overrides ? overrides[prop] : (g as unknown as BrowserPlatform)[prop];
-    });
-
-    // this.Node = 'Node' in overrides ? overrides.Node! : g.Node;
-    // this.Element = 'Element' in overrides ? overrides.Element! : g.Element;
-    // this.HTMLElement = 'HTMLElement' in overrides ? overrides.HTMLElement! : g.HTMLElement;
-    // this.CustomEvent = 'CustomEvent' in overrides ? overrides.CustomEvent! : g.CustomEvent;
-    // this.CSSStyleSheet = 'CSSStyleSheet' in overrides ? overrides.CSSStyleSheet! : g.CSSStyleSheet;
-    // this.ShadowRoot = 'ShadowRoot' in overrides ? overrides.ShadowRoot! : g.ShadowRoot;
-    // this.MutationObserver = 'MutationObserver' in overrides ? overrides.MutationObserver! : g.MutationObserver;
-
-    // this.window = 'window' in overrides ? overrides.window! : g.window;
-    // this.document = 'document' in overrides ? overrides.document! : g.document;
-    // this.location = 'location' in overrides ? overrides.location! : g.location;
-    // this.history = 'history' in overrides ? overrides.history! : g.history;
-    // this.navigator = 'navigator' in overrides ? overrides.navigator! : g.navigator;
-    // this.customElements = 'customElements' in overrides ? overrides.customElements! : g.customElements;
-
-    this.fetch = 'fetch' in overrides ? overrides.fetch! : g.fetch?.bind(g) ?? notImplemented('fetch');
-    this.requestAnimationFrame = 'requestAnimationFrame' in overrides ? overrides.requestAnimationFrame! : g.requestAnimationFrame?.bind(g) ?? notImplemented('requestAnimationFrame');
-    this.cancelAnimationFrame = 'cancelAnimationFrame' in overrides ? overrides.cancelAnimationFrame! : g.cancelAnimationFrame?.bind(g) ?? notImplemented('cancelAnimationFrame');
-=======
     ('Node,Element,HTMLElement,CustomEvent,CSSStyleSheet,ShadowRoot,MutationObserver,'
     + 'window,document,location,history,navigator,customElements')
       .split(',')
@@ -92,7 +59,6 @@
     'fetch,requestAnimationFrame,cancelAnimationFrame'.split(',').forEach(prop => {
       (this as any)[prop] = prop in overrides ? (overrides as any)[prop] : (g as any)[prop].bind(g) ?? notImplemented(prop);
     });
->>>>>>> 8212b77f
 
     this.flushDomRead = this.flushDomRead.bind(this);
     this.flushDomWrite = this.flushDomWrite.bind(this);
@@ -118,118 +84,8 @@
     lookup.set(g, platform);
   }
 
-<<<<<<< HEAD
-  public queueDomRead(task: IDomReadTask | ((time: number) => void)) {
-    if (this._flushingDomTasks) {
-      this._pendingReadTasks[this._pendingReadTasks.length] = task;
-    } else {
-      this._domReadTasks[this._domReadTasks.length] = task;
-      // this._requestFlushDomQueue();
-      if (this._task === null) {
-        this._task = this._domQueue.queueTask(noop, domQueueOptions);
-      }
-    }
-    // if (this._domQueueHandle === -1) {
-    // }
-    // if (this._task === null) {
-    //   this._task = this.domQueue.queueTask(this._flushDomQueue, domQueueOptions);
-    // }
-  }
-
-  private _task: ITask | null = null;
-  public queueDomWrite(task: IDomWriteTask | ((time: number) => void)) {
-    if (this._flushingDomTasks) {
-      this._pendingWriteTasks[this._pendingWriteTasks.length] = task;
-    } else {
-      this._domWriteTasks[this._domWriteTasks.length] = task;
-      // this._requestFlushDomQueue();
-      if (this._task === null) {
-        this._task = this._domQueue.queueTask(noop, domQueueOptions);
-      }
-    }
-    // this._domWriteTasks[this._domWriteTasks.length] = task;
-    // this._domWriteTasks.add(task);
-    // this._requestFlushDomQueue();
-    // if (this._task === null) {
-    //   this._task = this.domQueue.queueTask(this._flushDomQueue, domQueueOptions);
-    // }
-  }
-
-  public flushDomQueue() {
-    // this._flushDomQueue(this.performanceNow());
-    this._domQueue.flush();
-  }
-
-  public yieldDomQueue() {
-    return this._domQueue.yield();
-  }
-
-  /** @internal */
-  private _requestFlushDomQueue() {
-    if (this._domQueueHandle === -1) {
-      this._domQueueHandle = this.requestAnimationFrame(this._flushDomQueue);
-    }
-  }
-
-  /** @internal */
-  private _cancelRequestFlushDomQueue() {
-    if (this._domQueueHandle > -1) {
-      this.cancelAnimationFrame(this._domQueueHandle);
-      this._domQueueHandle = -1;
-    }
-  }
-
-  /** @internal */
-  private _flushDomQueue(time: number): void {
-    this._flushingDomTasks = true;
-    const reads = this._domReadTasks;
-    const writes = this._domWriteTasks;
-    let i = 0;
-    let read: IDomReadTask | ((time: number) => void);
-    let write: IDomWriteTask | ((time: number) => void);
-    while (reads.length > i) {
-      read = reads[i];
-      if (typeof read === 'function') {
-        read(time);
-      } else {
-        read.readDom(time);
-      }
-      ++i;
-    }
-    reads.length = 0;
-    i = 0;
-    time = this.performanceNow();
-    while (writes.length > i) {
-      write = writes[i];
-      if (typeof write === 'function') {
-        write(time);
-      } else {
-        write.writeDom(time);
-      }
-      ++i;
-    }
-    writes.length = 0;
-    this._domQueueHandle = -1;
-    if (this._pendingReadTasks.length > 0 || this._pendingWriteTasks.length > 0) {
-      this._domReadTasks = this._pendingReadTasks;
-      this._domWriteTasks = this._pendingWriteTasks;
-      this._pendingReadTasks = [];
-      this._pendingWriteTasks = [];
-      // this._requestFlushDomQueue();
-      this._domQueue.flush();
-      this._task = this._domQueue.queueTask(noop, domQueueOptions);
-    } else {
-      this._task = null;
-    }
-    this._flushingDomTasks = false;
-  }
-
-  protected domReadRequested: boolean = false;
-  protected domReadHandle: number = -1;
-=======
   /** @internal */ private _domReadRequested: boolean = false;
   /** @internal */ private _domReadHandle: number = -1;
->>>>>>> 8212b77f
   protected requestDomRead(): void {
     this._domReadRequested = true;
     // Yes, this is intentional: the timing of the read can only be "found" by doing a write first.
