const lookup = new Map<object, Platform>();

type NavigatorScheduling = Navigator & {
  scheduling: { isInputPending?: () => boolean };
};


function notImplemented(name: string): (...args: any[]) => any {
  return function notImplemented() {
    throw new Error(`The PLATFORM did not receive a valid reference to the global function '${name}'.`); // TODO: link to docs describing how to fix this issue
  };
}

const scheduler = (navigator as NavigatorScheduling);

let deadline = 0,
  yieldInterval = 5,
  maxDeadline = 300,
  maxYieldInterval = 300;

const shouldYield = scheduler.scheduling.isInputPending ? function () {
  const currentTime = performance.now();
  if (currentTime < deadline) return false;
  if (scheduler.scheduling.isInputPending!()) return true;

  return currentTime >= maxDeadline;
} : function () {
  return performance.now() >= deadline;
}

export class Platform<TGlobal extends typeof globalThis = typeof globalThis> {
  // http://www.ecma-international.org/ecma-262/#sec-value-properties-of-the-global-object
  public readonly globalThis: TGlobal;

  // http://www.ecma-international.org/ecma-262/#sec-function-properties-of-the-global-object
  public readonly decodeURI: TGlobal['decodeURI'];
  public readonly decodeURIComponent: TGlobal['decodeURIComponent'];
  public readonly encodeURI: TGlobal['encodeURI'];
  public readonly encodeURIComponent: TGlobal['encodeURIComponent'];

  // http://www.ecma-international.org/ecma-262/#sec-constructor-properties-of-the-global-object
  public readonly Date: TGlobal['Date'];

  // http://www.ecma-international.org/ecma-262/#sec-other-properties-of-the-global-object
  public readonly Reflect: TGlobal['Reflect'];

  // https://developer.mozilla.org/en-US/docs/Web/API/WindowOrWorkerGlobalScope
  // Note: we're essentially assuming that all of these are available, even if we aren't even
  // in a browser environment. They are available in major envs as well (NodeJS, NativeScript, etc),
  // or can otherwise be mocked fairly easily. If not, things probably won't work anyway.
  public readonly clearInterval: TGlobal['clearInterval'];
  public readonly clearTimeout: TGlobal['clearTimeout'];
  public readonly queueMicrotask: TGlobal['queueMicrotask'];
  public readonly setInterval: TGlobal['setInterval'];
  public readonly setTimeout: TGlobal['setTimeout'];
  public readonly console: TGlobal['console'];

  public readonly performanceNow: () => number;

  public readonly taskQueue: TaskQueue;

  public constructor(g: TGlobal, overrides: Partial<Exclude<Platform, 'globalThis'>> = {}) {
    this.globalThis = g;
    this.decodeURI = 'decodeURI' in overrides ? overrides.decodeURI! : g.decodeURI;
    this.decodeURIComponent = 'decodeURIComponent' in overrides ? overrides.decodeURIComponent! : g.decodeURIComponent;
    this.encodeURI = 'encodeURI' in overrides ? overrides.encodeURI! : g.encodeURI;
    this.encodeURIComponent = 'encodeURIComponent' in overrides ? overrides.encodeURIComponent! : g.encodeURIComponent;

    this.Date = 'Date' in overrides ? overrides.Date! : g.Date;

    this.Reflect = 'Reflect' in overrides ? overrides.Reflect! : g.Reflect;

    this.clearInterval = 'clearInterval' in overrides ? overrides.clearInterval! : g.clearInterval?.bind(g) ?? notImplemented('clearInterval');
    this.clearTimeout = 'clearTimeout' in overrides ? overrides.clearTimeout! : g.clearTimeout?.bind(g) ?? notImplemented('clearTimeout');
    this.queueMicrotask = 'queueMicrotask' in overrides ? overrides.queueMicrotask! : g.queueMicrotask?.bind(g) ?? notImplemented('queueMicrotask');
    this.setInterval = 'setInterval' in overrides ? overrides.setInterval! : g.setInterval?.bind(g) ?? notImplemented('setInterval');
    this.setTimeout = 'setTimeout' in overrides ? overrides.setTimeout! : g.setTimeout?.bind(g) ?? notImplemented('setTimeout');
    this.console = 'console' in overrides ? overrides.console! : g.console;

    this.performanceNow = 'performanceNow' in overrides ? overrides.performanceNow! : g.performance?.now?.bind(g.performance) ?? notImplemented('performance.now');

    this.flushMacroTask = this.flushMacroTask.bind(this);
    this.taskQueue = new TaskQueue(this, this.requestMacroTask.bind(this), this.cancelMacroTask.bind(this));
  }

  public static getOrCreate<TGlobal extends typeof globalThis = typeof globalThis>(
    g: TGlobal,
    overrides: Partial<Exclude<Platform, 'globalThis'>> = {},
  ): Platform<TGlobal> {
    let platform = lookup.get(g);
    if (platform === void 0) {
      lookup.set(g, platform = new Platform(g, overrides));
    }
    return platform as Platform<TGlobal>;
  }

  public static set(g: typeof globalThis, platform: Platform): void {
    lookup.set(g, platform);
  }

  protected macroTaskRequested: boolean = false;
  protected macroTaskHandle: number = -1;
  protected requestMacroTask(): void {
    this.macroTaskRequested = true;
    if (this.macroTaskHandle === -1) {
      this.macroTaskHandle = this.setTimeout(this.flushMacroTask, 0);
    }
  }
  protected cancelMacroTask(): void {
    this.macroTaskRequested = false;
    if (this.macroTaskHandle > -1) {
      this.clearTimeout(this.macroTaskHandle);
      this.macroTaskHandle = -1;
    }
  }
  protected flushMacroTask(): void {
    this.macroTaskHandle = -1;
    if (this.macroTaskRequested === true) {
      this.macroTaskRequested = false;
      this.taskQueue.flush();
    }
  }
}

type TaskCallback<T = any> = (delta: number) => T;

function isPersistent(task: Task): boolean {
  return task.persistent;
}
export class TaskQueue {

  /** @internal */ public _suspenderTask: Task | undefined = void 0;
  /** @internal */ public _pendingAsyncCount: number = 0;

  private processing: Task[] = [];
  private pending: Task[] = [];
  private delayed: Task[] = [];

  private flushRequested: boolean = false;
  private _yieldPromise: ExposedPromise | undefined = void 0;

  private readonly taskPool: Task[] = [];
  private _taskPoolSize: number = 0;
  private _lastRequest: number = 0;
  private _lastFlush: number = 0;

  public get isEmpty(): boolean {
    return (
      this._pendingAsyncCount === 0 &&
      this.processing.length === 0 &&
      this.pending.length === 0 &&
      this.delayed.length === 0
    );
  }

  /**
   * Persistent tasks will re-queue themselves indefinitely until they are explicitly canceled,
   * so we consider them 'infinite work' whereas non-persistent (one-off) tasks are 'finite work'.
   *
   * This `hasNoMoreFiniteWork` getters returns true if either all remaining tasks are persistent, or if there are no more tasks.
   *
   * If that is the case, we can resolve the promise that was created when `yield()` is called.
   *
   * @internal
   */
  private get _hasNoMoreFiniteWork(): boolean {
    return (
      this._pendingAsyncCount === 0 &&
      this.processing.every(isPersistent) &&
      this.pending.every(isPersistent) &&
      this.delayed.every(isPersistent)
    );
  }

  /** @internal */ private readonly _tracer: Tracer;
  public constructor(
    public readonly platform: Platform,
    private readonly $request: () => void,
    private readonly $cancel: () => void,
  ) {
    this._tracer = new Tracer(platform.console);
  }

  public flush(time: number = this.platform.performanceNow()): void {
    if (__DEV__ && this._tracer.enabled) { this._tracer.enter(this, 'flush'); }

    this.flushRequested = false;
    this._lastFlush = time;

    // Only process normally if we are *not* currently waiting for an async task to finish
    if (this._suspenderTask === void 0) {
      if (this.pending.length > 0) {
        this.processing.push(...this.pending);
        this.pending.length = 0;
      }
      if (this.delayed.length > 0) {
        let i = -1;
        while (++i < this.delayed.length && this.delayed[i].queueTime <= time) { /* do nothing */ }
        this.processing.push(...this.delayed.splice(0, i));
      }

      let cur: Task;
      deadline = time + yieldInterval;
      // seems redundant idk yet
      maxDeadline = time + maxYieldInterval;
      while (this.processing.length > 0) {
        if (shouldYield()) {
          this.requestFlush(); return;
        }
        (cur = this.processing.shift()!).run();
        // If it's still running, it can only be an async task
        if (cur.status === TaskStatus.running) {
          if (cur.suspend === true) {
            this._suspenderTask = cur;
            this._requestFlush();

            if (__DEV__ && this._tracer.enabled) { this._tracer.leave(this, 'flush early async'); }

            return;
          } else {
            ++this._pendingAsyncCount;
          }
        }
      }

      if (this.pending.length > 0) {
        this.processing.push(...this.pending);
        this.pending.length = 0;
      }
      if (this.delayed.length > 0) {
        let i = -1;
        while (++i < this.delayed.length && this.delayed[i].queueTime <= time) { /* do nothing */ }
        this.processing.push(...this.delayed.splice(0, i));
      }

      if (this.processing.length > 0 || this.delayed.length > 0 || this._pendingAsyncCount > 0) {
        this._requestFlush();
      }

      if (
        this._yieldPromise !== void 0 &&
        this._hasNoMoreFiniteWork
      ) {
        const p = this._yieldPromise;
        this._yieldPromise = void 0;
        p.resolve();
      }
    } else {
      // If we are still waiting for an async task to finish, just schedule the next flush and do nothing else.
      // Should the task finish before the next flush is invoked,
      // the callback to `completeAsyncTask` will have reset `this.suspenderTask` back to undefined so processing can return back to normal next flush.
      this._requestFlush();
    }

    if (__DEV__ && this._tracer.enabled) { this._tracer.leave(this, 'flush full'); }
  }

  /**
   * Cancel the next flush cycle (and/or the macrotask that schedules the next flush cycle, in case this is a microtask queue), if it was requested.
   *
   * This operation is idempotent and will do nothing if no flush is scheduled.
   */
  public cancel(): void {
    if (__DEV__ && this._tracer.enabled) { this._tracer.enter(this, 'cancel'); }

    if (this.flushRequested) {
      this.$cancel();
      this.flushRequested = false;
    }

    if (__DEV__ && this._tracer.enabled) { this._tracer.leave(this, 'cancel'); }
  }

  /**
   * Returns a promise that, when awaited, resolves when:
   * - all *non*-persistent (including async) tasks have finished;
   * - the last-added persistent task has run exactly once;
   *
   * This operation is idempotent: the same promise will be returned until it resolves.
   *
   * If `yield()` is called multiple times in a row when there are one or more persistent tasks in the queue, each call will await exactly one cycle of those tasks.
   */
  public async yield(): Promise<void> {
    if (__DEV__ && this._tracer.enabled) { this._tracer.enter(this, 'yield'); }

    if (this.isEmpty) {
      if (__DEV__ && this._tracer.enabled) { this._tracer.leave(this, 'yield empty'); }
    } else {
      if (this._yieldPromise === void 0) {
        if (__DEV__ && this._tracer.enabled) { this._tracer.trace(this, 'yield - creating promise'); }
        this._yieldPromise = createExposedPromise();
      }

      await this._yieldPromise;

      if (__DEV__ && this._tracer.enabled) { this._tracer.leave(this, 'yield task'); }
    }
  }

  public queueTask<T = any>(callback: TaskCallback<T>, opts?: QueueTaskOptions): Task<T> {
    if (__DEV__ && this._tracer.enabled) { this._tracer.enter(this, 'queueTask'); }

    const { delay, preempt, persistent, reusable, suspend } = { ...defaultQueueTaskOptions, ...opts };

    if (preempt) {
      if (delay > 0) {
        throw new Error(`Invalid arguments: preempt cannot be combined with a greater-than-zero delay`);
      }
      if (persistent) {
        throw new Error(`Invalid arguments: preempt cannot be combined with persistent`);
      }
    }

    if (this.processing.length === 0) {
      this._requestFlush();
    }

    const time = this.platform.performanceNow();

    let task: Task<T>;
    if (reusable) {
      const taskPool = this.taskPool;
      const index = this._taskPoolSize - 1;
      if (index >= 0) {
        task = taskPool[index];
        taskPool[index] = (void 0)!;
        this._taskPoolSize = index;

        task.reuse(time, delay, preempt, persistent, suspend, callback);
      } else {
        task = new Task(this._tracer, this, time, time + delay, preempt, persistent, suspend, reusable, callback);
      }
    } else {
      task = new Task(this._tracer, this, time, time + delay, preempt, persistent, suspend, reusable, callback);
    }

    if (preempt) {
      this.processing[this.processing.length] = task;
    } else if (delay === 0) {
      this.pending[this.pending.length] = task;
    } else {
      this.delayed[this.delayed.length] = task;
    }

    if (__DEV__ && this._tracer.enabled) { this._tracer.leave(this, 'queueTask'); }

    return task;
  }

  /**
   * Remove the task from this queue.
   */
  public remove<T = any>(task: Task<T>): void {
    if (__DEV__ && this._tracer.enabled) { this._tracer.enter(this, 'remove'); }

    let idx = this.processing.indexOf(task);
    if (idx > -1) {
      this.processing.splice(idx, 1);
      if (__DEV__ && this._tracer.enabled) { this._tracer.leave(this, 'remove processing'); }
      return;
    }
    idx = this.pending.indexOf(task);
    if (idx > -1) {
      this.pending.splice(idx, 1);
      if (__DEV__ && this._tracer.enabled) { this._tracer.leave(this, 'remove pending'); }
      return;
    }
    idx = this.delayed.indexOf(task);
    if (idx > -1) {
      this.delayed.splice(idx, 1);
      if (__DEV__ && this._tracer.enabled) { this._tracer.leave(this, 'remove delayed'); }
      return;
    }

    if (__DEV__ && this._tracer.enabled) { this._tracer.leave(this, 'remove error'); }

    throw new Error(`Task #${task.id} could not be found`);
  }

  /**
   * Return a reusable task to the shared task pool.
   * The next queued callback will reuse this task object instead of creating a new one, to save overhead of creating additional objects.
   */
  private returnToPool(task: Task): void {
    if (__DEV__ && this._tracer.enabled) { this._tracer.trace(this, 'returnToPool'); }

    this.taskPool[this._taskPoolSize++] = task;
  }

  /**
   * Reset the persistent task back to its pending state, preparing it for being invoked again on the next flush.
   */
  private resetPersistentTask(task: Task): void {
    if (__DEV__ && this._tracer.enabled) { this._tracer.enter(this, 'resetPersistentTask'); }

    task.reset(this.platform.performanceNow());

    if (task.createdTime === task.queueTime) {
      this.pending[this.pending.length] = task;
    } else {
      this.delayed[this.delayed.length] = task;
    }

    if (__DEV__ && this._tracer.enabled) { this._tracer.leave(this, 'resetPersistentTask'); }
  }

  /**
   * Notify the queue that this async task has had its promise resolved, so that the queue can proceed with consecutive tasks on the next flush.
   */
  private completeAsyncTask(task: Task): void {
    if (__DEV__ && this._tracer.enabled) { this._tracer.enter(this, 'completeAsyncTask'); }

    if (task.suspend === true) {
      if (this._suspenderTask !== task) {
        if (__DEV__ && this._tracer.enabled) { this._tracer.leave(this, 'completeAsyncTask error'); }

        throw new Error(`Async task completion mismatch: suspenderTask=${this._suspenderTask?.id}, task=${task.id}`);
      }

      this._suspenderTask = void 0;
    } else {
      --this._pendingAsyncCount;
    }

    if (
      this._yieldPromise !== void 0 &&
      this._hasNoMoreFiniteWork
    ) {
      const p = this._yieldPromise;
      this._yieldPromise = void 0;
      p.resolve();
    }

    if (this.isEmpty) {
      this.cancel();
    }

    if (__DEV__ && this._tracer.enabled) { this._tracer.leave(this, 'completeAsyncTask'); }
  }

  private readonly _requestFlush: () => void = () => {
    if (__DEV__ && this._tracer.enabled) { this._tracer.enter(this, 'requestFlush'); }

    if (!this.flushRequested) {
      this.flushRequested = true;
      this._lastRequest = this.platform.performanceNow();
      this.$request();
    }

    if (__DEV__ && this._tracer.enabled) { this._tracer.leave(this, 'requestFlush'); }
  };
}

export class TaskAbortError<T = any> extends Error {
  public constructor(public task: Task<T>) {
    super('Task was canceled.');
  }
}

let id: number = 0;

export const enum TaskStatus {
  pending = 0,
  running = 1,
  completed = 2,
  canceled = 3,
}

type UnwrapPromise<T> = T extends Promise<infer R> ? R : T;

export interface ITask<T = any> {
  readonly result: Promise<UnwrapPromise<T>>;
  readonly status: TaskStatus;
  run(): void;
  cancel(): boolean;
}

export class Task<T = any> implements ITask {
  public readonly id: number = ++id;

  /** @internal */ private _resolve: PResolve<UnwrapPromise<T>> | undefined = void 0;
  /** @internal */ private _reject: PReject<TaskAbortError<T>> | undefined = void 0;

  /** @internal */
  private _result: Promise<UnwrapPromise<T>> | undefined = void 0;
  public get result(): Promise<UnwrapPromise<T>> {
    const result = this._result;
    if (result === void 0) {
      switch (this._status) {
        case TaskStatus.pending: {
          const promise = this._result = createExposedPromise();
          this._resolve = promise.resolve;
          this._reject = promise.reject;
          return promise;
        }
        case TaskStatus.running:
          throw new Error('Trying to await task from within task will cause a deadlock.');
        case TaskStatus.completed:
          return this._result = Promise.resolve() as unknown as Promise<UnwrapPromise<T>>;
        case TaskStatus.canceled:
          return this._result = Promise.reject(new TaskAbortError(this));
      }
    }
    return result!;
  }

  /** @internal */
  private _status: TaskStatus = TaskStatus.pending;
  public get status(): TaskStatus {
    return this._status;
  }

  /** @internal */
  private readonly _tracer: Tracer;

  public constructor(
    tracer: Tracer,
    public readonly taskQueue: TaskQueue,
    public createdTime: number,
    public queueTime: number,
    public preempt: boolean,
    public persistent: boolean,
    public suspend: boolean,
    public readonly reusable: boolean,
    public callback: TaskCallback<T>,
<<<<<<< HEAD
  ) { }
=======
  ) {
    this._tracer = tracer;
  }
>>>>>>> 8212b77f

  public run(time: number = this.taskQueue.platform.performanceNow()): void {
    if (__DEV__ && this._tracer.enabled) { this._tracer.enter(this, 'run'); }

    if (this._status !== TaskStatus.pending) {
      if (__DEV__ && this._tracer.enabled) { this._tracer.leave(this, 'run error'); }

      throw new Error(`Cannot run task in ${this._status} state`);
    }

    // this.persistent could be changed while the task is running (this can only be done by the task itself if canceled, and is a valid way of stopping a loop)
    // so we deliberately reference this.persistent instead of the local variable, but we keep it around to know whether the task *was* persistent before running it,
    // so we can set the correct cancelation state.
    const {
      persistent,
      reusable,
      taskQueue,
      callback,
      _resolve: resolve,
      _reject: reject,
      createdTime,
    } = this;
    let ret: unknown | Promise<unknown>;

    this._status = TaskStatus.running;

    try {
      ret = callback(time - createdTime);
      if (ret instanceof Promise) {
        ret.then($ret => {
          if (this.persistent) {
            taskQueue['resetPersistentTask'](this);
          } else {
            if (persistent) {
              // Persistent tasks never reach completed status. They're either pending, running, or canceled.
              this._status = TaskStatus.canceled;
            } else {
              this._status = TaskStatus.completed;
            }

            this.dispose();
          }
<<<<<<< HEAD

          taskQueue['completeAsyncTask'](this);

          if (this.tracer.enabled) { this.tracer.leave(this, 'run async then'); }

          if (resolve !== void 0) {
            resolve($ret as UnwrapPromise<T>);
          }

=======

          taskQueue['completeAsyncTask'](this);

          if (__DEV__ && this._tracer.enabled) { this._tracer.leave(this, 'run async then'); }

          if (resolve !== void 0) {
            resolve($ret as UnwrapPromise<T>);
          }

>>>>>>> 8212b77f
          if (!this.persistent && reusable) {
            taskQueue['returnToPool'](this);
          }
        })
<<<<<<< HEAD
          .catch(err => {
            if (!this.persistent) {
              this.dispose();
            }
=======
        .catch(err => {
          if (!this.persistent) {
            this.dispose();
          }
>>>>>>> 8212b77f

          taskQueue['completeAsyncTask'](this);

          if (__DEV__ && this._tracer.enabled) { this._tracer.leave(this, 'run async catch'); }

          if (reject !== void 0) {
            reject(err);
          } else {
            throw err;
          }
        });
      } else {
        if (this.persistent) {
          taskQueue['resetPersistentTask'](this);
        } else {
          if (persistent) {
            // Persistent tasks never reach completed status. They're either pending, running, or canceled.
            this._status = TaskStatus.canceled;
          } else {
            this._status = TaskStatus.completed;
          }

          this.dispose();
        }

        if (__DEV__ && this._tracer.enabled) { this._tracer.leave(this, 'run sync success'); }

        if (resolve !== void 0) {
          resolve(ret as UnwrapPromise<T>);
        }

        if (!this.persistent && reusable) {
          taskQueue['returnToPool'](this);
        }
      }
    } catch (err) {
      if (!this.persistent) {
        this.dispose();
      }

      if (__DEV__ && this._tracer.enabled) { this._tracer.leave(this, 'run sync error'); }

      if (reject !== void 0) {
        reject(err);
      } else {
        throw err;
      }
    }
  }

  public cancel(): boolean {
    if (__DEV__ && this._tracer.enabled) { this._tracer.enter(this, 'cancel'); }

    if (this._status === TaskStatus.pending) {
      const taskQueue = this.taskQueue;
      const reusable = this.reusable;
      const reject = this._reject;

      taskQueue.remove(this);

      if (taskQueue.isEmpty) {
        taskQueue.cancel();
      }

      this._status = TaskStatus.canceled;

      this.dispose();

      if (reusable) {
        taskQueue['returnToPool'](this);
      }

      if (reject !== void 0) {
        reject(new TaskAbortError(this));
      }

      if (__DEV__ && this._tracer.enabled) { this._tracer.leave(this, 'cancel true =pending'); }

      return true;
    } else if (this._status === TaskStatus.running && this.persistent) {
      this.persistent = false;

      if (__DEV__ && this._tracer.enabled) { this._tracer.leave(this, 'cancel true =running+persistent'); }

      return true;
    }

    if (__DEV__ && this._tracer.enabled) { this._tracer.leave(this, 'cancel false'); }

    return false;
  }

  public reset(time: number): void {
    if (__DEV__ && this._tracer.enabled) { this._tracer.enter(this, 'reset'); }

    const delay = this.queueTime - this.createdTime;
    this.createdTime = time;
    this.queueTime = time + delay;
    this._status = TaskStatus.pending;

    this._resolve = void 0;
    this._reject = void 0;
    this._result = void 0;

    if (__DEV__ && this._tracer.enabled) { this._tracer.leave(this, 'reset'); }
  }

  public reuse(
    time: number,
    delay: number,
    preempt: boolean,
    persistent: boolean,
    suspend: boolean,
    callback: TaskCallback<T>,
  ): void {
    if (__DEV__ && this._tracer.enabled) { this._tracer.enter(this, 'reuse'); }

    this.createdTime = time;
    this.queueTime = time + delay;
    this.preempt = preempt;
    this.persistent = persistent;
    this.suspend = suspend;
    this.callback = callback;
    this._status = TaskStatus.pending;

    if (__DEV__ && this._tracer.enabled) { this._tracer.leave(this, 'reuse'); }
  }

  public dispose(): void {
    if (__DEV__ && this._tracer.enabled) { this._tracer.trace(this, 'dispose'); }

    this.callback = (void 0)!;
    this._resolve = void 0;
    this._reject = void 0;
    this._result = void 0;
  }
}

function taskStatus(status: TaskStatus): 'pending' | 'running' | 'canceled' | 'completed' {
  switch (status) {
    case TaskStatus.pending: return 'pending';
    case TaskStatus.running: return 'running';
    case TaskStatus.canceled: return 'canceled';
    case TaskStatus.completed: return 'completed';
  }
}

class Tracer {
  public enabled: boolean = false;
  private depth: number = 0;
  public constructor(private readonly console: Platform['console']) { }

  public enter(obj: TaskQueue | Task, method: string): void {
    this.log(`${'  '.repeat(this.depth++)}> `, obj, method);
  }
  public leave(obj: TaskQueue | Task, method: string): void {
    this.log(`${'  '.repeat(--this.depth)}< `, obj, method);
  }
  public trace(obj: TaskQueue | Task, method: string): void {
    this.log(`${'  '.repeat(this.depth)}- `, obj, method);
  }

  private log(prefix: string, obj: TaskQueue | Task, method: string): void {
    if (obj instanceof TaskQueue) {
      const processing = obj['processing'].length;
      const pending = obj['pending'].length;
      const delayed = obj['delayed'].length;
      const flushReq = obj['flushRequested'];
      const susTask = !!obj._suspenderTask;

      const info = `processing=${processing} pending=${pending} delayed=${delayed} flushReq=${flushReq} susTask=${susTask}`;
      this.console.log(`${prefix}[Q.${method}] ${info}`);
    } else {
      const id = obj['id'];
      const created = Math.round(obj.createdTime * 10) / 10;
      const queue = Math.round(obj.queueTime * 10) / 10;
      const preempt = obj.preempt;
      const reusable = obj.reusable;
      const persistent = obj.persistent;
      const suspend = obj.suspend;
      const status = taskStatus(obj.status);

      const info = `id=${id} created=${created} queue=${queue} preempt=${preempt} persistent=${persistent} reusable=${reusable} status=${status} suspend=${suspend}`;
      this.console.log(`${prefix}[T.${method}] ${info}`);
    }
  }
}
export const enum TaskQueuePriority {
  render = 0,
  macroTask = 1,
  postRender = 2,
}

export type QueueTaskOptions = {
  /**
   * The number of milliseconds to wait before queueing the task.
   *
   * NOTE: just like `setTimeout`, there is no guarantee that the task will actually run
   * after the specified delay. It is merely a *minimum* delay.
   *
   * Defaults to `0`
   */
  delay?: number;
  /**
   * If `true`, the task will be run synchronously if it is the same priority as the
   * `TaskQueue` that is currently flushing. Otherwise, it will be run on the next tick.
   *
   * Defaults to `false`
   */
  preempt?: boolean;
  /**
   * If `true`, the task will be added back onto the queue after it finished running, indefinitely, until manually canceled.
   *
   * Defaults to `false`
   */
  persistent?: boolean;
  /**
   * If `true`, the task will be kept in-memory after finishing, so that it can be reused for future tasks for efficiency.
   *
   * Defaults to `true`
   */
  reusable?: boolean;
  /**
   * If `true`, and the task callback returns a promise, that promise will be awaited before consecutive tasks are run.
   *
   * Defaults to `false`.
   */
  suspend?: boolean;
};

const defaultQueueTaskOptions: Required<QueueTaskOptions> = {
  delay: 0,
  preempt: false,
  persistent: false,
  reusable: true,
  suspend: false,
};

type PResolve<T> = (value: T | PromiseLike<T>) => void;
type PReject<T = any> = (reason?: T) => void;
let $resolve: PResolve<any>;
let $reject: PReject;
function executor<T>(resolve: PResolve<T>, reject: PReject): void {
  $resolve = resolve;
  $reject = reject;
}

type ExposedPromise<T = void> = Promise<T> & {
  resolve: PResolve<T>;
  reject: PReject;
};

/**
 * Efficiently create a promise where the `resolve` and `reject` functions are stored as properties on the prommise itself.
 */
function createExposedPromise<T>(): ExposedPromise<T> {
  const p = new Promise<T>(executor) as ExposedPromise<T>;
  p.resolve = $resolve;
  p.reject = $reject;
  return p;
}<|MERGE_RESOLUTION|>--- conflicted
+++ resolved
@@ -205,7 +205,7 @@
       maxDeadline = time + maxYieldInterval;
       while (this.processing.length > 0) {
         if (shouldYield()) {
-          this.requestFlush(); return;
+          this._requestFlush(); return;
         }
         (cur = this.processing.shift()!).run();
         // If it's still running, it can only be an async task
@@ -523,13 +523,9 @@
     public suspend: boolean,
     public readonly reusable: boolean,
     public callback: TaskCallback<T>,
-<<<<<<< HEAD
-  ) { }
-=======
   ) {
     this._tracer = tracer;
   }
->>>>>>> 8212b77f
 
   public run(time: number = this.taskQueue.platform.performanceNow()): void {
     if (__DEV__ && this._tracer.enabled) { this._tracer.enter(this, 'run'); }
@@ -572,42 +568,23 @@
 
             this.dispose();
           }
-<<<<<<< HEAD
 
           taskQueue['completeAsyncTask'](this);
 
-          if (this.tracer.enabled) { this.tracer.leave(this, 'run async then'); }
+          if (__DEV__ && this._tracer.enabled) { this._tracer.leave(this, 'run async then'); }
 
           if (resolve !== void 0) {
             resolve($ret as UnwrapPromise<T>);
           }
 
-=======
-
-          taskQueue['completeAsyncTask'](this);
-
-          if (__DEV__ && this._tracer.enabled) { this._tracer.leave(this, 'run async then'); }
-
-          if (resolve !== void 0) {
-            resolve($ret as UnwrapPromise<T>);
-          }
-
->>>>>>> 8212b77f
           if (!this.persistent && reusable) {
             taskQueue['returnToPool'](this);
           }
         })
-<<<<<<< HEAD
-          .catch(err => {
-            if (!this.persistent) {
-              this.dispose();
-            }
-=======
         .catch(err => {
           if (!this.persistent) {
             this.dispose();
           }
->>>>>>> 8212b77f
 
           taskQueue['completeAsyncTask'](this);
 
