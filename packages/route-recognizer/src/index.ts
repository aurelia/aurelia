export interface IConfigurableRoute<T> {
  readonly path: string;
  readonly caseSensitive?: boolean;
  readonly handler: T;
}

export class ConfigurableRoute<T> implements IConfigurableRoute<T> {
  public constructor(
    public readonly path: string,
    public readonly caseSensitive: boolean,
<<<<<<< HEAD
    public readonly handler: T,
  ) { }
=======
    public handler: T,
  ) {}
>>>>>>> 30688c25
}

export class Endpoint<T> {
  public constructor(
    public readonly route: ConfigurableRoute<T>,
    public readonly paramNames: readonly string[],
  ) { }
}

export class RecognizedRoute<T> {
  public constructor(
    public readonly endpoint: Endpoint<T>,
    public readonly params: Readonly<Record<string, string | undefined>>,
  ) {}
}

class Candidate<T> {
  public head: AnyState<T>;
  public endpoint: Endpoint<T>;

  public constructor(
    private readonly chars: string[],
    private readonly states: AnyState<T>[],
    private readonly skippedStates: DynamicState<T>[],
    private readonly result: RecognizeResult<T>,
  ) {
    this.head = states[states.length - 1];
    // eslint-disable-next-line @typescript-eslint/no-non-null-asserted-optional-chain
    this.endpoint = this.head?.endpoint!;
  }

  public advance(ch: string): void {
    const { chars, states, skippedStates, result } = this;
    let stateToAdd: AnyState<T> | null = null;

    let matchCount = 0;
    const state = states[states.length - 1];

    function $process(
      nextState: AnyState<T>,
      skippedState: DynamicState<T> | null,
    ): void {
      if (nextState.isMatch(ch)) {
        if (++matchCount === 1) {
          stateToAdd = nextState;
        } else {
          result.add(
            new Candidate(
              chars.concat(ch),
              states.concat(nextState),
              skippedState === null ? skippedStates : skippedStates.concat(skippedState),
              result,
            ),
          );
        }
      }

      if (state.segment === null && nextState.isOptional && nextState.nextStates !== null) {
        if (nextState.nextStates.length > 1) {
          throw new Error(`${nextState.nextStates.length} nextStates`);
        }
        const separator = nextState.nextStates[0];
        if (!separator.isSeparator) {
          throw new Error(`Not a separator`);
        }
        if (separator.nextStates !== null) {
          for (const $nextState of separator.nextStates) {
            $process($nextState, nextState);
          }
        }
      }
    }

    if (state.isDynamic) {
      $process(state, null);
    }
    if (state.nextStates !== null) {
      for (const nextState of state.nextStates) {
        $process(nextState, null);
      }
    }

    if (stateToAdd !== null) {
      states.push(this.head = stateToAdd);
      chars.push(ch);
      if ((stateToAdd as AnyState<T>).endpoint !== null) {
        this.endpoint = (stateToAdd as AnyState<T>).endpoint!;
      }
    }

    if (matchCount === 0) {
      result.remove(this);
    }
  }

  public finalize(): void {
    function collectSkippedStates(
      skippedStates: DynamicState<T>[],
      state: AnyState<T>,
    ): void {
      const nextStates = state.nextStates;
      if (nextStates !== null) {
        if (nextStates.length === 1 && nextStates[0].segment === null) {
          collectSkippedStates(skippedStates, nextStates[0]);
        } else {
          for (const nextState of nextStates) {
            if (nextState.isOptional && nextState.endpoint !== null) {
              skippedStates.push(nextState);
              if (nextState.nextStates !== null) {
                for (const $nextState of nextState.nextStates) {
                  collectSkippedStates(skippedStates, $nextState);
                }
              }
              break;
            }
          }
        }
      }
    }
    collectSkippedStates(this.skippedStates, this.head);
  }

  public getParams(): Record<string, string | undefined> {
    const { states, chars, endpoint } = this;

    const params: Record<string, string | undefined> = {};
    // First initialize all properties with undefined so they all exist (even if they're not filled, e.g. non-matched optional params)
    for (const name of endpoint.paramNames) {
      params[name] = void 0;
    }

    for (let i = 0, ii = states.length; i < ii; ++i) {
      const state = states[i];
      if (state.isDynamic) {
        const name = state.segment.name;
        if (params[name] === void 0) {
          params[name] = chars[i];
        } else {
          params[name] += chars[i];
        }
      }
    }

    return params;
  }

  /**
   * Compares this candidate to another candidate to determine the correct sorting order.
   *
   * This algorithm is different from `sortSolutions` in v1's route-recognizer in that it compares
   * the candidates segment-by-segment, rather than merely comparing the cumulative of segment types
   *
   * This resolves v1's ambiguity in situations like `/foo/:id/bar` vs. `/foo/bar/:id`, which had the
   * same sorting value because they both consist of two static segments and one dynamic segment.
   *
   * With this algorithm, `/foo/bar/:id` would always be sorted first because the second segment is different,
   * and static wins over dynamic.
   *
   * ### NOTE
   * This algorithm violates some of the invariants of v1's algorithm,
   * but those invariants were arguably not very sound to begin with. Example:
   *
   * `/foo/*path/bar/baz` vs. `/foo/bar/*path1/*path2`
   * - in v1, the first would win because that match has fewer stars
   * - in v2, the second will win because there is a bigger static match at the start of the pattern
   *
   * The algorithm should be more logical and easier to reason about in v2, but it's important to be aware of
   * subtle difference like this which might surprise some users who happened to rely on this behavior from v1,
   * intentionally or unintentionally.
   *
   * @param b - The candidate to compare this to.
   * Parameter name is `b` because the method should be used like so: `states.sort((a, b) => a.compareTo(b))`.
   * This will bring the candidate with the highest score to the first position of the array.
   */
  public compareTo(b: Candidate<T>): -1 | 1 | 0 {
    const statesA = this.states;
    const statesB = b.states;

    for (let iA = 0, iB = 0, ii = Math.max(statesA.length, statesB.length); iA < ii; ++iA) {
      let stateA = statesA[iA];
      if (stateA === void 0) {
        return 1;
      }

      let stateB = statesB[iB];
      if (stateB === void 0) {
        return -1;
      }

      let segmentA = stateA.segment;
      let segmentB = stateB.segment;
      if (segmentA === null) {
        if (segmentB === null) {
          ++iB;
          continue;
        }

        if ((stateA = statesA[++iA]) === void 0) {
          return 1;
        }

        segmentA = stateA.segment!;
      } else if (segmentB === null) {
        if ((stateB = statesB[++iB]) === void 0) {
          return -1;
        }

        segmentB = stateB.segment!;
      }

      if (segmentA.kind < segmentB.kind) {
        return 1;
      }

      if (segmentA.kind > segmentB.kind) {
        return -1;
      }

      ++iB;
    }

    const skippedStatesA = this.skippedStates;
    const skippedStatesB = b.skippedStates;

    const skippedStatesALen = skippedStatesA.length;
    const skippedStatesBLen = skippedStatesB.length;

    if (skippedStatesALen < skippedStatesBLen) {
      return 1;
    }

    if (skippedStatesALen > skippedStatesBLen) {
      return -1;
    }

    for (let i = 0; i < skippedStatesALen; ++i) {
      const skippedStateA = skippedStatesA[i];
      const skippedStateB = skippedStatesB[i];

      if (skippedStateA.length < skippedStateB.length) {
        return 1;
      }

      if (skippedStateA.length > skippedStateB.length) {
        return -1;
      }
    }

    // This should only be possible with a single pattern with multiple consecutive star segments.
    // TODO: probably want to warn or even throw here, but leave it be for now.
    return 0;
  }
}

function hasEndpoint<T>(candidate: Candidate<T>): boolean {
  return candidate.head.endpoint !== null;
}

function compareChains<T>(a: Candidate<T>, b: Candidate<T>): -1 | 1 | 0 {
  return a.compareTo(b);
}

class RecognizeResult<T> {
  private readonly candidates: Candidate<T>[] = [];

  public get isEmpty(): boolean {
    return this.candidates.length === 0;
  }

  public constructor(rootState: SeparatorState<T>) {
    this.candidates = [new Candidate([''], [rootState], [], this)];
  }

  public getSolution(): Candidate<T> | null {
    const candidates = this.candidates.filter(hasEndpoint);
    if (candidates.length === 0) {
      return null;
    }

    for (const candidate of candidates) {
      candidate.finalize();
    }

    candidates.sort(compareChains);

    return candidates[0];
  }

  public add(candidate: Candidate<T>): void {
    this.candidates.push(candidate);
  }

  public remove(candidate: Candidate<T>): void {
    this.candidates.splice(this.candidates.indexOf(candidate), 1);
  }

  public advance(ch: string): void {
    const candidates = this.candidates.slice();

    for (const candidate of candidates) {
      candidate.advance(ch);
    }
  }
}

export class RouteRecognizer<T> {
  private readonly rootState: SeparatorState<T> = new State(null, null, '') as SeparatorState<T>;
  private readonly cache: Map<string, RecognizedRoute<T> | null> = new Map<string, RecognizedRoute<T> | null>();

  public add(routeOrRoutes: IConfigurableRoute<T> | readonly IConfigurableRoute<T>[]): void {
    if (routeOrRoutes instanceof Array) {
      for (const route of routeOrRoutes) {
        this.$add(route);
      }
    } else {
      this.$add(routeOrRoutes as IConfigurableRoute<T>);
    }

    // Clear the cache whenever there are state changes, because the recognizeResults could be arbitrarily different as a result
    this.cache.clear();
  }

  private $add(route: IConfigurableRoute<T>): void {
    const path = route.path;
    const $route = new ConfigurableRoute(route.path, route.caseSensitive === true, route.handler);

    // Normalize leading, trailing and double slashes by ignoring empty segments
    const parts = path === '' ? [''] : path.split('/').filter(isNotEmpty);
    const paramNames: string[] = [];

    let state = this.rootState as AnyState<T>;

    for (const part of parts) {
      // Each segment always begins with a slash, so we represent this with a non-segment state
      state = state.append(null, '/');

      switch (part.charAt(0)) {
        case ':': { // route parameter
          const isOptional = part.endsWith('?');
          const name = isOptional ? part.slice(1, -1) : part.slice(1);
          paramNames.push(name);
          state = new DynamicSegment<T>(name, isOptional).appendTo(state);
          break;
        }
        case '*': { // dynamic route
          const name = part.slice(1);
          paramNames.push(name);
          state = new StarSegment<T>(name).appendTo(state);
          break;
        }
        default: { // standard path route
          state = new StaticSegment<T>(part, $route.caseSensitive).appendTo(state);
          break;
        }
      }
    }

    const endpoint = new Endpoint<T>($route, paramNames);

    state.setEndpoint(endpoint);
  }

  public recognize(path: string): RecognizedRoute<T> | null {
    let result = this.cache.get(path);
    if (result === void 0) {
      this.cache.set(path, result = this.$recognize(path));
    }
    return result;
  }

  private $recognize(path: string): RecognizedRoute<T> | null {
    path = decodeURI(path);

    if (!path.startsWith('/')) {
      path = `/${path}`;
    }

    if (path.length > 1 && path.endsWith('/')) {
      path = path.slice(0, -1);
    }

    const result = new RecognizeResult(this.rootState);
    for (let i = 0, ii = path.length; i < ii; ++i) {
      const ch = path.charAt(i);
      result.advance(ch);

      if (result.isEmpty) {
        return null;
      }
    }

    const candidate = result.getSolution();
    if (candidate === null) {
      return null;
    }

    const { endpoint } = candidate;
    const params = candidate.getParams();

    return new RecognizedRoute<T>(endpoint, params);
  }
}

type StaticState<T> = State<T> & {
  readonly isSeparator: false;
  readonly isDynamic: false;
  readonly isOptional: false;

  readonly prevState: StaticState<T> | SeparatorState<T>;
  readonly segment: StaticSegment<T>;
};

type DynamicState<T> = State<T> & {
  readonly isSeparator: false;
  readonly isDynamic: true;
  readonly isOptional: true | false;

  readonly prevState: SeparatorState<T>;
  readonly segment: DynamicSegment<T>;
};

type StarState<T> = State<T> & {
  readonly isSeparator: false;
  readonly isDynamic: true;
  readonly isOptional: false;

  readonly prevState: SeparatorState<T>;
  readonly segment: StarSegment<T>;
};

type SeparatorState<T> = State<T> & {
  readonly isSeparator: true;
  readonly isDynamic: false;
  readonly isOptional: false;

  readonly path: null;
  readonly segment: null;
};

type AnyState<T> = (
  StaticState<T> |
  DynamicState<T> |
  StarState<T> |
  SeparatorState<T>
);

type SegmentToState<S, T> = (
  S extends StaticSegment<T> ? StaticState<T> :
  S extends DynamicSegment<T> ? DynamicState<T> :
  S extends StarSegment<T> ? StarState<T> :
  S extends null ? SeparatorState<T> :
  never
);

class State<T> {
  public nextStates: AnyState<T>[] | null = null;
  public readonly isSeparator: boolean;
  public readonly isDynamic: boolean;
  public readonly isOptional: boolean;

  public endpoint: Endpoint<T> | null = null;
  public readonly length: number;

  public constructor(
    public readonly prevState: AnyState<T> | null,
    public readonly segment: AnySegment<T> | null,
    public readonly value: string,
  ) {
    switch (segment?.kind) {
      case SegmentKind.dynamic:
        this.length = prevState!.length + 1;
        this.isSeparator = false;
        this.isDynamic = true;
        this.isOptional = segment.optional;
        break;
      case SegmentKind.star:
        this.length = prevState!.length + 1;
        this.isSeparator = false;
        this.isDynamic = true;
        this.isOptional = false;
        break;
      case SegmentKind.static:
        this.length = prevState!.length + 1;
        this.isSeparator = false;
        this.isDynamic = false;
        this.isOptional = false;
        break;
      case undefined:
        this.length = prevState === null ? 0 : prevState.length;
        this.isSeparator = true;
        this.isDynamic = false;
        this.isOptional = false;
        break;
    }
  }

  public append<S extends AnySegment<T> | null>(segment: S, value: string): SegmentToState<S, T> {
    let state: AnyState<T> | undefined;
    let nextStates = this.nextStates;
    if (nextStates === null) {
      state = void 0;
      nextStates = this.nextStates = [];
    } else if (segment === null) {
      state = nextStates.find(s => s.value === value);
    } else {
      state = nextStates.find(s => s.segment?.equals(segment!));
    }

    if (state === void 0) {
      nextStates.push(state = new State(this as AnyState<T>, segment, value) as AnyState<T>);
    }

    return state as SegmentToState<S, T>;
  }

  public setEndpoint(this: AnyState<T>, endpoint: Endpoint<T>): void {
    if (this.endpoint !== null) {
      throw new Error(`Cannot add ambiguous route. The pattern '${endpoint.route.path}' clashes with '${this.endpoint.route.path}'`);
    }
    this.endpoint = endpoint;
    if (this.isOptional) {
      this.prevState.setEndpoint(endpoint);
      if (this.prevState.isSeparator && this.prevState.prevState !== null) {
        this.prevState.prevState.setEndpoint(endpoint);
      }
    }
  }

  public isMatch(ch: string): boolean {
    const segment = this.segment;
    switch (segment?.kind) {
      case SegmentKind.dynamic:
        return !this.value.includes(ch);
      case SegmentKind.star:
        return true;
      case SegmentKind.static:
      case undefined:
        // segment separators (slashes) are non-segments. We could say return ch === '/' as well, technically.
        return this.value.includes(ch);
    }
  }
}

function isNotEmpty(segment: string): boolean {
  return segment.length > 0;
}

type AnySegment<T> = (
  StaticSegment<T> |
  DynamicSegment<T> |
  StarSegment<T>
);

const enum SegmentKind {
  star = 1,
  dynamic = 2,
  static = 3,
}

class StaticSegment<T> {
  public get kind(): SegmentKind.static { return SegmentKind.static; }

  public constructor(
    public readonly value: string,
    public readonly caseSensitive: boolean,
  ) { }

  public appendTo(state: AnyState<T>): StaticState<T> {
    const { value, value: { length } } = this;

    if (this.caseSensitive) {
      for (let i = 0; i < length; ++i) {
        state = state.append(
          /* segment */this,
          /* value   */value.charAt(i),
        );
      }
    } else {
      for (let i = 0; i < length; ++i) {
        const ch = value.charAt(i);
        state = state.append(
          /* segment */this,
          /* value   */ch.toUpperCase() + ch.toLowerCase(),
        );
      }
    }

    return state as StaticState<T>;
  }

  public equals(b: AnySegment<T>): boolean {
    return (
      b.kind === SegmentKind.static &&
      b.caseSensitive === this.caseSensitive &&
      b.value === this.value
    );
  }
}

class DynamicSegment<T> {
  public get kind(): SegmentKind.dynamic { return SegmentKind.dynamic; }

  public constructor(
    public readonly name: string,
    public readonly optional: boolean,
  ) { }

  public appendTo(state: AnyState<T>): DynamicState<T> {
    state = state.append(
      /* segment */this,
      /* value   */'/',
    );

    return state;
  }

  public equals(b: AnySegment<T>): boolean {
    return (
      b.kind === SegmentKind.dynamic &&
      b.optional === this.optional &&
      b.name === this.name
    );
  }
}

class StarSegment<T> {
  public get kind(): SegmentKind.star { return SegmentKind.star; }

  public constructor(
    public readonly name: string,
  ) { }

  public appendTo(state: AnyState<T>): StarState<T> {
    state = state.append(
      /* segment */this,
      /* value   */'',
    );

    return state;
  }

  public equals(b: AnySegment<T>): boolean {
    return (
      b.kind === SegmentKind.star &&
      b.name === this.name
    );
  }
}<|MERGE_RESOLUTION|>--- conflicted
+++ resolved
@@ -8,13 +8,8 @@
   public constructor(
     public readonly path: string,
     public readonly caseSensitive: boolean,
-<<<<<<< HEAD
-    public readonly handler: T,
-  ) { }
-=======
     public handler: T,
   ) {}
->>>>>>> 30688c25
 }
 
 export class Endpoint<T> {
