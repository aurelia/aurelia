import {
  emptyObject,
  ILogger,
  onResolve,
  resolveAll,
  Writable,
} from '@aurelia/kernel';
import {
  ConfigurableRoute,
  Endpoint,
  RecognizedRoute,
} from '@aurelia/route-recognizer';
import {
  CustomElementDefinition,
} from '@aurelia/runtime-html';
import {
  ITypedNavigationInstruction_ResolvedComponent,
  ITypedNavigationInstruction_string,
  NavigationInstruction,
  NavigationInstructionType,
  Params,
  ViewportInstruction,
  ViewportInstructionTree,
} from './instructions';
import {
  $RecognizedRoute,
  IRouteContext,
  RESIDUE,
} from './route-context';
import {
  defaultViewportName,
  RouteDefinition,
} from './route-definition';
import {
  ExpressionKind,
  RouteExpression,
  ScopedSegmentExpression,
  SegmentExpression,
} from './route-expression';
import {
  emptyQuery,
  IRouter,
  NavigationOptions,
} from './router';
import { mergeURLSearchParams } from './util';
import {
  ViewportRequest,
} from './viewport-agent';

export interface IRouteNode {
  path: string;
  finalPath: string;
  context: IRouteContext;
  /** Can only be `null` for the composition root */
  instruction: ViewportInstruction<ITypedNavigationInstruction_ResolvedComponent> | null;
  params?: Params;
  queryParams?: Readonly<URLSearchParams>;
  fragment?: string | null;
  data?: Record<string, unknown>;
  viewport?: string | null;
  title?: string | ((node: RouteNode) => string | null) | null;
  component: CustomElementDefinition;
  children?: RouteNode[];
  residue?: ViewportInstruction[];
}

let nodeId: number = 0;

export class RouteNode implements IRouteNode {
  /** @internal */
  public tree!: RouteTree;
  /** @internal */
  public version: number = 1;

  public get root(): RouteNode {
    return this.tree.root;
  }

  private constructor(
    /** @internal */
    public id: number,
    /**
     * The original configured path pattern that was matched.
     */
    public path: string,
    /**
     * If one or more redirects have occurred, then this is the final path match, in all other cases this is identical to `path`
     */
    public finalPath: string,
    /**
     * The `RouteContext` associated with this route.
     *
     * Child route components will be created by this context.
     *
     * Viewports that live underneath the component associated with this route, will be registered to this context.
     */
    public readonly context: IRouteContext,
    /** @internal */
    public readonly originalInstruction: ViewportInstruction<ITypedNavigationInstruction_ResolvedComponent> | null,
    /** Can only be `null` for the composition root */
    public readonly instruction: ViewportInstruction<ITypedNavigationInstruction_ResolvedComponent> | null,
    public params: Params,
    public queryParams: Readonly<URLSearchParams>,
    public fragment: string | null,
    public data: Record<string, unknown>,
    /**
     * The viewport is always `null` for the root `RouteNode`.
     *
     * NOTE: It might make sense to have a `null` viewport mean other things as well (such as, don't load this component)
     * but that is currently not a deliberately implemented feature and we might want to explicitly validate against it
     * if we decide not to implement that.
     */
    public viewport: string | null,
    public title: string | ((node: RouteNode) => string | null) | null,
    public component: CustomElementDefinition,
    public readonly children: RouteNode[],
    /**
     * Not-yet-resolved viewport instructions.
     *
     * Instructions need an `IRouteContext` to be resolved into complete `RouteNode`s.
     *
     * Resolved instructions are removed from this array, such that a `RouteNode` can be considered
     * "fully resolved" when it has `residue.length === 0` and `children.length >= 0`
     */
    public readonly residue: ViewportInstruction[],
  ) {
    this.originalInstruction ??= instruction;
  }

  public static create(input: IRouteNode & { originalInstruction?: ViewportInstruction<ITypedNavigationInstruction_ResolvedComponent> | null }): RouteNode {
    // eslint-disable-next-line @typescript-eslint/no-unused-vars
    const { [RESIDUE]: _, ...params } = input.params ?? {};
    return new RouteNode(
      /*          id */++nodeId,
      /*        path */input.path,
      /*   finalPath */input.finalPath,
      /*     context */input.context,
      /* originalIns */input.originalInstruction ?? input.instruction,
      /* instruction */input.instruction,
      /*      params */params,
      /* queryParams */input.queryParams ?? emptyQuery,
      /*    fragment */input.fragment ?? null,
      /*        data */input.data ?? {},
      /*    viewport */input.viewport ?? null,
      /*       title */input.title ?? null,
      /*   component */input.component,
      /*    children */input.children ?? [],
      /*     residue */input.residue ?? [],
    );
  }

  public contains(instructions: ViewportInstructionTree): boolean {
    if (this.context === instructions.options.context) {
      const nodeChildren = this.children;
      const instructionChildren = instructions.children;
      for (let i = 0, ii = nodeChildren.length; i < ii; ++i) {
        for (let j = 0, jj = instructionChildren.length; j < jj; ++j) {
          if (i + j < ii && (nodeChildren[i + j].originalInstruction?.contains(instructionChildren[j]) ?? false)) {
            if (j + 1 === jj) {
              return true;
            }
          } else {
            break;
          }
        }
      }
    }

    return this.children.some(function (x) {
      return x.contains(instructions);
    });
  }

  public appendChild(child: RouteNode): void {
    this.children.push(child);
    child.setTree(this.tree);
  }

  public clearChildren(): void {
    for (const c of this.children) {
      c.clearChildren();
      c.context.vpa.cancelUpdate();
    }
    this.children.length = 0;
  }

  public getTitle(separator: string): string | null {
    const titleParts = [
      ...this.children.map(x => x.getTitle(separator)),
      this.getTitlePart(),
    ].filter(x => x !== null);
    if (titleParts.length === 0) {
      return null;
    }
    return titleParts.join(separator);
  }

  public getTitlePart(): string | null {
    if (typeof this.title === 'function') {
      return this.title.call(void 0, this);
    }
    return this.title;
  }

  public computeAbsolutePath(): string {
    if (this.context.isRoot) {
      return '';
    }
    const parentPath = this.context.parent!.node.computeAbsolutePath();
    const thisPath = this.instruction!.toUrlComponent(false);
    if (parentPath.length > 0) {
      if (thisPath.length > 0) {
        return [parentPath, thisPath].join('/');
      }
      return parentPath;
    }
    return thisPath;
  }

  /** @internal */
  public setTree(tree: RouteTree): void {
    this.tree = tree;
    for (const child of this.children) {
      child.setTree(tree);
    }
  }

  /** @internal */
  public finalizeInstruction(): ViewportInstruction {
    const children = this.children.map(x => x.finalizeInstruction());
    const instruction = this.instruction!.clone();
    instruction.children.splice(0, instruction.children.length, ...children);
    return (this as Writable<this>).instruction = instruction;
  }

  /** @internal */
  public clone(): RouteNode {
    const clone = new RouteNode(
      this.id,
      this.path,
      this.finalPath,
      this.context,
      this.originalInstruction,
      this.instruction,
      { ...this.params },
      new URLSearchParams(this.queryParams),
      this.fragment,
      { ...this.data },
      this.viewport,
      this.title,
      this.component,
      this.children.map(x => x.clone()),
      [...this.residue],
    );
    clone.version = this.version + 1;
    if (clone.context.node === this) {
      clone.context.node = clone;
    }
    return clone;
  }

  public toString(): string {
    const props: string[] = [];

    const component = this.context?.definition.component?.name ?? '';
    if (component.length > 0) {
      props.push(`c:'${component}'`);
    }

    const path = this.context?.definition.config.path ?? '';
    if (path.length > 0) {
      props.push(`path:'${path}'`);
    }

    if (this.children.length > 0) {
      props.push(`children:[${this.children.map(String).join(',')}]`);
    }

    if (this.residue.length > 0) {
      props.push(`residue:${this.residue.map(function (r) {
        if (typeof r === 'string') {
          return `'${r}'`;
        }
        return String(r);
      }).join(',')}`);
    }

    return `RN(ctx:'${this.context?.friendlyPath}',${props.join(',')})`;
  }
}

export class RouteTree {
  public constructor(
    public readonly options: NavigationOptions,
    public readonly queryParams: Readonly<URLSearchParams>,
    public readonly fragment: string | null,
    public root: RouteNode,
  ) { }

  public contains(instructions: ViewportInstructionTree): boolean {
    return this.root.contains(instructions);
  }

  public clone(): RouteTree {
    const clone = new RouteTree(
      this.options.clone(),
      new URLSearchParams(this.queryParams),
      this.fragment,
      this.root.clone(),
    );
    clone.root.setTree(this);
    return clone;
  }

  public finalizeInstructions(): ViewportInstructionTree {
    return new ViewportInstructionTree(
      this.options,
      true,
      this.root.children.map(x => x.finalizeInstruction()),
      this.queryParams,
      this.fragment,
    );
  }

  public toString(): string {
    return this.root.toString();
  }
}

export function updateNode(
  log: ILogger,
  vit: ViewportInstructionTree,
  ctx: IRouteContext,
  node: RouteNode,
): Promise<void> | void {
  log.trace(`updateNode(ctx:%s,node:%s)`, ctx, node);

  node.queryParams = vit.queryParams;
  node.fragment = vit.fragment;

  if (!node.context.isRoot) {
    node.context.vpa.scheduleUpdate(node.tree.options, node);
  }
  if (node.context === ctx) {
    // Do an in-place update (remove children and re-add them by compiling the instructions into nodes)
    node.clearChildren();
    return onResolve(resolveAll(...vit.children.map(vi => {
      return createAndAppendNodes(log, node, vi);
    })), () => {
      return resolveAll(...ctx.getAvailableViewportAgents('dynamic').map(vpa => {
        const defaultInstruction = ViewportInstruction.create({
          component: vpa.viewport.default,
          viewport: vpa.viewport.name,
        });
        return createAndAppendNodes(log, node, defaultInstruction);
      }));
    });
  }

<<<<<<< HEAD
  return onResolve(maybePromise, () => {
    if (node.context === ctx) {
      // Do an in-place update (remove children and re-add them by compiling the instructions into nodes)
      node.clearChildren();
      return onResolve(resolveAll(...vit.children.map(vi => {
        return createAndAppendNodes(log, node, vi);
      })), () => {
        return resolveAll(...ctx.getAvailableViewportAgents('dynamic').map(vpa => {
          const defaultInstruction = ViewportInstruction.create({
            component: vpa.viewport.default,
            viewport: vpa.viewport.name,
          });
          return createAndAppendNodes(log, node, defaultInstruction);
        }));
      });
    }

    // Drill down until we're at the node whose context matches the provided navigation context
    return resolveAll(...node.children.map(child => {
      return updateNode(log, vit, ctx, child);
    }));
  });
=======
  // Drill down until we're at the node whose context matches the provided navigation context
  return resolveAll(...node.children.map(child => {
    return updateNode(log, vit, ctx, child);
  }));
>>>>>>> 358b2ed4
}

export function processResidue(node: RouteNode): Promise<void> | void {
  const ctx = node.context;
  const log = ctx.container.get(ILogger).scopeTo('RouteTree');

  const suffix = ctx.resolved instanceof Promise ? ' - awaiting promise' : '';
  log.trace(`processResidue(node:%s)${suffix}`, node);
  return onResolve(ctx.resolved, () => {
    return resolveAll(
      ...node.residue.splice(0).map(vi => {
        return createAndAppendNodes(log, node, vi);
      }),
      ...ctx.getAvailableViewportAgents('static').map(vpa => {
        const defaultInstruction = ViewportInstruction.create({
          component: vpa.viewport.default,
          viewport: vpa.viewport.name,
        });
        return createAndAppendNodes(log, node, defaultInstruction);
      }),
    );
  });
}

export function getDynamicChildren(node: RouteNode): Promise<readonly RouteNode[]> | readonly RouteNode[] {
  const ctx = node.context;
  const log = ctx.container.get(ILogger).scopeTo('RouteTree');

  const suffix = ctx.resolved instanceof Promise ? ' - awaiting promise' : '';
  log.trace(`getDynamicChildren(node:%s)${suffix}`, node);
  return onResolve(ctx.resolved, () => {
    const existingChildren = node.children.slice();
    return onResolve(
      resolveAll(...node
        .residue
        .splice(0)
        .map(vi => createAndAppendNodes(log, node, vi))),
      () => onResolve(
        resolveAll(...ctx
          .getAvailableViewportAgents('dynamic')
          .map(vpa => {
            const defaultInstruction = ViewportInstruction.create({
              component: vpa.viewport.default,
              viewport: vpa.viewport.name,
            });
            return createAndAppendNodes(log, node, defaultInstruction);
          })),
        () => node.children.filter(x => !existingChildren.includes(x))
      ),
    );
  });
}

export function createAndAppendNodes(
  log: ILogger,
  node: RouteNode,
  vi: ViewportInstruction,
): void | Promise<void> {
  log.trace(`createAndAppendNodes(node:%s,vi:%s`, node, vi);

  switch (vi.component.type) {
    case NavigationInstructionType.string:
      switch (vi.component.value) {
        case '..':
          // Allow going "too far up" just like directory command `cd..`, simply clamp it to the root
          node = node.context.parent?.node ?? node;
          node.clearChildren();
        // falls through
        case '.':
          return resolveAll(...vi.children.map(childVI => {
            return createAndAppendNodes(log, node, childVI);
          }));
        default: {
          log.trace(`createAndAppendNodes invoking createNode`);
          const childNode = createNode(log, node, vi as ViewportInstruction<ITypedNavigationInstruction_string>);
          if (childNode === null) {
            return;
          }
          return appendNode(log, node, childNode);
        }
      }
    case NavigationInstructionType.IRouteViewModel:
    case NavigationInstructionType.CustomElementDefinition: {
      const rc = node.context;
      const rd = RouteDefinition.resolve(vi.component.value, rc.definition, null);
      const { vi: newVi, query } = rc.generateViewportInstruction({ component: rd, params: vi.params ?? emptyObject })!;
      (node.tree as Writable<RouteTree>).queryParams = mergeURLSearchParams(node.tree.queryParams, query, true);
      (newVi.children as NavigationInstruction[]).push(...vi.children);
      const childNode = createConfiguredNode(
        log,
        node,
        newVi as ViewportInstruction<ITypedNavigationInstruction_ResolvedComponent>,
        newVi.recognizedRoute!,
        vi as ViewportInstruction<ITypedNavigationInstruction_ResolvedComponent>);
      return appendNode(log, node, childNode);
    }
  }
}

function createNode(
  log: ILogger,
  node: RouteNode,
  vi: ViewportInstruction<ITypedNavigationInstruction_string>,
): RouteNode | Promise<RouteNode> | null {
  const ctx = node.context;
  const originalInstruction = vi.clone();
  let rr = vi.recognizedRoute;
  // early return; we already have a recognized route, don't bother with the rest.
  if (rr !== null) return createConfiguredNode(log, node, vi, rr, originalInstruction);

  // if there are children, then then it might be the case that the parameters are put in the children, and that case it is best to go the default flow.
  // However, when that's not the case, then we perhaps try to lookup the route-id.
  // This is another early termination.
  if(vi.children.length === 0) {
    const result = ctx.generateViewportInstruction(vi);
    if (result !== null) {
      (node.tree as Writable<RouteTree>).queryParams = mergeURLSearchParams(node.tree.queryParams, result.query, true);
      const newVi = result.vi;
      (newVi.children as NavigationInstruction[]).push(...vi.children);
      return createConfiguredNode(
        log,
        node,
        newVi as ViewportInstruction<ITypedNavigationInstruction_ResolvedComponent>,
        newVi.recognizedRoute!,
        vi as ViewportInstruction<ITypedNavigationInstruction_ResolvedComponent>);
    }
  }

  let collapse: number = 0;
  let path = vi.component.value;
  let cur = vi as ViewportInstruction;
  while (cur.children.length === 1) {
    cur = cur.children[0];
    if (cur.component.type === NavigationInstructionType.string) {
      ++collapse;
      path = `${path}/${cur.component.value}`;
    } else {
      break;
    }
  }

  rr = ctx.recognize(path);
  log.trace('createNode recognized route: %s', rr);
  const residue = rr?.residue ?? null;
  log.trace('createNode residue:', residue);
  const noResidue = residue === null;
  // If the residue matches the whole path it means that empty route is configured, but the path in itself is not configured.
  // Therefore the path matches the configured empty route and puts the whole path into residue.
  if (rr === null || residue === path) {
    const name = vi.component.value;
    if (name === '') {
      return null;
    }
    let vp = vi.viewport;
    if (vp === null || vp.length === 0) vp = defaultViewportName;
    const vpa = ctx.getFallbackViewportAgent('dynamic', vp);
    const fallback = vpa !== null ? vpa.viewport.fallback : ctx.definition.fallback;
    if (fallback === null) throw new Error(`Neither the route '${name}' matched any configured route at '${ctx.friendlyPath}' nor a fallback is configured for the viewport '${vp}' - did you forget to add '${name}' to the routes list of the route decorator of '${ctx.component.name}'?`);

    // fallback: id -> route -> CEDefn (Route definition)
    // look for a route first
    log.trace(`Fallback is set to '${fallback}'. Looking for a recognized route.`);
    const rd = (ctx.childRoutes as RouteDefinition[]).find(x => x.id === fallback);
    if (rd !== void 0) return createFallbackNode(log, rd, node, vi);

    log.trace(`No route definition for the fallback '${fallback}' is found; trying to recognize the route.`);
    const rr = ctx.recognize(fallback, true);
    if (rr !== null) return createConfiguredNode(log, node, vi as ViewportInstruction<ITypedNavigationInstruction_ResolvedComponent>, rr, null);

    // fallback is not recognized as a configured route; treat as CE and look for a route definition.
    log.trace(`The fallback '${fallback}' is not recognized as a route; treating as custom element name.`);
    return createFallbackNode(log, RouteDefinition.resolve(fallback, ctx.definition, null, ctx), node, vi);
  }

  // readjust the children wrt. the residue
  (rr as Writable<$RecognizedRoute>).residue = null;
  (vi.component as Writable<ITypedNavigationInstruction_string>).value = noResidue
    ? path
    : path.slice(0, -(residue.length + 1));

  for (let i = 0; i < collapse; ++i) {
    const child = vi.children[0];
    if (residue?.startsWith(child.component.value as string) ?? false) break;
    (vi as Writable<ViewportInstruction>).children = child.children;
  }
  log.trace('createNode after adjustment vi:%s', vi);
  return createConfiguredNode(log, node, vi, rr, originalInstruction);
}

function createConfiguredNode(
  log: ILogger,
  node: RouteNode,
  vi: ViewportInstruction<ITypedNavigationInstruction_ResolvedComponent>,
  rr: $RecognizedRoute,
  originalVi: ViewportInstruction<ITypedNavigationInstruction_ResolvedComponent> | null,
  route: ConfigurableRoute<RouteDefinition | Promise<RouteDefinition>> = rr.route.endpoint.route,
): RouteNode | Promise<RouteNode> {
  const ctx = node.context;
  const rt = node.tree;
  return onResolve(route.handler, $handler => {
    route.handler = $handler;

    log.trace(`creatingConfiguredNode(rd:%s, vi:%s)`, $handler, vi);

    if ($handler.redirectTo === null) {
      const vpName: string = ((vi.viewport?.length ?? 0) > 0 ? vi.viewport : $handler.viewport)!;
      const ced = $handler.component!;

      const vpa = ctx.resolveViewportAgent(new ViewportRequest(
        vpName,
        ced.name,
        rt.options.resolutionMode,
      ));

      const router = ctx.container.get(IRouter);
      const childCtx = router.getRouteContext(vpa, ced, null, vpa.hostController.container, ctx.definition);

      log.trace('createConfiguredNode setting the context node');
      const $node = childCtx.node = RouteNode.create({
        path: rr.route.endpoint.route.path,
        finalPath: route.path,
        context: childCtx,
        instruction: vi,
        originalInstruction: originalVi,
        params: {
          ...rr.route.params,
        },
        queryParams: rt.queryParams,
        fragment: rt.fragment,
        data: $handler.data,
        viewport: vpName,
        component: ced,
        title: $handler.config.title,
        residue: [
          // TODO(sayan): this can be removed; need to inspect more.
          ...(rr.residue === null ? [] : [ViewportInstruction.create(rr.residue)]),
          ...vi.children,
        ],
      });
      $node.setTree(node.tree);

      log.trace(`createConfiguredNode(vi:%s) -> %s`, vi, $node);

      return $node;
    }

    // Migrate parameters to the redirect
    const origPath = RouteExpression.parse(route.path, false);
    const redirPath = RouteExpression.parse($handler.redirectTo, false);
    let origCur: ScopedSegmentExpression | SegmentExpression;
    let redirCur: ScopedSegmentExpression | SegmentExpression;
    const newSegs: string[] = [];
    switch (origPath.root.kind) {
      case ExpressionKind.ScopedSegment:
      case ExpressionKind.Segment:
        origCur = origPath.root;
        break;
      default:
        throw new Error(`Unexpected expression kind ${origPath.root.kind}`);
    }
    switch (redirPath.root.kind) {
      case ExpressionKind.ScopedSegment:
      case ExpressionKind.Segment:
        redirCur = redirPath.root;
        break;
      default:
        throw new Error(`Unexpected expression kind ${redirPath.root.kind}`);
    }

    let origSeg: SegmentExpression | null;
    let redirSeg: SegmentExpression | null;
    let origDone: boolean = false;
    let redirDone: boolean = false;
    while (!(origDone && redirDone)) {
      if (origDone) {
        origSeg = null;
      } else if (origCur.kind === ExpressionKind.Segment) {
        origSeg = origCur;
        origDone = true;
      } else if (origCur.left.kind === ExpressionKind.Segment) {
        origSeg = origCur.left;
        switch (origCur.right.kind) {
          case ExpressionKind.ScopedSegment:
          case ExpressionKind.Segment:
            origCur = origCur.right;
            break;
          default:
            throw new Error(`Unexpected expression kind ${origCur.right.kind}`);
        }
      } else {
        throw new Error(`Unexpected expression kind ${origCur.left.kind}`);
      }
      if (redirDone) {
        redirSeg = null;
      } else if (redirCur.kind === ExpressionKind.Segment) {
        redirSeg = redirCur;
        redirDone = true;
      } else if (redirCur.left.kind === ExpressionKind.Segment) {
        redirSeg = redirCur.left;
        switch (redirCur.right.kind) {
          case ExpressionKind.ScopedSegment:
          case ExpressionKind.Segment:
            redirCur = redirCur.right;
            break;
          default:
            throw new Error(`Unexpected expression kind ${redirCur.right.kind}`);
        }
      } else {
        throw new Error(`Unexpected expression kind ${redirCur.left.kind}`);
      }

      if (redirSeg !== null) {
        if (redirSeg.component.isDynamic && (origSeg?.component.isDynamic ?? false)) {
          newSegs.push(rr.route.params[origSeg!.component.name] as string);
        } else {
          newSegs.push(redirSeg.raw);
        }
      }
    }

    const newPath = newSegs.filter(Boolean).join('/');

    const redirRR = ctx.recognize(newPath);
    if (redirRR === null) throw new Error(`'${newPath}' did not match any configured route or registered component name at '${ctx.friendlyPath}' - did you forget to add '${newPath}' to the routes list of the route decorator of '${ctx.component.name}'?`);

    return createConfiguredNode(log, node, vi, rr, originalVi, redirRR.route.endpoint.route);
  });
}

function appendNode(
  log: ILogger,
  node: RouteNode,
  childNode: RouteNode | Promise<RouteNode>,
): void | Promise<void> {
  return onResolve(childNode, $childNode => {
    log.trace(`appendNode($childNode:%s)`, $childNode);
    node.appendChild($childNode);
    return $childNode.context.vpa.scheduleUpdate(node.tree.options, $childNode);
  });
}

/**
 * Creates route node from the given RouteDefinition `rd` for a unknown path (non-configured route).
 */
function createFallbackNode(
  log: ILogger,
  rd: RouteDefinition,
  node: RouteNode,
  vi: ViewportInstruction<ITypedNavigationInstruction_string>,
): RouteNode | Promise<RouteNode> {
  // we aren't migrating the parameters for missing route
  const rr = new $RecognizedRoute(
    new RecognizedRoute(
      new Endpoint(
        new ConfigurableRoute(rd.path[0], rd.caseSensitive, rd),
        []
      ),
      emptyObject
    ),
    null);
  // Do not pass on any residue. That is if the current path is unconfigured/what/ever ignore the rest after we hit an unconfigured route.
  // If need be later a special parameter can be created for this.
  vi.children.length = 0;
  return createConfiguredNode(log, node, vi as ViewportInstruction<ITypedNavigationInstruction_ResolvedComponent>, rr, null);
}<|MERGE_RESOLUTION|>--- conflicted
+++ resolved
@@ -357,35 +357,10 @@
     });
   }
 
-<<<<<<< HEAD
-  return onResolve(maybePromise, () => {
-    if (node.context === ctx) {
-      // Do an in-place update (remove children and re-add them by compiling the instructions into nodes)
-      node.clearChildren();
-      return onResolve(resolveAll(...vit.children.map(vi => {
-        return createAndAppendNodes(log, node, vi);
-      })), () => {
-        return resolveAll(...ctx.getAvailableViewportAgents('dynamic').map(vpa => {
-          const defaultInstruction = ViewportInstruction.create({
-            component: vpa.viewport.default,
-            viewport: vpa.viewport.name,
-          });
-          return createAndAppendNodes(log, node, defaultInstruction);
-        }));
-      });
-    }
-
-    // Drill down until we're at the node whose context matches the provided navigation context
-    return resolveAll(...node.children.map(child => {
-      return updateNode(log, vit, ctx, child);
-    }));
-  });
-=======
   // Drill down until we're at the node whose context matches the provided navigation context
   return resolveAll(...node.children.map(child => {
     return updateNode(log, vit, ctx, child);
   }));
->>>>>>> 358b2ed4
 }
 
 export function processResidue(node: RouteNode): Promise<void> | void {
