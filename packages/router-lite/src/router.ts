import { isObject } from '@aurelia/metadata';
import { IContainer, ILogger, DI, IDisposable, onResolve, Writable } from '@aurelia/kernel';
import { CustomElementDefinition, IPlatform, PartialCustomElementDefinition } from '@aurelia/runtime-html';

import { IRouteContext, RouteContext } from './route-context';
import { IRouterEvents, NavigationStartEvent, NavigationEndEvent, NavigationCancelEvent } from './router-events';
import { ILocationManager } from './location-manager';
import { RouteType } from './route';
import { IRouteViewModel } from './component-agent';
import { RouteTree, RouteNode, updateRouteTree } from './route-tree';
import { IViewportInstruction, NavigationInstruction, RouteContextLike, ViewportInstructionTree, Params } from './instructions';
import { Batch, mergeDistinct, UnwrapPromise } from './util';
import { RouteDefinition } from './route-definition';
import { ViewportAgent } from './viewport-agent';

/** @internal */
export const emptyQuery = Object.freeze(new URLSearchParams());
export const AuNavId = 'au-nav-id' as const;
export type AuNavId = typeof AuNavId;

export type ManagedState = {
  [k: string]: unknown;
  [AuNavId]: number;
};

export function isManagedState(state: {} | null): state is ManagedState {
  return isObject(state) && Object.prototype.hasOwnProperty.call(state, AuNavId) === true;
}
export function toManagedState(state: {} | null, navId: number): ManagedState {
  return { ...state, [AuNavId]: navId };
}

export type ResolutionMode = 'static' | 'dynamic';
export type HistoryStrategy = 'none' | 'replace' | 'push';
export type SameUrlStrategy = 'ignore' | 'reload';
export type ValueOrFunc<T extends string> = T | ((instructions: ViewportInstructionTree) => T);
function valueOrFuncToValue<T extends string>(instructions: ViewportInstructionTree, valueOrFunc: ValueOrFunc<T>): T {
  if (typeof valueOrFunc === 'function') {
    return valueOrFunc(instructions);
  }
  return valueOrFunc;
}

export interface IRouterOptions extends Partial<RouterOptions> { }
export class RouterOptions {
  public static get DEFAULT(): RouterOptions { return RouterOptions.create({}); }

  protected constructor(
    public readonly useUrlFragmentHash: boolean,
    public readonly useHref: boolean,
    public readonly resolutionMode: ResolutionMode,
    /**
     * The strategy to use for interacting with the browser's `history` object (if applicable).
     *
     * - `none`: do not interact with the `history` object at all.
     * - `replace`: replace the current state in history
     * - `push`: push a new state onto the history (default)
     * - A function that returns one of the 3 above values based on the navigation.
     *
     * Default: `push`
     */
    public readonly historyStrategy: ValueOrFunc<HistoryStrategy>,
    /**
     * The strategy to use for when navigating to the same URL.
     *
     * - `ignore`: do nothing (default).
     * - `reload`: reload the current URL, effectively performing a refresh.
     * - A function that returns one of the 2 above values based on the navigation.
     *
     * Default: `ignore`
     */
    public readonly sameUrlStrategy: ValueOrFunc<SameUrlStrategy>,

    /**
     * An optional handler to build the title.
     * When configured, the work of building the title string is completely handed over to this function.
     * If this function returns `null`, the title is not updated.
     */
    public readonly buildTitle: ((transition: Transition) => string | null) | null,
  ) { }

  public static create(input: IRouterOptions): RouterOptions {
    return new RouterOptions(
      input.useUrlFragmentHash ?? false,
      input.useHref ?? true,
      input.resolutionMode ?? 'dynamic',
      input.historyStrategy ?? 'push',
      input.sameUrlStrategy ?? 'ignore',
      input.buildTitle ?? null,
    );
  }
  /** @internal */
  public getHistoryStrategy(instructions: ViewportInstructionTree): HistoryStrategy {
    return valueOrFuncToValue(instructions, this.historyStrategy);
  }
  /** @internal */
  public getSameUrlStrategy(instructions: ViewportInstructionTree): SameUrlStrategy {
    return valueOrFuncToValue(instructions, this.sameUrlStrategy);
  }

  protected stringifyProperties(): string {
    return ([
      ['resolutionMode', 'resolution'],
      ['historyStrategy', 'history'],
      ['sameUrlStrategy', 'sameUrl'],
    ] as const).map(([key, name]) => {
      const value = this[key];
      return `${name}:${typeof value === 'function' ? value : `'${value}'`}`;
    }).join(',');
  }

  public clone(): RouterOptions {
    return new RouterOptions(
      this.useUrlFragmentHash,
      this.useHref,
      this.resolutionMode,
      this.historyStrategy,
      this.sameUrlStrategy,
      this.buildTitle,
    );
  }

  public toString(): string {
    return `RO(${this.stringifyProperties()})`;
  }
}

export interface INavigationOptions extends Partial<NavigationOptions> { }
export class NavigationOptions extends RouterOptions {
  public static get DEFAULT(): NavigationOptions { return NavigationOptions.create({}); }

  private constructor(
    routerOptions: RouterOptions,
    public readonly title: string | ((node: RouteNode) => string | null) | null,
    public readonly titleSeparator: string,
    public readonly append: boolean,
    /**
     * Specify a context to use for relative navigation.
     *
     * - `null` (or empty): navigate relative to the root (absolute navigation)
     * - `IRouteContext`: navigate relative to specifically this RouteContext (advanced users).
     * - `HTMLElement`: navigate relative to the routeable component (page) that directly or indirectly contains this element.
     * - `ICustomElementViewModel` (the `this` object when working from inside a view model): navigate relative to this component (if it was loaded as a route), or the routeable component (page) directly or indirectly containing it.
     * - `ICustomElementController`: same as `ICustomElementViewModel`, but using the controller object instead of the view model object (advanced users).
     */
    public readonly context: RouteContextLike | null,
    /**
     * Specify an object to be serialized to a query string, and then set to the query string of the new URL.
     */
    public readonly queryParams: Params | null,
    /**
     * Specify the hash fragment for the new URL.
     */
    public readonly fragment: string,
    /**
     * Specify any kind of state to be stored together with the history entry for this navigation.
     */
    public readonly state: Params | null,
  ) {
    super(
      routerOptions.useUrlFragmentHash,
      routerOptions.useHref,
      routerOptions.resolutionMode,
      routerOptions.historyStrategy,
      routerOptions.sameUrlStrategy,
      routerOptions.buildTitle,
    );
  }

  public static create(input: INavigationOptions): NavigationOptions {
    return new NavigationOptions(
      RouterOptions.create(input),
      input.title ?? null,
      input.titleSeparator ?? ' | ',
      input.append ?? false,
      input.context ?? null,
      input.queryParams ?? null,
      input.fragment ?? '',
      input.state ?? null,
    );
  }

  public clone(): NavigationOptions {
    return new NavigationOptions(
      super.clone(),
      this.title,
      this.titleSeparator,
      this.append,
      this.context,
      { ...this.queryParams },
      this.fragment,
      this.state === null ? null : { ...this.state },
    );
  }

  public toString(): string {
    return `NO(${super.stringifyProperties()})`;
  }
}

export class Navigation {
  private constructor(
    public readonly id: number,
    public readonly instructions: ViewportInstructionTree,
    public readonly trigger: 'popstate' | 'hashchange' | 'api',
    public readonly options: NavigationOptions,
    public readonly prevNavigation: Navigation | null,
    // Set on next navigation, this is the route after all redirects etc have been processed.
    public finalInstructions: ViewportInstructionTree | undefined,
  ) { }

  public static create(input: Navigation): Navigation {
    return new Navigation(
      input.id,
      input.instructions,
      input.trigger,
      input.options,
      input.prevNavigation,
      input.finalInstructions,
    );
  }

  public toString(): string {
    return `N(id:${this.id},instructions:${this.instructions},trigger:'${this.trigger}')`;
  }
}
export class Transition {
  private constructor(
    public readonly id: number,
    public readonly prevInstructions: ViewportInstructionTree,
    public readonly instructions: ViewportInstructionTree,
    public finalInstructions: ViewportInstructionTree,
    public readonly instructionsChanged: boolean,
    public readonly trigger: 'popstate' | 'hashchange' | 'api',
    public readonly options: NavigationOptions,
    public readonly managedState: ManagedState | null,
    public readonly previousRouteTree: RouteTree,
    public routeTree: RouteTree,
    public readonly promise: Promise<boolean> | null,
    public readonly resolve: ((success: boolean) => void) | null,
    public readonly reject: ((err: unknown) => void) | null,
    public guardsResult: boolean | ViewportInstructionTree,
    public error: unknown,
  ) { }

  public static create(input: Omit<Transition, 'abortIfNeeded' | 'run' | 'handleError'>): Transition {
    return new Transition(
      input.id,
      input.prevInstructions,
      input.instructions,
      input.finalInstructions,
      input.instructionsChanged,
      input.trigger,
      input.options,
      input.managedState,
      input.previousRouteTree,
      input.routeTree,
      input.promise,
      input.resolve,
      input.reject,
      input.guardsResult,
      void 0,
    );
  }

  public run<T>(cb: () => T, next: (value: UnwrapPromise<T>) => void): void {
    if (this.guardsResult !== true) {
      return;
    }
    try {
      const ret = cb();
      if (ret instanceof Promise) {
        ret.then(next).catch(err => {
          this.handleError(err);
        });
      } else {
        next(ret as UnwrapPromise<T>);
      }
    } catch (err) {
      this.handleError(err);
    }
  }

  public handleError(err: unknown): void {
    this.reject!(this.error = err);
  }

  public toString(): string {
    return `T(id:${this.id},trigger:'${this.trigger}',instructions:${this.instructions},options:${this.options})`;
  }
}

type RouteDefinitionLookup = WeakMap<RouteDefinition, IRouteContext>;
type ViewportAgentLookup = Map<ViewportAgent | null, RouteDefinitionLookup>;

export interface IRouter extends Router { }
export const IRouter = DI.createInterface<IRouter>('IRouter', x => x.singleton(Router));
export class Router {
  private _ctx: RouteContext | null = null;
  private get ctx(): RouteContext {
    let ctx = this._ctx;
    if (ctx === null) {
      if (!this.container.has(IRouteContext, true)) {
        throw new Error(`Root RouteContext is not set. Did you forget to register RouteConfiguration, or try to navigate before calling Aurelia.start()?`);
      }
      ctx = this._ctx = this.container.get(IRouteContext);
    }
    return ctx;
  }

  private _routeTree: RouteTree | null = null;
  public get routeTree(): RouteTree {
    let routeTree = this._routeTree;
    if (routeTree === null) {
      // Lazy instantiation for only the very first (synthetic) tree.
      // Doing it here instead of in the constructor to delay it until we have the context.
      const ctx = this.ctx;
      routeTree = this._routeTree = new RouteTree(
        NavigationOptions.create({ ...this.options }),
        emptyQuery,
        null,
        RouteNode.create({
          path: '',
          finalPath: '',
          context: ctx,
          instruction: null,
          component: ctx.definition.component!,
          append: false,
          title: ctx.definition.config.title,
        }),
      );
    }
    return routeTree;
  }

  private _currentTr: Transition | null = null;
  private get currentTr(): Transition {
    let currentTr = this._currentTr;
    if (currentTr === null) {
      currentTr = this._currentTr = Transition.create({
        id: 0,
        prevInstructions: this.instructions,
        instructions: this.instructions,
        finalInstructions: this.instructions,
        instructionsChanged: true,
        trigger: 'api',
        options: NavigationOptions.DEFAULT,
        managedState: null,
        previousRouteTree: this.routeTree.clone(),
        routeTree: this.routeTree,
        resolve: null,
        reject: null,
        promise: null,
        guardsResult: true,
        error: void 0,
      });
    }
    return currentTr;
  }
  private set currentTr(value: Transition) {
    this._currentTr = value;
  }

  public options: RouterOptions = RouterOptions.DEFAULT;

  private navigated: boolean = false;
  private navigationId: number = 0;

  private lastSuccessfulNavigation: Navigation | null = null;
  private activeNavigation: Navigation | null = null;

  private instructions: ViewportInstructionTree = ViewportInstructionTree.create('');

  private nextTr: Transition | null = null;
  private locationChangeSubscription: IDisposable | null = null;

  /** @internal */
  public readonly _hasTitleBuilder: boolean = false;

  public constructor(
    @IContainer private readonly container: IContainer,
    @IPlatform private readonly p: IPlatform,
    @ILogger private readonly logger: ILogger,
    @IRouterEvents private readonly events: IRouterEvents,
    @ILocationManager private readonly locationMgr: ILocationManager,
  ) {
    this.logger = logger.root.scopeTo('Router');
  }

  /**
   * Get the closest RouteContext relative to the provided component, controller or node.
   *
   * @param context - The object from which to resolve the closest RouteContext.
   *
   * @returns when the value is:
   * - `null`: the root
   * - `IRouteContext`: the provided value (no-op)
   * - `HTMLElement`: the context of the routeable component (page) that directly or indirectly contains this element.
   * - `ICustomElementViewModel` (the `this` object when working from inside a view model): the context of this component (if it was loaded as a route), or the routeable component (page) directly or indirectly containing it.
   * - `ICustomElementController`: same as `ICustomElementViewModel`, but using the controller object instead of the view model object (advanced users).
   */
  public resolveContext(context: RouteContextLike | null): IRouteContext {
    return RouteContext.resolve(this.ctx, context);
  }

  public start(routerOptions: IRouterOptions, performInitialNavigation: boolean): void | Promise<boolean> {
    this.options = RouterOptions.create(routerOptions);
    (this as Writable<Router>)._hasTitleBuilder = typeof this.options.buildTitle === 'function';

    this.locationMgr.startListening();
    this.locationChangeSubscription = this.events.subscribe('au:router:location-change', e => {
      // TODO(fkleuver): add a throttle config.
      // At the time of writing, chromium throttles popstate events at a maximum of ~100 per second.
      // While macroTasks run up to 250 times per second, it is extremely unlikely that more than ~100 per second of these will run due to the double queueing.
      // However, this throttle limit could theoretically be hit by e.g. integration tests that don't mock Location/History.
      this.p.taskQueue.queueTask(() => {
        // Don't try to restore state that might not have anything to do with the Aurelia app
        const state = isManagedState(e.state) ? e.state : null;
        const options = NavigationOptions.create({
          ...this.options,
          historyStrategy: 'replace',
        });
        const instructions = ViewportInstructionTree.create(e.url, options);
        // The promise will be stored in the transition. However, unlike `load()`, `start()` does not return this promise in any way.
        // The router merely guarantees that it will be awaited (or canceled) before the next transition, so a race condition is impossible either way.
        // However, it is possible to get floating promises lingering during non-awaited unit tests, which could have unpredictable side-effects.
        // So we do want to solve this at some point.
        // eslint-disable-next-line @typescript-eslint/no-floating-promises
        this.enqueue(instructions, e.trigger, state, null);
      });
    });

    if (!this.navigated && performInitialNavigation) {
      return this.load(this.locationMgr.getPath(), { historyStrategy: 'replace' });
    }
  }

  public stop(): void {
    this.locationMgr.stopListening();
    this.locationChangeSubscription?.dispose();
  }

  /**
   * Loads the provided path.
   *
   * Examples:
   *
   * ```ts
   * // Load the route 'product-detail', as a child of the current component, with child route '37'.
   * router.load('product-detail/37', { context: this });
   * ```
   */
  public load(path: string, options?: INavigationOptions): Promise<boolean>;
  /**
   * Loads the provided paths as siblings.
   *
   * Examples:
   *
   * ```ts
   * router.load(['category/50/product/20', 'widget/30']);
   * ```
   */
  public load(paths: readonly string[], options?: INavigationOptions): Promise<boolean>;
  /**
   * Loads the provided component type. Must be a custom element.
   *
   * Examples:
   *
   * ```ts
   * router.load(ProductList);
   * router.load(CustomElement.define({ name: 'greeter', template: 'Hello!' }));
   * ```
   */
  public load(componentType: RouteType, options?: INavigationOptions): Promise<boolean>;
  /**
   * Loads the provided component types. Must be custom elements.
   *
   * Examples:
   *
   * ```ts
   * router.load([MemberList, OrganizationList]);
   * ```
   */
  public load(componentTypes: readonly RouteType[], options?: INavigationOptions): Promise<boolean>;
  /**
   * Loads the provided component definition. May or may not be pre-compiled.
   *
   * Examples:
   *
   * ```ts
   * router.load({ name: 'greeter', template: 'Hello!' });
   * ```
   */
  public load(componentDefinition: PartialCustomElementDefinition, options?: INavigationOptions): Promise<boolean>;
  /**
   * Loads the provided component instance.
   *
   * Examples:
   *
   * ```ts
   * // Given an already defined custom element named Greeter
   * const greeter = new Greeter();
   * Controller.$el(container, greeter, host);
   * router.load(greeter);
   * ```
   */
  public load(componentInstance: IRouteViewModel, options?: INavigationOptions): Promise<boolean>;
  /**
   * Loads the provided ViewportInstruction, with component specified in any of the ways as described
   * in the other method overloads, and optional additional properties.
   *
   * Examples:
   *
   * ```ts
   * router.load({ component: 'product-detail', parameters: { id: 37 } })
   * router.load({ component: ProductDetail, parameters: { id: 37 } })
   * router.load({ component: 'category', children: ['product(id=20)'] })
   * router.load({ component: 'category', children: [{ component: 'product', parameters: { id: 20 } }] })
   * router.load({
   *   component: CustomElement.define({
   *     name: 'greeter',
   *     template: 'Hello, ${name}!'
   *   }, class {
   *     load(instruction) {
   *       this.name = instruction.parameters.name;
   *     }
   *   }),
   *   parameters: { name: 'John' }
   * })
   * ```
   */
  public load(viewportInstruction: IViewportInstruction, options?: INavigationOptions): boolean | Promise<boolean>;
  public load(instructionOrInstructions: NavigationInstruction | readonly NavigationInstruction[], options?: INavigationOptions): boolean | Promise<boolean>;
  public load(instructionOrInstructions: NavigationInstruction | readonly NavigationInstruction[], options?: INavigationOptions): boolean | Promise<boolean> {
    const instructions = this.createViewportInstructions(instructionOrInstructions, options);

    this.logger.trace('load(instructions:%s)', instructions);

    return this.enqueue(instructions, 'api', null, null);
  }

  public isActive(instructionOrInstructions: NavigationInstruction | readonly NavigationInstruction[], context: RouteContextLike): boolean {
    const ctx = this.resolveContext(context);
    const instructions = this.createViewportInstructions(instructionOrInstructions, { context: ctx });

    this.logger.trace('isActive(instructions:%s,ctx:%s)', instructions, ctx);

    // TODO: incorporate potential context offset by `../` etc in the instructions
    return this.routeTree.contains(instructions);
  }

  private readonly vpaLookup: ViewportAgentLookup = new Map();
  /**
   * Retrieve the RouteContext, which contains statically configured routes combined with the customElement metadata associated with a type.
   *
   * The customElement metadata is lazily associated with a type via the RouteContext the first time `getOrCreate` is called.
   *
   * @param viewportAgent - The ViewportAgent hosting the component associated with this RouteContext. If the RouteContext for the component+viewport combination already exists, the ViewportAgent will be updated in case it changed.
   * @param componentDefinition - The custom element definition.
   * @param container - The `controller.container` of the component hosting the viewport that the route will be loaded into.
   *
   */
  public getRouteContext(
    viewportAgent: ViewportAgent | null,
<<<<<<< HEAD
    component: CustomElementDefinition,
=======
    componentDefinition: CustomElementDefinition,
>>>>>>> c40454a9
    componentInstance: IRouteViewModel | null,
    container: IContainer,
    parentDefinition: RouteDefinition | null,
  ): IRouteContext {
    const logger = container.get(ILogger).scopeTo('RouteContext');

    // getRouteConfig is prioritized over the statically configured routes via @route decorator.
<<<<<<< HEAD
    const routeDefinition = RouteDefinition.resolve(typeof componentInstance?.getRouteConfig === 'function' ? componentInstance : component.Type, parentDefinition, null);
=======
    const routeDefinition = RouteDefinition.resolve(typeof componentInstance?.getRouteConfig === 'function' ? componentInstance : componentDefinition.Type, parentDefinition, null);
>>>>>>> c40454a9
    let routeDefinitionLookup = this.vpaLookup.get(viewportAgent);
    if (routeDefinitionLookup === void 0) {
      this.vpaLookup.set(viewportAgent, routeDefinitionLookup = new WeakMap());
    }

    let routeContext = routeDefinitionLookup.get(routeDefinition);
    if (routeContext === void 0) {
      logger.trace(`creating new RouteContext for %s`, routeDefinition);

      const parent = container.has(IRouteContext, true) ? container.get(IRouteContext) : null;

      routeDefinitionLookup.set(
        routeDefinition,
        routeContext = new RouteContext(
          viewportAgent,
          parent,
          componentDefinition,
          routeDefinition,
          container,
        ),
      );
    } else {
      logger.trace(`returning existing RouteContext for %s`, routeDefinition);

      if (viewportAgent !== null) {
        routeContext.vpa = viewportAgent;
      }
    }

    return routeContext;
  }

  public createViewportInstructions(instructionOrInstructions: NavigationInstruction | readonly NavigationInstruction[], options?: INavigationOptions): ViewportInstructionTree {
    if (typeof instructionOrInstructions === 'string') {
      instructionOrInstructions = this.locationMgr.removeBaseHref(instructionOrInstructions);
    }
    return ViewportInstructionTree.create(instructionOrInstructions, this.getNavigationOptions(options));
  }

  public async getNavigationModel(context: IRouteContext = this.routeTree.root.context): Promise<NavigationModel[]> {
    const models: NavigationModel[] = [];
    const routeDefs = context.childRoutes;
    const len = routeDefs.length;

    if (len === 0) return models;

    const promises = new Array<Promise<void> | void>(len);
    for (let i = 0; i < len; i++) {
      promises[i] = onResolve(routeDefs[i], routeDef => {
        const config = routeDef.config;
        if(!config.nav) return;
        models.push(new NavigationModel(
          routeDef.id,
          routeDef.path,
          config.title,
          routeDef.data,
          context,
          this,
          this.events,
        ));
      });
    }
    await Promise.all(promises);
    return models;
  }

  /**
   * Enqueue an instruction tree to be processed as soon as possible.
   *
   * Will wait for any existing in-flight transition to finish, otherwise starts immediately.
   *
   * @param instructions - The instruction tree that determines the transition
   * @param trigger - `'popstate'` or `'hashchange'` if initiated by a browser event, or `'api'` for manually initiated transitions via the `load` api.
   * @param state - The state to restore, if any.
   * @param failedTr - If this is a redirect / fallback from a failed transition, the previous transition is passed forward to ensure the orinal promise resolves with the latest result.
   */
  private enqueue(
    instructions: ViewportInstructionTree,
    trigger: 'popstate' | 'hashchange' | 'api',
    state: ManagedState | null,
    failedTr: Transition | null,
  ): boolean | Promise<boolean> {
    const lastTr = this.currentTr;
    const logger = this.logger;

    if (trigger !== 'api' && lastTr.trigger === 'api' && lastTr.instructions.equals(instructions)) {
      // User-triggered navigation that results in `replaceState` with the same URL. The API call already triggered the navigation; event is ignored.
      logger.debug(`Ignoring navigation triggered by '%s' because it is the same URL as the previous navigation which was triggered by 'api'.`, trigger);
      return true;
    }

    let resolve: Exclude<Transition['resolve'], null> = (void 0)!; // Need this initializer because TS doesn't know the promise executor will run synchronously
    let reject: Exclude<Transition['reject'], null> = (void 0)!;
    let promise: Exclude<Transition['promise'], null>;

    if (failedTr === null) {
      promise = new Promise(function ($resolve, $reject) { resolve = $resolve; reject = $reject; });
    } else {
      // Ensure that `await router.load` only resolves when the transition truly finished, so chain forward on top of
      // any previously failed transition that caused a recovering backwards navigation.
      logger.debug(`Reusing promise/resolve/reject from the previously failed transition %s`, failedTr);
      promise = failedTr.promise!;
      resolve = failedTr.resolve!;
      reject = failedTr.reject!;
    }

    // This is an intentional overwrite: if a new transition is scheduled while the currently scheduled transition hasn't even started yet,
    // then the currently scheduled transition is effectively canceled/ignored.
    // This is consistent with the runtime's controller behavior, where if you rapidly call async activate -> deactivate -> activate (for example), then the deactivate is canceled.
    const nextTr = this.nextTr = Transition.create({
      id: ++this.navigationId,
      trigger,
      managedState: state,
      prevInstructions: lastTr.finalInstructions,
      finalInstructions: instructions,
      instructionsChanged: !lastTr.finalInstructions.equals(instructions),
      instructions,
      options: instructions.options,
      promise,
      resolve,
      reject,
      previousRouteTree: this.routeTree,
      routeTree: this._routeTree = this.routeTree.clone(),
      guardsResult: true,
      error: void 0,
    });

    logger.debug(`Scheduling transition: %s`, nextTr);

    if (this.activeNavigation === null) {
      // Catch any errors that might be thrown by `run` and reject the original promise which is awaited down below
      try {
        this.run(nextTr);
      } catch (err) {
        nextTr.handleError(err);
      }
    }

    return nextTr.promise!.then(ret => {
      logger.debug(`Transition succeeded: %s`, nextTr);
      return ret;
    }).catch(err => {
      logger.error(`Navigation failed: %s`, nextTr, err);
      this.activeNavigation = null;
      const $nextTr = this.nextTr;
      // because the navigation failed it makes sense to restore the previous route-tree so that with next navigation, lifecycle hooks are correctly invoked.
      if($nextTr !== null) {
        ($nextTr as Writable<Transition>).previousRouteTree = nextTr.previousRouteTree;
      } else {
        this._routeTree = nextTr.previousRouteTree;
      }
      throw err;
    });
  }

  private run(tr: Transition): void {
    this.currentTr = tr;
    this.nextTr = null;

    // Clone it because the prevNavigation could have observers and stuff on it, and it's meant to be a standalone snapshot from here on.
    const prevNavigation = this.lastSuccessfulNavigation === null ? null : Navigation.create({
      ...this.lastSuccessfulNavigation,
      // There could be arbitrary state stored on a navigation, so to prevent memory leaks we only keep one `prevNavigation` around
      prevNavigation: null,
    });

    this.activeNavigation = Navigation.create({
      id: tr.id,
      instructions: tr.instructions,
      trigger: tr.trigger,
      options: tr.options,
      prevNavigation,
      finalInstructions: tr.finalInstructions,
    });

    const navigationContext = this.resolveContext(tr.options.context);
    const routeChanged = (
      !this.navigated ||
      tr.instructions.children.length !== navigationContext.node.children.length ||
      tr.instructions.children.some((x, i) => !(navigationContext.node.children[i]?.originalInstruction!.equals(x) ?? false))
    );
    const shouldProcessRoute = routeChanged || tr.options.getSameUrlStrategy(this.instructions) === 'reload';

    if (!shouldProcessRoute) {
      this.logger.trace(`run(tr:%s) - NOT processing route`, tr);

      this.navigated = true;
      this.activeNavigation = null;

      tr.resolve!(false);

      this.runNextTransition(tr);
      return;
    }

    this.logger.trace(`run(tr:%s) - processing route`, tr);

    this.events.publish(new NavigationStartEvent(tr.id, tr.instructions, tr.trigger, tr.managedState));

    // If user triggered a new transition in response to the NavigationStartEvent
    // (in which case `this.nextTransition` will NOT be null), we short-circuit here and go straight to processing the next one.
    if (this.nextTr !== null) {
      this.logger.debug(`run(tr:%s) - aborting because a new transition was queued in response to the NavigationStartEvent`, tr);
      return this.run(this.nextTr);
    }

    this.activeNavigation = Navigation.create({
      // eslint-disable-next-line @typescript-eslint/no-unnecessary-type-assertion
      ...this.activeNavigation!,
      // After redirects are applied, this could be a different route
      finalInstructions: tr.finalInstructions,
    });

    // TODO: run global guards
    //
    //
    // ---

    tr.run(() => {
      this.logger.trace(`run() - compiling route tree: %s`, tr.finalInstructions);
      return updateRouteTree(tr.routeTree, tr.finalInstructions, navigationContext);
    }, () => {
      const prev = tr.previousRouteTree.root.children;
      const next = tr.routeTree.root.children;
      const all = mergeDistinct(prev, next);

      Batch.start(b => {
        this.logger.trace(`run() - invoking canUnload on ${prev.length} nodes`);
        for (const node of prev) {
          node.context.vpa.canUnload(tr, b);
        }
      }).continueWith(b => {
        if (tr.guardsResult !== true) {
          b.push(); // prevent the next step in the batch from running
          this.cancelNavigation(tr);
        }
      }).continueWith(b => {
        this.logger.trace(`run() - invoking canLoad on ${next.length} nodes`);
        for (const node of next) {
          node.context.vpa.canLoad(tr, b);
        }
      }).continueWith(b => {
        if (tr.guardsResult !== true) {
          b.push();
          this.cancelNavigation(tr);
        }
      }).continueWith(b => {
        this.logger.trace(`run() - invoking unload on ${prev.length} nodes`);
        for (const node of prev) {
          node.context.vpa.unload(tr, b);
        }
      }).continueWith(b => {
        this.logger.trace(`run() - invoking load on ${next.length} nodes`);
        for (const node of next) {
          node.context.vpa.load(tr, b);
        }
      }).continueWith(b => {
        this.logger.trace(`run() - invoking swap on ${all.length} nodes`);
        for (const node of all) {
          node.context.vpa.swap(tr, b);
        }
      }).continueWith(() => {
        this.logger.trace(`run() - finalizing transition`);
        // order doesn't matter for this operation
        all.forEach(function (node) {
          node.context.vpa.endTransition();
        });
        this.navigated = true;

        this.instructions = tr.finalInstructions = tr.routeTree.finalizeInstructions();
        this.events.publish(new NavigationEndEvent(tr.id, tr.instructions, this.instructions));

        this.lastSuccessfulNavigation = this.activeNavigation;
        this.activeNavigation = null;
        this.applyHistoryState(tr);
        tr.resolve!(true);

        this.runNextTransition(tr);
      }).start();
    });
  }

  private applyHistoryState(tr: Transition): void {
    const newUrl = tr.finalInstructions.toUrl(this.options.useUrlFragmentHash);
    switch (tr.options.getHistoryStrategy(this.instructions)) {
      case 'none':
        // do nothing
        break;
      case 'push':
        this.locationMgr.pushState(toManagedState(tr.options.state, tr.id), this.updateTitle(tr), newUrl);
        break;
      case 'replace':
        this.locationMgr.replaceState(toManagedState(tr.options.state, tr.id), this.updateTitle(tr), newUrl);
        break;
    }
  }

  private getTitle(tr: Transition): string {
    switch (typeof tr.options.title) {
      case 'function':
        return tr.options.title.call(void 0, tr.routeTree.root) ?? '';
      case 'string':
        return tr.options.title;
      default:
        return tr.routeTree.root.getTitle(tr.options.titleSeparator) ?? '';
    }
  }

  public updateTitle(tr: Transition = this.currentTr): string {
    const title = this._hasTitleBuilder ? (this.options.buildTitle!(tr) ?? '') : this.getTitle(tr);
    if (title.length > 0) {
      this.p.document.title = title;
    }
    return this.p.document.title;
  }

  private cancelNavigation(tr: Transition): void {
    this.logger.trace(`cancelNavigation(tr:%s)`, tr);

    const prev = tr.previousRouteTree.root.children;
    const next = tr.routeTree.root.children;
    const all = mergeDistinct(prev, next);
    // order doesn't matter for this operation
    all.forEach(function (node) {
      node.context.vpa.cancelUpdate();
    });

    this.activeNavigation = null;
    this.instructions = tr.prevInstructions;
    this._routeTree = tr.previousRouteTree;
    this.events.publish(new NavigationCancelEvent(tr.id, tr.instructions, `guardsResult is ${tr.guardsResult}`));

    if (tr.guardsResult === false) {
      tr.resolve!(false);

      // In case a new navigation was requested in the meantime, immediately start processing it
      this.runNextTransition(tr);
    } else {
      void onResolve(this.enqueue(tr.guardsResult as ViewportInstructionTree, 'api', tr.managedState, tr), () => {
        this.logger.trace(`cancelNavigation(tr:%s) - finished redirect`, tr);
      });
    }
  }

  private runNextTransition(tr: Transition): void {
    if (this.nextTr !== null) {
      this.logger.trace(`runNextTransition(tr:%s) -> scheduling nextTransition: %s`, tr, this.nextTr);
      this.p.taskQueue.queueTask(
        () => {
          // nextTransition is allowed to change up until the point when it's actually time to process it,
          // so we need to check it for null again when the scheduled task runs.
          const nextTr = this.nextTr;
          if (nextTr !== null) {
            try {
              this.run(nextTr);
            } catch (err) {
              nextTr.handleError(err);
            }
          }
        },
      );
    }
  }

  private getNavigationOptions(options?: INavigationOptions): NavigationOptions {
    return NavigationOptions.create({ ...this.options, ...options });
  }
}

export class NavigationModel implements IDisposable {
  private readonly navigationEndListener: IDisposable;
  private _isActive!: boolean;
  public constructor(
    public readonly id: string,
    public readonly path: string[],
    public readonly title: string | ((node: RouteNode) => string | null) | null,
    public readonly data: Params | null,
    private readonly _context: IRouteContext,
    private readonly _router: IRouter,
    events: IRouterEvents,
  ) {
    this.navigationEndListener = events.subscribe('au:router:navigation-end', _ => this.setIsActive());
    this.setIsActive();
  }

  public get isActive(): boolean {
    return this._isActive;
  }

  private setIsActive(): void {
    this._isActive = this.path.some(path => this._router.isActive(path, this._context));
  }

  public dispose(): void {
    this.navigationEndListener.dispose();
  }
}<|MERGE_RESOLUTION|>--- conflicted
+++ resolved
@@ -562,11 +562,7 @@
    */
   public getRouteContext(
     viewportAgent: ViewportAgent | null,
-<<<<<<< HEAD
-    component: CustomElementDefinition,
-=======
     componentDefinition: CustomElementDefinition,
->>>>>>> c40454a9
     componentInstance: IRouteViewModel | null,
     container: IContainer,
     parentDefinition: RouteDefinition | null,
@@ -574,11 +570,7 @@
     const logger = container.get(ILogger).scopeTo('RouteContext');
 
     // getRouteConfig is prioritized over the statically configured routes via @route decorator.
-<<<<<<< HEAD
-    const routeDefinition = RouteDefinition.resolve(typeof componentInstance?.getRouteConfig === 'function' ? componentInstance : component.Type, parentDefinition, null);
-=======
     const routeDefinition = RouteDefinition.resolve(typeof componentInstance?.getRouteConfig === 'function' ? componentInstance : componentDefinition.Type, parentDefinition, null);
->>>>>>> c40454a9
     let routeDefinitionLookup = this.vpaLookup.get(viewportAgent);
     if (routeDefinitionLookup === void 0) {
       this.vpaLookup.set(viewportAgent, routeDefinitionLookup = new WeakMap());
