--- conflicted
+++ resolved
@@ -1,18 +1,17 @@
-<<<<<<< HEAD
 /* eslint-disable @typescript-eslint/restrict-template-expressions */
 import { IContainer, ILogger, isObject, DI, IDisposable, onResolve } from '@aurelia/kernel';
-import { CustomElementDefinition, ICompiledRenderContext, IPlatform, IRenderContext, PartialCustomElementDefinition } from '@aurelia/runtime-html';
-
-import { IRouteContext, RouteContext } from './route-context';
-import { IRouterEvents, NavigationStartEvent, NavigationEndEvent, NavigationCancelEvent } from './router-events';
-import { ILocationManager } from './location-manager';
-import { RouteType } from './route';
-import { IRouteViewModel } from './component-agent';
-import { RouteTree, RouteNode, RouteTreeCompiler } from './route-tree';
-import { IViewportInstruction, NavigationInstruction, RouteContextLike, ViewportInstructionTree, Params } from './instructions';
-import { mergeDistinct, resolveAll, runSequence } from './util';
-import { RouteDefinition } from './route-definition';
-import { ViewportAgent } from './viewport-agent';
+import { CustomElementDefinition, ICompiledRenderContext, IPlatform, PartialCustomElementDefinition } from '@aurelia/runtime-html';
+
+import { IRouteContext, RouteContext } from './route-context.js';
+import { IRouterEvents, NavigationStartEvent, NavigationEndEvent, NavigationCancelEvent } from './router-events.js';
+import { ILocationManager } from './location-manager.js';
+import { RouteType } from './route.js';
+import { IRouteViewModel } from './component-agent.js';
+import { RouteTree, RouteNode, RouteTreeCompiler } from './route-tree.js';
+import { IViewportInstruction, NavigationInstruction, RouteContextLike, ViewportInstructionTree, Params } from './instructions.js';
+import { mergeDistinct, resolveAll, runSequence } from './util.js';
+import { RouteDefinition } from './route-definition.js';
+import { ViewportAgent } from './viewport-agent.js';
 
 export const AuNavId = 'au-nav-id' as const;
 export type AuNavId = typeof AuNavId;
@@ -27,45 +26,6 @@
 }
 export function toManagedState(state: {} | null, navId: number): ManagedState {
   return { ...state, [AuNavId]: navId };
-=======
-/* eslint-disable no-template-curly-in-string */
-/* eslint-disable prefer-template */
-/* eslint-disable max-lines-per-function */
-import { DI, IContainer, Registration, IIndexable, Key, Metadata } from '@aurelia/kernel';
-import { CustomElementType, CustomElement, INode, ICustomElementController, ICustomElementViewModel, IAppRoot, isRenderContext, getEffectiveParentNode } from '@aurelia/runtime-html';
-import { InstructionResolver } from './instruction-resolver.js';
-import { IRouteableComponent, NavigationInstruction, IRoute, ComponentAppellation, ViewportHandle, ComponentParameters } from './interfaces.js';
-import { AnchorEventInfo, LinkHandler } from './link-handler.js';
-import { INavRoute, Nav } from './nav.js';
-import { INavigatorViewerEvent, IStoredNavigatorEntry, Navigator } from './navigator.js';
-import { QueueItem } from './queue.js';
-import { INavClasses } from './resources/nav.js';
-import { NavigationInstructionResolver, IViewportInstructionsOptions } from './type-resolvers.js';
-import { arrayRemove, deprecationWarning } from './utils.js';
-import { IViewportOptions, Viewport } from './viewport.js';
-import { ViewportInstruction } from './viewport-instruction.js';
-import { FoundRoute } from './found-route.js';
-import { HookManager, IHookDefinition, HookIdentity, HookFunction, IHookOptions, BeforeNavigationHookFunction, TransformFromUrlHookFunction, TransformToUrlHookFunction, SetTitleHookFunction } from './hook-manager.js';
-import { Scope, IScopeOwner } from './scope.js';
-import { IViewportScopeOptions, ViewportScope } from './viewport-scope.js';
-import { BrowserViewerStore } from './browser-viewer-store.js';
-import { Navigation } from './navigation.js';
-import { IConnectedCustomElement } from './resources/viewport.js';
-import { NavigationCoordinator } from './navigation-coordinator.js';
-import { IRouterActivateOptions, RouterOptions } from './router-options.js';
-import { OpenPromise } from './open-promise.js';
-
-/**
- * Public API
- */
-export interface ILoadOptions {
-  title?: string;
-  query?: string;
-  data?: Record<string, unknown>;
-  replace?: boolean;
-  append?: boolean;
-  origin?: ICustomElementViewModel | Element;
->>>>>>> 724b8b44
 }
 
 export type RoutingMode = 'configured-only' | 'configured-first';
