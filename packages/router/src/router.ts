--- conflicted
+++ resolved
@@ -1,13 +1,7 @@
-<<<<<<< HEAD
+/* eslint-disable max-lines-per-function */
 // tslint:disable:max-line-length
 import { DI, IContainer, Key, Reporter, Registration, Metadata } from '@aurelia/kernel';
-import { Aurelia, CustomElementType, IController, IRenderContext, IViewModel, CustomElement, INode, DOM } from '@aurelia/runtime';
-=======
-import { DI, IContainer, Key, Reporter } from '@aurelia/kernel';
-import { Aurelia, CustomElement, ICustomElementController, IHydratedController } from '@aurelia/runtime';
-import { BrowserNavigator } from './browser-navigator';
-import { Guardian, GuardTypes } from './guardian';
->>>>>>> 96dc3a36
+import { Aurelia, CustomElementType, CustomElement, INode, DOM, ICustomElementController, ICustomElementViewModel, isRenderContext } from '@aurelia/runtime';
 import { InstructionResolver, IRouteSeparators } from './instruction-resolver';
 import { INavigatorInstruction, IRouteableComponent, NavigationInstruction, IRoute, ComponentAppellation, ViewportHandle, ComponentParameters } from './interfaces';
 import { AnchorEventInfo, LinkHandler } from './link-handler';
@@ -31,7 +25,7 @@
   data?: Record<string, unknown>;
   replace?: boolean;
   append?: boolean;
-  origin?: IViewModel | Element;
+  origin?: ICustomElementViewModel | Element;
 }
 
 export interface IRouterOptions extends INavigatorOptions {
@@ -72,11 +66,10 @@
   // External API to get viewport by name
   getViewport(name: string): Viewport | null;
 
-<<<<<<< HEAD
   // Called from the viewport scope custom element
-  setClosestScope(viewModelOrContainer: IViewModel | IContainer, scope: Scope): void;
-  getClosestScope(viewModelOrElement: IViewModel | Element | IController | IContainer): Scope | null;
-  unsetClosestScope(viewModelOrContainer: IViewModel | IContainer): void;
+  setClosestScope(viewModelOrContainer: ICustomElementViewModel | IContainer, scope: Scope): void;
+  getClosestScope(viewModelOrElement: ICustomElementViewModel | Element | ICustomElementController | IContainer): Scope | null;
+  unsetClosestScope(viewModelOrContainer: ICustomElementViewModel | IContainer): void;
 
   // Called from the viewport custom element in attached()
   connectViewport(viewport: Viewport | null, container: IContainer, name: string, element: Element, options?: IViewportOptions): Viewport;
@@ -86,15 +79,9 @@
   connectViewportScope(viewportScope: ViewportScope | null, name: string, container: IContainer, element: Element, options?: IViewportScopeOptions): ViewportScope;
   // Called from the viewport scope custom element
   disconnectViewportScope(viewportScope: ViewportScope, container: IContainer): void;
-=======
-  // Called from the viewport custom element in afterAttach()
-  connectViewport(name: string, element: Element, context: IContainer, options?: IViewportOptions): Viewport;
-  // Called from the viewport custom element
-  disconnectViewport(viewport: Viewport, element: Element | null, context: IContainer | null): void;
->>>>>>> 96dc3a36
 
   allViewports(includeDisabled?: boolean): Viewport[];
-  findScope(elementOrViewmodelOrviewport: Element | IViewModel | Viewport | IController | null): Scope;
+  findScope(elementOrViewmodelOrviewport: Element | ICustomElementViewModel | Viewport | ICustomElementController | null): Scope;
 
   goto(instructions: NavigationInstruction | NavigationInstruction[], options?: IGotoOptions): Promise<void>;
   refresh(): Promise<void>;
@@ -108,8 +95,8 @@
   updateNav(name?: string): void;
   findNav(name: string): Nav;
 
-  addRoutes(routes: IRoute[], context?: IViewModel | Element): IRoute[];
-  removeRoutes(routes: IRoute[] | string[], context?: IViewModel | Element): void;
+  addRoutes(routes: IRoute[], context?: ICustomElementViewModel | Element): IRoute[];
+  removeRoutes(routes: IRoute[] | string[], context?: ICustomElementViewModel | Element): void;
   addHooks(hooks: IHookDefinition[]): HookIdentity[];
 
   addHook(beforeNavigationHookFunction: BeforeNavigationHookFunction, options?: IHookOptions): HookIdentity;
@@ -199,7 +186,7 @@
     this.ensureRootScope();
   }
 
-  public loadUrl(): Promise<void> {
+  public async loadUrl(): Promise<void> {
     const entry: INavigatorEntry = {
       ...this.navigation.viewerState,
       ...{
@@ -222,6 +209,8 @@
     this.navigation.deactivate();
   }
 
+  // TODO: use @bound and improve name (eslint-disable is temp)
+  // eslint-disable-next-line @typescript-eslint/typedef
   public linkCallback = (info: AnchorEventInfo): void => {
     let instruction = info.instruction || '';
     if (typeof instruction === 'string' && instruction.startsWith('#')) {
@@ -235,10 +224,15 @@
     this.goto(instruction, { origin: info.anchor! }).catch(error => { throw error; });
   };
 
+  // TODO: use @bound and improve name (eslint-disable is temp)
+  // eslint-disable-next-line @typescript-eslint/typedef
   public navigatorCallback = (instruction: INavigatorInstruction): void => {
     // Instructions extracted from queue, one at a time
     this.processNavigations(instruction).catch(error => { throw error; });
   };
+
+  // TODO: use @bound and improve name (eslint-disable is temp)
+  // eslint-disable-next-line @typescript-eslint/typedef
   public navigatorSerializeCallback = async (entry: IStoredNavigatorEntry, preservedEntries: IStoredNavigatorEntry[]): Promise<IStoredNavigatorEntry> => {
     let excludeComponents = [];
     for (const preservedEntry of preservedEntries) {
@@ -281,6 +275,8 @@
     return serialized;
   };
 
+  // TODO: use @bound and improve name (eslint-disable is temp)
+  // eslint-disable-next-line @typescript-eslint/typedef
   public browserNavigatorCallback = (browserNavigationEvent: INavigatorViewerEvent): void => {
     const entry: INavigatorEntry = (browserNavigationEvent.state && browserNavigationEvent.state.currentEntry
       ? browserNavigationEvent.state.currentEntry as INavigatorEntry
@@ -290,6 +286,8 @@
     this.navigator.navigate(entry).catch(error => { throw error; });
   };
 
+  // TODO: use @bound and improve name (eslint-disable is temp)
+  // eslint-disable-next-line @typescript-eslint/typedef
   public processNavigations = async (qInstruction: QueueItem<INavigatorInstruction>): Promise<void> => {
     const instruction: INavigatorInstruction = this.processingNavigation = qInstruction as INavigatorInstruction;
 
@@ -516,7 +514,7 @@
     await this.navigator.finalize(instruction);
   };
 
-  public findScope(origin: Element | IViewModel | Viewport | Scope | IController | null): Scope {
+  public findScope(origin: Element | ICustomElementViewModel | Viewport | Scope | ICustomElementController | null): Scope {
     // this.ensureRootScope();
     if (origin === void 0 || origin === null) {
       return this.rootScope!.scope;
@@ -548,39 +546,24 @@
     return this.allViewports().find(viewport => viewport.name === name) || null;
   }
 
-<<<<<<< HEAD
   // Called from the viewport scope custom element in created()
-  public setClosestScope(viewModelOrContainer: IViewModel | IContainer, scope: Scope): void {
+  public setClosestScope(viewModelOrContainer: ICustomElementViewModel | IContainer, scope: Scope): void {
     const container: IContainer | null = this.getContainer(viewModelOrContainer);
     Registration.instance(ClosestScope, scope).register(container!);
   }
-  public getClosestScope(viewModelOrElement: IViewModel | Element | IController | IContainer): Scope | null {
+  public getClosestScope(viewModelOrElement: ICustomElementViewModel | Element | ICustomElementController | IContainer): Scope | null {
     const container: IContainer | null = 'resourceResolvers' in viewModelOrElement
       ? viewModelOrElement as IContainer
-      : this.getClosestContainer(viewModelOrElement as IViewModel | Element | IController);
+      : this.getClosestContainer(viewModelOrElement as ICustomElementViewModel | Element | ICustomElementController);
     if (container === null) {
       return null;
-=======
-  // Called from the viewport custom element in afterAttach()
-  public connectViewport(name: string, element: Element, context: IContainer, options?: IViewportOptions): Viewport {
-    Reporter.write(10000, 'Viewport added', name, element);
-    const parentScope = this.findScope(element);
-    const viewport = parentScope.addViewport(name, element, context, options);
-    let parent = this.closestViewport(element);
-    if (parent === viewport) {
-      if (element.parentElement !== null) {
-        parent = this.closestViewport(element.parentElement);
-      } else {
-        parent = null;
-      }
->>>>>>> 96dc3a36
     }
     if (!container.has(ClosestScope, true)) {
       return null;
     }
     return container.get<Scope>(ClosestScope) || null;
   }
-  public unsetClosestScope(viewModelOrContainer: IViewModel | IContainer): void {
+  public unsetClosestScope(viewModelOrContainer: ICustomElementViewModel | IContainer): void {
     const container: IContainer | null = this.getContainer(viewModelOrContainer);
     // TODO: Get an 'unregister' on container
     (container as any).resolvers.delete(ClosestScope);
@@ -596,13 +579,8 @@
     return viewport as Viewport;
   }
   // Called from the viewport custom element
-<<<<<<< HEAD
   public disconnectViewport(viewport: Viewport, container: IContainer, element: Element | null): void {
     if (!viewport.connectedScope.parent!.removeViewport(viewport, element, container)) {
-=======
-  public disconnectViewport(viewport: Viewport, element: Element | null, context: IContainer | null): void {
-    if (!viewport.owningScope!.removeViewport(viewport, element, context)) {
->>>>>>> 96dc3a36
       throw new Error(`Failed to remove viewport: ${viewport.name}`);
     }
     this.unsetClosestScope(container);
@@ -637,45 +615,9 @@
       instructions = path;
       options.query = search;
     }
-<<<<<<< HEAD
     const toOptions: IViewportInstructionsOptions = {};
     if (options.origin) {
       toOptions.context = options.origin;
-=======
-    if (typeof instructions !== 'string' || instructions !== this.instructionResolver.clearViewportInstruction) {
-      let scope: Viewport | null = null;
-      if (options.origin) {
-        scope = this.closestScope(options.origin as Element);
-        if (typeof instructions === 'string') {
-          // If it's not from scope root, figure out which scope
-          if (!instructions.startsWith('/')) {
-            // Scope modifications
-            if (instructions.startsWith('.')) {
-              // The same as no scope modification
-              if (instructions.startsWith('./')) {
-                instructions = instructions.slice(2);
-              }
-              // Find out how many scopes upwards we should move
-              while ((instructions as string).startsWith('../')) {
-                scope = scope.parent || scope;
-                instructions = (instructions as string).slice(3);
-              }
-            }
-          } else { // Specified root scope with /
-            scope = this.rootScope;
-          }
-        }
-        // TODO: Maybe deal with non-strings?
-      }
-      instructions = NavigationInstructionResolver.toViewportInstructions(this, instructions);
-      for (const instruction of instructions as ViewportInstruction[]) {
-        if (instruction.scope === null) {
-          instruction.scope = scope;
-        }
-      }
-    } else {
-      instructions = NavigationInstructionResolver.toViewportInstructions(this, instructions);
->>>>>>> 96dc3a36
     }
 
     let scope: Scope | null = null;
@@ -762,15 +704,14 @@
     return this.navs[name];
   }
 
-<<<<<<< HEAD
-  public addRoutes(routes: IRoute[], context?: IViewModel | Element): IRoute[] {
+  public addRoutes(routes: IRoute[], context?: ICustomElementViewModel | Element): IRoute[] {
     // TODO: This should add to the context instead
     // TODO: Add routes without context to rootScope content (which needs to be created)?
     return [];
     // const viewport = (context !== void 0 ? this.closestViewport(context) : this.rootScope) || this.rootScope as Viewport;
     // return viewport.addRoutes(routes);
   }
-  public removeRoutes(routes: IRoute[] | string[], context?: IViewModel | Element): void {
+  public removeRoutes(routes: IRoute[] | string[], context?: ICustomElementViewModel | Element): void {
     // TODO: This should remove from the context instead
     // const viewport = (context !== void 0 ? this.closestViewport(context) : this.rootScope) || this.rootScope as Viewport;
     // return viewport.removeRoutes(routes);
@@ -894,39 +835,6 @@
     } else {
       // TODO: Add missing/unknown route handling
       throw new Error(`No matching route/component found for '${route}'`);
-=======
-  /**
-   * Finds the closest ancestor viewport.
-   *
-   * @param element - The element to search upward from. The element is not searched.
-   * @returns The Viewport that is the closest ancestor.
-   */
-  public closestViewport(element: Element): Viewport | null {
-    let el: Element & { $viewport?: Viewport } | null = element;
-    let $viewport: Viewport | undefined = el.$viewport;
-    while (!$viewport && el.parentElement) {
-      el = el.parentElement;
-      $viewport = el.$viewport;
-    }
-    // TODO: Always also check controllers and return the closest one
-    if (el.$viewport) {
-      return el.$viewport;
-    }
-    el = element;
-    let controller = CustomElement.for(el) as IHydratedController;
-    while (!controller && el.parentElement) {
-      el = el.parentElement;
-      CustomElement.for(el);
-    }
-    while (controller) {
-      if ((controller as ICustomElementController).host) {
-        const viewport = this.allViewports().find((item) => item.element === (controller as ICustomElementController).host);
-        if (viewport) {
-          return viewport;
-        }
-      }
-      controller = controller.parent!;
->>>>>>> 96dc3a36
     }
   }
 
@@ -960,12 +868,8 @@
   private ensureRootScope(): ViewportScope {
     if (!this.rootScope) {
       const root = this.container.get(Aurelia).root;
-<<<<<<< HEAD
       // root.config.component shouldn't be used in the end. Metadata will probably eliminate it
       this.rootScope = new ViewportScope('rootScope', this, root.config.host as Element, null, true, root.config.component as CustomElementType);
-=======
-      this.rootScope = new Viewport(this, 'rootScope', root.host as Element, root.controller!.context, null, true);
->>>>>>> 96dc3a36
     }
     return this.rootScope;
   }
@@ -1035,57 +939,43 @@
     }
   }
 
-  private getClosestContainer(viewModelOrElement: IViewModel | Element | IController): IContainer | null {
-    let context;
+  private getClosestContainer(viewModelOrElement: ICustomElementViewModel | Element | ICustomElementController): IContainer | null {
     if ('context' in viewModelOrElement) {
-      context = viewModelOrElement.context;
-    } else {
-      const viewModel: IViewModel | undefined = '$controller' in viewModelOrElement
-        ? viewModelOrElement
-        : this.CustomElementFor(viewModelOrElement); // CustomElement.for(viewModelOrElement, true)
-
-      if (viewModel === void 0) {
-        return null;
-      }
-      context = (viewModel as IViewModel & { context: IRenderContext }).context !== void 0
-        ? (viewModel as IViewModel & { context: IRenderContext }).context
-        : viewModel.$controller!.context;
-    }
-
-    const container = context!.get(IContainer);
-    if (container === void 0) {
+      return viewModelOrElement.context;
+    }
+
+    if ('$controller' in viewModelOrElement) {
+      return viewModelOrElement.$controller!.context;
+    }
+    const controller = this.CustomElementFor(viewModelOrElement);
+
+    if (controller === void 0) {
       return null;
     }
-    return container;
-  }
-  private getContainer(viewModelOrContainer: IViewModel | IContainer): IContainer | null {
-    if ('resourceResolvers' in viewModelOrContainer) {
+
+    return controller.context;
+  }
+
+  private getContainer(viewModelOrContainer: ICustomElementViewModel | IContainer): IContainer | null {
+    if ('resourceResolvers' in viewModelOrContainer || isRenderContext(viewModelOrContainer)) {
       return viewModelOrContainer;
     }
 
-    const viewModel: IViewModel & { context?: IRenderContext } = viewModelOrContainer as IViewModel;
-    let context: IRenderContext;
-    if ('context' in viewModel) {
-      context = viewModel.context!;
-    } else {
-      context = viewModel.context !== void 0 ? viewModel.context : viewModel.$controller!.context as IRenderContext;
-    }
-
-    const container: IContainer = context!.get(IContainer);
-    if (container === void 0) {
-      return null;
-    }
-    return container;
+    if ('$controller' in viewModelOrContainer) {
+      return viewModelOrContainer.$controller!.context;
+    }
+
+    return null;
   }
 
   // TODO: This is probably wrong since it caused test fails when in CustomElement.for
   // Fred probably knows and will need to look at it
   // This can most likely also be changed so that the node traversal isn't necessary
-  private CustomElementFor(node: INode): IController | undefined {
+  private CustomElementFor(node: INode): ICustomElementController | undefined {
     let cur: INode | null = node;
     while (cur !== null) {
       const nodeResourceName: string = (cur as Element).nodeName.toLowerCase();
-      const controller: IController = Metadata.getOwn(`${CustomElement.name}:${nodeResourceName}`, cur)
+      const controller: ICustomElementController = Metadata.getOwn(`${CustomElement.name}:${nodeResourceName}`, cur)
         || Metadata.getOwn(CustomElement.name, cur);
       if (controller !== void 0) {
         return controller;
