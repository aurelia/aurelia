--- conflicted
+++ resolved
@@ -69,15 +69,10 @@
   origin?: ICustomElementViewModel<Element> | Node;
 }
 
-<<<<<<< HEAD
-export interface IRouterOptions {
-=======
 /**
  * Public API
  */
-export interface IRouterOptions extends INavigatorOptions {
-  separators?: IRouteSeparators;
->>>>>>> 3aeb56e4
+export interface IRouterOptions {
   useUrlFragmentHash?: boolean;
   useHref?: boolean;
   statefulHistoryLength?: number;
@@ -128,7 +123,6 @@
   state?: INavigatorState;
 }
 
-<<<<<<< HEAD
 export interface IStoredNavigatorEntry {
   instruction: string | ViewportInstruction[];
   fullStateInstruction: string | ViewportInstruction[];
@@ -174,11 +168,9 @@
   suppressPopstate: boolean;
 }
 export const IRouter = DI.createInterface<IRouter>('IRouter').withDefault(x => x.singleton(Router));
-=======
 /**
  * Public API
  */
->>>>>>> 3aeb56e4
 export interface IRouter {
   readonly isNavigating: boolean;
   activeComponents: ViewportInstruction[];
@@ -268,34 +260,19 @@
   findNav(name: string): Nav;
 }
 
-<<<<<<< HEAD
-=======
 class ClosestViewportCustomElement { }
 /**
  * @internal
  */
->>>>>>> 3aeb56e4
 class ClosestScope { }
 
 export class Router implements IRouter {
   public navs: Record<string, Nav> = {};
   public rootScope: ViewportScope | null = null;
 
-<<<<<<< HEAD
-=======
-  /**
-   * @internal
-   */
-  public hookManager: HookManager;
-
-  /**
-   * @internal
-   */
-  public navs: Record<string, Nav> = {};
-  /**
-   * Public API
-   */
->>>>>>> 3aeb56e4
+  /**
+   * Public API
+   */
   public activeComponents: ViewportInstruction[] = [];
   /**
    * Public API
@@ -329,7 +306,6 @@
   private staleChecks: Record<string, ViewportInstruction[]> = {};
 
   public constructor(
-<<<<<<< HEAD
     @IContainer public readonly container: IContainer,
     @IRouterEvents public readonly events: IRouterEvents,
     @IScheduler public readonly scheduler: IScheduler,
@@ -339,28 +315,6 @@
     public hookManager: HookManager,
     @IStateManager public readonly stateManager: IStateManager,
     public linkHandler: LinkHandler,
-=======
-    /**
-     * @internal - Shouldn't be used directly.
-     */
-    public readonly container: IContainer,
-    /**
-     * @internal - Shouldn't be used directly.
-     */
-    public navigator: Navigator,
-    /**
-     * @internal - Shouldn't be used directly.
-     */
-    public navigation: BrowserViewerStore,
-    /**
-     * @internal - Shouldn't be used directly.
-     */
-    public linkHandler: LinkHandler,
-    /**
-     * @internal - Shouldn't be used directly. Probably.
-     */
-    public instructionResolver: InstructionResolver
->>>>>>> 3aeb56e4
   ) {
     this.uninitializedEntry = {
       instruction: 'NAVIGATOR UNINITIALIZED',
@@ -446,7 +400,9 @@
     this.window.removeEventListener('popstate', this.handlePopstate);
   }
 
-<<<<<<< HEAD
+  /**
+   * Public API
+   */
   public setNav(name: string, routes: INavRoute[], classes?: INavClasses): void {
     const nav = this.findNav(name);
     if (nav !== void 0 && nav !== null) {
@@ -454,6 +410,9 @@
     }
     this.addNav(name, routes, classes);
   }
+  /**
+   * Public API
+   */
   public addNav(name: string, routes: INavRoute[], classes?: INavClasses): void {
     let nav = this.navs[name];
     if (nav === void 0 || nav === null) {
@@ -462,6 +421,9 @@
     nav.addRoutes(routes);
     nav.update();
   }
+  /**
+   * Public API
+   */
   public updateNav(name?: string): void {
     const navs = name
       ? [name]
@@ -472,38 +434,12 @@
       }
     }
   }
+  /**
+   * Public API
+   */
   public findNav(name: string): Nav {
     return this.navs[name];
   }
-=======
-  /**
-   * @internal
-   */
-  // TODO: use @bound and improve name (eslint-disable is temp)
-  // eslint-disable-next-line @typescript-eslint/typedef
-  public linkCallback = (info: AnchorEventInfo): void => {
-    let instruction = info.instruction || '';
-    if (typeof instruction === 'string' && instruction.startsWith('#')) {
-      instruction = instruction.slice(1);
-      // '#' === '/' === '#/'
-      if (!instruction.startsWith('/')) {
-        instruction = `/${instruction}`;
-      }
-    }
-    // Adds to Navigator's Queue, which makes sure it's serial
-    this.goto(instruction, { origin: info.anchor! }).catch(error => { throw error; });
-  };
-
-  /**
-   * @internal
-   */
-  // TODO: use @bound and improve name (eslint-disable is temp)
-  // eslint-disable-next-line @typescript-eslint/typedef
-  public navigatorCallback = (instruction: INavigatorInstruction): void => {
-    // Instructions extracted from queue, one at a time
-    this.processNavigations(instruction).catch(error => { throw error; });
-  };
->>>>>>> 3aeb56e4
 
   /**
    * @internal
@@ -559,28 +495,8 @@
    * @internal
    */
   // TODO: use @bound and improve name (eslint-disable is temp)
-<<<<<<< HEAD
   private async processNavigations(qInstruction: INavigatorInstruction): Promise<void> {
     const instruction = this.processingNavigation = qInstruction as INavigatorInstruction;
-=======
-  // eslint-disable-next-line @typescript-eslint/typedef
-  public browserNavigatorCallback = (browserNavigationEvent: INavigatorViewerEvent): void => {
-    const entry: INavigatorEntry = (browserNavigationEvent.state && browserNavigationEvent.state.currentEntry
-      ? browserNavigationEvent.state.currentEntry as INavigatorEntry
-      : { instruction: '', fullStateInstruction: '' });
-    entry.instruction = browserNavigationEvent.instruction;
-    entry.fromBrowser = true;
-    this.navigator.navigate(entry).catch(error => { throw error; });
-  };
-
-  /**
-   * @internal
-   */
-  // TODO: use @bound and improve name (eslint-disable is temp)
-  // eslint-disable-next-line @typescript-eslint/typedef
-  public processNavigations = async (qInstruction: QueueItem<INavigatorInstruction>): Promise<void> => {
-    const instruction: INavigatorInstruction = this.processingNavigation = qInstruction as INavigatorInstruction;
->>>>>>> 3aeb56e4
 
     let fullStateInstruction = false;
     const instructionNavigation = instruction.navigation!;
@@ -874,17 +790,13 @@
     return storableEntry;
   }
 
+  /**
+   * @internal
+   */
   public findScope(origin: Node | ICustomElementViewModel<Element> | Viewport | Scope | ICustomElementController<Element> | null): Scope {
     const rootScope = this.rootScope!.scope;
 
-<<<<<<< HEAD
-=======
-  /**
-   * @internal
-   */
-  public findScope(origin: Element | ICustomElementViewModel | Viewport | Scope | ICustomElementController | null): Scope {
     // this.ensureRootScope();
->>>>>>> 3aeb56e4
     if (origin === void 0 || origin === null) {
       return rootScope;
     }
@@ -913,13 +825,9 @@
     }
     return container.get<Scope>(ClosestScope) ?? rootScope;
   }
-<<<<<<< HEAD
-
-=======
   /**
    * @internal
    */
->>>>>>> 3aeb56e4
   public findParentScope(container: IContainer | null): Scope {
     if (container === null) {
       return this.rootScope!.scope;
@@ -962,8 +870,9 @@
     throw new Error('Not implemented');
   }
 
-<<<<<<< HEAD
-  // Called from the viewport scope custom element in created()
+  /**
+   * @internal - Called from the viewport scope custom element in created()
+   */
   public setClosestScope(
     viewModelOrContainer: ICustomElementViewModel<Element> | IContainer,
     scope: Scope,
@@ -973,41 +882,13 @@
   }
   public unsetClosestScope(viewModelOrContainer: ICustomElementViewModel<Element> | IContainer): void {
     const container = this.getContainer(viewModelOrContainer);
-=======
-  /**
-   * @internal - Called from the viewport scope custom element in created()
-   */
-  public setClosestScope(viewModelOrContainer: ICustomElementViewModel | IContainer, scope: Scope): void {
-    const container: IContainer | null = this.getContainer(viewModelOrContainer);
-    Registration.instance(ClosestScope, scope).register(container!);
-  }
-  /**
-   * @internal
-   */
-  public getClosestScope(viewModelOrElement: ICustomElementViewModel | Element | ICustomElementController | IContainer): Scope | null {
-    const container: IContainer | null = 'resourceResolvers' in viewModelOrElement
-      ? viewModelOrElement as IContainer
-      : this.getClosestContainer(viewModelOrElement as ICustomElementViewModel | Element | ICustomElementController);
-    if (container === null) {
-      return null;
-    }
-    if (!container.has(ClosestScope, true)) {
-      return null;
-    }
-    return container.get<Scope>(ClosestScope) || null;
-  }
-  /**
-   * @internal
-   */
-  public unsetClosestScope(viewModelOrContainer: ICustomElementViewModel | IContainer): void {
-    const container: IContainer | null = this.getContainer(viewModelOrContainer);
->>>>>>> 3aeb56e4
     // TODO: Get an 'unregister' on container
     (container as any).resolvers.delete(ClosestScope);
   }
 
-<<<<<<< HEAD
-  // Called from the viewport custom element in attached()
+  /**
+   * @internal - Called from the viewport custom element
+   */
   public connectViewport(
     viewport: Viewport | null,
     controller: ICustomElementController<Element>,
@@ -1015,39 +896,27 @@
     options?: IViewportOptions,
   ): Viewport {
     const parentScope = this.findParentScope(controller.context);
-=======
-  /**
-   * @internal - Called from the viewport custom element
-   */
-  public connectViewport(viewport: Viewport | null, container: IContainer, name: string, element: Element, options?: IViewportOptions): Viewport {
-    const parentScope: Scope = this.findParentScope(container);
->>>>>>> 3aeb56e4
     if (viewport === null) {
       viewport = parentScope.addViewport(name, controller, options);
       this.setClosestScope(controller.context, viewport.connectedScope);
     }
     return viewport;
   }
-<<<<<<< HEAD
-  // Called from the viewport custom element
+  /**
+   * @internal - Called from the viewport custom element
+   */
   public disconnectViewport(
     viewport: Viewport,
     controller: ICustomElementController<Element>,
   ): void {
     if (!viewport.connectedScope.parent!.removeViewport(viewport, controller)) {
-=======
-  /**
-   * @internal - Called from the viewport custom element
-   */
-  public disconnectViewport(viewport: Viewport, container: IContainer, element: Element | null): void {
-    if (!viewport.connectedScope.parent!.removeViewport(viewport, element, container)) {
->>>>>>> 3aeb56e4
       throw new Error(`Failed to remove viewport: ${viewport.name}`);
     }
     this.unsetClosestScope(controller.context);
   }
-<<<<<<< HEAD
-  // Called from the viewport scope custom element in attached()
+  /**
+   * @internal - Called from the viewport scope custom element
+   */
   public connectViewportScope(
     viewportScope: ViewportScope | null,
     name: string,
@@ -1056,13 +925,6 @@
     options?: IViewportScopeOptions,
   ): ViewportScope {
     const parentScope = this.findParentScope(container);
-=======
-  /**
-   * @internal - Called from the viewport scope custom element
-   */
-  public connectViewportScope(viewportScope: ViewportScope | null, name: string, container: IContainer, element: Element, options?: IViewportScopeOptions): ViewportScope {
-    const parentScope: Scope = this.findParentScope(container);
->>>>>>> 3aeb56e4
     if (viewportScope === null) {
       viewportScope = parentScope.addViewportScope(name, element, options);
       this.setClosestScope(container, viewportScope.connectedScope);
@@ -1087,17 +949,13 @@
     return (this.rootScope as ViewportScope).scope.allViewports(includeDisabled, includeReplaced);
   }
 
-<<<<<<< HEAD
+  /**
+   * Public API - THE navigation API
+   */
   public async goto(
     instructions: NavigationInstruction | NavigationInstruction[],
     options?: IGotoOptions,
   ): Promise<void> {
-=======
-  /**
-   * Public API - THE navigation API
-   */
-  public goto(instructions: NavigationInstruction | NavigationInstruction[], options?: IGotoOptions): Promise<void> {
->>>>>>> 3aeb56e4
     options = options || {};
     // TODO: Review query extraction; different pos for path and fragment!
     if (typeof instructions === 'string' && !options.query) {
@@ -1134,6 +992,9 @@
     await this.navigate(entry);
   }
 
+  /**
+   * Public API
+   */
   public async refresh(): Promise<void> {
     const entry = this.currentEntry;
     if (entry === this.uninitializedEntry) {
@@ -1144,6 +1005,9 @@
     await this.navigate(entry);
   }
 
+  /**
+   * Public API
+   */
   public async back(): Promise<void> {
     const newIndex = (this.currentEntry.index !== undefined ? this.currentEntry.index : 0) - 1;
     if (newIndex >= this.entries.length) {
@@ -1153,6 +1017,9 @@
     await this.navigate(entry);
   }
 
+  /**
+   * Public API
+   */
   public async forward(): Promise<void> {
     const newIndex = (this.currentEntry.index !== undefined ? this.currentEntry.index : 0) + 1;
     if (newIndex >= this.entries.length) {
@@ -1162,7 +1029,6 @@
     await this.navigate(entry);
   }
 
-<<<<<<< HEAD
   private async navigate(entry: INavigatorInstruction): Promise<void> {
     // eslint-disable-next-line @typescript-eslint/promise-function-async
     await this.scheduler.queueRenderTask(() => this.$navigate(entry), { async: true }).result;
@@ -1235,27 +1101,6 @@
     this.scheduler.queueMicroTask(() => this.processNavigations(entry), { async: true });
 
     await promise;
-=======
-  /**
-   * Public API
-   */
-  public refresh(): Promise<void> {
-    return this.navigator.refresh();
-  }
-
-  /**
-   * Public API
-   */
-  public back(): Promise<void> {
-    return this.navigator.go(-1);
-  }
-
-  /**
-   * Public API
-   */
-  public forward(): Promise<void> {
-    return this.navigator.go(1);
->>>>>>> 3aeb56e4
   }
 
   /**
@@ -1280,69 +1125,20 @@
     return true;
   }
 
-<<<<<<< HEAD
+  /**
+   * Public API
+   */
   public addRoutes(routes: IRoute[], context?: ICustomElementViewModel<Element> | Node): IRoute[] {
-=======
-  /**
-   * Public API
-   */
-  public setNav(name: string, routes: INavRoute[], classes?: INavClasses): void {
-    const nav = this.findNav(name);
-    if (nav !== void 0 && nav !== null) {
-      nav.routes = [];
-    }
-    this.addNav(name, routes, classes);
-  }
-  /**
-   * Public API
-   */
-  public addNav(name: string, routes: INavRoute[], classes?: INavClasses): void {
-    let nav = this.navs[name];
-    if (nav === void 0 || nav === null) {
-      nav = this.navs[name] = new Nav(this, name, [], classes);
-    }
-    nav.addRoutes(routes);
-    nav.update();
-  }
-  /**
-   * Public API
-   */
-  public updateNav(name?: string): void {
-    const navs = name
-      ? [name]
-      : Object.keys(this.navs);
-    for (const nav of navs) {
-      if (this.navs[nav] !== void 0 && this.navs[nav] !== null) {
-        this.navs[nav].update();
-      }
-    }
-  }
-  /**
-   * Public API
-   */
-  public findNav(name: string): Nav {
-    return this.navs[name];
-  }
-
-  /**
-   * Public API
-   */
-  public addRoutes(routes: IRoute[], context?: ICustomElementViewModel | Element): IRoute[] {
->>>>>>> 3aeb56e4
     // TODO: This should add to the context instead
     // TODO: Add routes without context to rootScope content (which needs to be created)?
     return [];
     // const viewport = (context !== void 0 ? this.closestViewport(context) : this.rootScope) || this.rootScope as Viewport;
     // return viewport.addRoutes(routes);
   }
-<<<<<<< HEAD
+  /**
+   * Public API
+   */
   public removeRoutes(routes: IRoute[] | string[], context?: ICustomElementViewModel<Element> | Node): void {
-=======
-  /**
-   * Public API
-   */
-  public removeRoutes(routes: IRoute[] | string[], context?: ICustomElementViewModel | Element): void {
->>>>>>> 3aeb56e4
     // TODO: This should remove from the context instead
     // const viewport = (context !== void 0 ? this.closestViewport(context) : this.rootScope) || this.rootScope as Viewport;
     // return viewport.removeRoutes(routes);
@@ -1371,23 +1167,12 @@
     return;
   }
 
-<<<<<<< HEAD
   private async findInstructions(
     scope: Scope,
     instruction: string | ViewportInstruction[],
     instructionScope: Scope,
     transformUrl: boolean = false,
   ): Promise<FoundRoute> {
-=======
-  /**
-   * Public API - The right way to create ViewportInstructions
-   */
-  public createViewportInstruction(component: ComponentAppellation, viewport?: ViewportHandle, parameters?: ComponentParameters, ownsScope: boolean = true, nextScopeInstructions: ViewportInstruction[] | null = null): ViewportInstruction {
-    return this.instructionResolver.createViewportInstruction(component, viewport, parameters, ownsScope, nextScopeInstructions);
-  }
-
-  private async findInstructions(scope: Scope, instruction: string | ViewportInstruction[], instructionScope: Scope, transformUrl: boolean = false): Promise<FoundRoute> {
->>>>>>> 3aeb56e4
     let route = new FoundRoute();
     if (typeof instruction === 'string') {
       instruction = transformUrl
