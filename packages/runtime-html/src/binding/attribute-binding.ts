import { isString, type IServiceLocator } from '@aurelia/kernel';
import {
  connectable,
  type IObserverLocator,
  IObserverLocatorBasedConnectable,
  ISubscriber,
  ICollectionSubscriber,
  type IAstEvaluator,
  type Scope,
} from '@aurelia/runtime';
import { createPrototypeMixer, mixinAstEvaluator, mixinUseScope, mixingBindingLimited } from './binding-utils';

<<<<<<< HEAD
import type { INode } from '../dom';
=======
import type {
  ITask,
  QueueTaskOptions,
  TaskQueue
} from '@aurelia/platform';
import type { INode } from '../dom.node';
>>>>>>> 7e1057b4
import type { IBinding, BindingMode, IBindingController } from './interfaces-bindings';
import { ForOfStatement, IsBindingBehavior } from '@aurelia/expression-parser';
import { safeString } from '../utilities';
import { bindingHandleChange, bindingHandleCollectionChange } from './_lifecycle';

// the 2 interfaces implemented come from mixin
export interface AttributeBinding extends IAstEvaluator, IServiceLocator, IObserverLocatorBasedConnectable {}

/**
 * Attribute binding. Handle attribute binding betwen view/view model. Understand Html special attributes
 */
export class AttributeBinding implements IBinding, ISubscriber, ICollectionSubscriber {
  /** @internal */
  public static mix = /*@__PURE__*/ createPrototypeMixer(() => {
      mixinUseScope(AttributeBinding);
      mixingBindingLimited(AttributeBinding, () => 'updateTarget');
      connectable(AttributeBinding, null!);
      mixinAstEvaluator(AttributeBinding);
  });

  public get $kind() { return 'Attribute' as const; }

  public isBound: boolean = false;
  /** @internal */
  public _scope?: Scope = void 0;

  public target: HTMLElement;

  /** @internal */
  public _value: unknown = void 0;

  /**
   * A semi-private property used by connectable mixin
   *
   * @internal
   */
  public readonly oL: IObserverLocator;

  /** @internal */
  public readonly _controller: IBindingController;

  /** @internal */
  public readonly l: IServiceLocator;

  // see Listener binding for explanation
  /** @internal */
  public readonly boundFn = false;

  public ast: IsBindingBehavior | ForOfStatement;

  public constructor(
    controller: IBindingController,
    locator: IServiceLocator,
    observerLocator: IObserverLocator,
    ast: IsBindingBehavior | ForOfStatement,
    target: INode,
    // some attributes may have inner structure
    // such as class -> collection of class names
    // such as style -> collection of style rules
    //
    // for normal attributes, targetAttribute and targetProperty are the same and can be ignore
    public targetAttribute: string,
    public targetProperty: string,
    public mode: BindingMode,
    public strict: boolean,
  ) {
    this.l = locator;
    this.ast = ast;
    this._controller = controller;
    this.target = target as HTMLElement;
    this.oL = observerLocator;
  }

  public updateTarget(value: unknown): void {
    const { target, targetAttribute, targetProperty } = this;
    switch (targetAttribute) {
      case 'class':
        // eslint-disable-next-line @typescript-eslint/strict-boolean-expressions
        target.classList.toggle(targetProperty, !!value);
        break;
      case 'style': {
        let priority = '';
        let newValue = safeString(value);
        if (isString(newValue) && newValue.includes('!important')) {
          priority = 'important';
          newValue = newValue.replace('!important', '');
        }
        target.style.setProperty(targetProperty, newValue, priority);
        break;
      }
      default: {
        if (value == null) {
          target.removeAttribute(targetAttribute);
        } else {
          target.setAttribute(targetAttribute, safeString(value));
        }
      }
    }
  }

  public handleChange(): void {
    // TODO: see if we can get rid of this by integrating this call in connectable
    bindingHandleChange(this);
  }

  public handleCollectionChange(): void {
    bindingHandleCollectionChange(this);
  }
}<|MERGE_RESOLUTION|>--- conflicted
+++ resolved
@@ -10,16 +10,7 @@
 } from '@aurelia/runtime';
 import { createPrototypeMixer, mixinAstEvaluator, mixinUseScope, mixingBindingLimited } from './binding-utils';
 
-<<<<<<< HEAD
-import type { INode } from '../dom';
-=======
-import type {
-  ITask,
-  QueueTaskOptions,
-  TaskQueue
-} from '@aurelia/platform';
 import type { INode } from '../dom.node';
->>>>>>> 7e1057b4
 import type { IBinding, BindingMode, IBindingController } from './interfaces-bindings';
 import { ForOfStatement, IsBindingBehavior } from '@aurelia/expression-parser';
 import { safeString } from '../utilities';
