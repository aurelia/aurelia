--- conflicted
+++ resolved
@@ -9,27 +9,16 @@
 import type {
   IBinding,
   ICollectionSubscriber,
-<<<<<<< HEAD
-  IConnectableBinding,
-=======
   IndexMap,
   Interpolation,
->>>>>>> 8212b77f
   IObserverLocator,
   IndexMap,
   Interpolation,
   IsExpression,
   Scope,
 } from '@aurelia/runtime';
-<<<<<<< HEAD
-import type { IIndexable, IServiceLocator, ITask, QueueTaskOptions, TaskQueue } from '@aurelia/kernel';
-
-import type { IAstBasedBinding } from './interfaces-bindings';
-import { IPlatform } from '../platform';
-=======
 import type { IPlatform } from '../platform';
 import type { IAstBasedBinding } from './interfaces-bindings';
->>>>>>> 8212b77f
 
 const { toView } = BindingMode;
 const queueTaskOptions: QueueTaskOptions = {
