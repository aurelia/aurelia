--- conflicted
+++ resolved
@@ -6,33 +6,14 @@
   IsBindingBehavior,
   Scope,
 } from '@aurelia/runtime';
-<<<<<<< HEAD
-import { AccessorType, BindingMode, ExpressionKind, LifecycleFlags, connectable } from '@aurelia/runtime';
-import type { IServiceLocator, ITask, QueueTaskOptions, TaskQueue } from '@aurelia/kernel';
-
-import { BindingTargetSubscriber } from './binding-utils.js';
+
 import type { IAstBasedBinding } from './interfaces-bindings.js';
-import { IDomWriteTask } from '../../../platform-browser/dist/types/index.js';
-import { IPlatform } from '../platform.js';
-=======
-import type { IAstBasedBinding } from './interfaces-bindings.js';
->>>>>>> 8212b77f
 
 // BindingMode is not a const enum (and therefore not inlined), so assigning them to a variable to save a member accessor is a minor perf tweak
 const { oneTime, toView, fromView } = BindingMode;
 
 // pre-combining flags for bitwise checks is a minor perf tweak
 const toViewOrOneTime = toView | oneTime;
-<<<<<<< HEAD
-// const updateTaskOpts: QueueTaskOptions = {
-//   reusable: false,
-//   preempt: true,
-// };
-
-export interface PropertyBinding extends IAstBasedBinding {}
-
-export class PropertyBinding implements IAstBasedBinding, IDomWriteTask {
-=======
 const updateTaskOpts: QueueTaskOptions = {
   reusable: false,
   preempt: true,
@@ -41,7 +22,6 @@
 export interface PropertyBinding extends IAstBasedBinding {}
 
 export class PropertyBinding implements IAstBasedBinding {
->>>>>>> 8212b77f
   public interceptor: this = this;
 
   public isBound: boolean = false;
@@ -127,14 +107,6 @@
     }
 
     if (shouldQueueFlush) {
-<<<<<<< HEAD
-      this._value = newValue;
-      this._flags = flags;
-      if (!this._queue) {
-        this._queue = true;
-        this.p.queueDomWrite(this);
-      }
-=======
       // Queue the new one before canceling the old one, to prevent early yield
       task = this.task;
       this.task = this.taskQueue.queueTask(() => {
@@ -143,7 +115,6 @@
       }, updateTaskOpts);
       task?.cancel();
       task = null;
->>>>>>> 8212b77f
     } else {
       this.interceptor.updateTarget(newValue, flags);
     }
@@ -222,13 +193,10 @@
     if (this.targetSubscriber) {
       (this.targetObserver as IObserver).unsubscribe(this.targetSubscriber);
     }
-<<<<<<< HEAD
-=======
     if (task != null) {
       task.cancel();
       task = this.task = null;
     }
->>>>>>> 8212b77f
     this.obs.clearAll();
 
     this.isBound = false;
