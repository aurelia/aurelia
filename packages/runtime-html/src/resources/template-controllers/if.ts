--- conflicted
+++ resolved
@@ -111,14 +111,7 @@
           // todo: location should be based on either the [if]/[else] attribute
           //       instead of always of the [if]
           view.setLocation(this._location);
-<<<<<<< HEAD
-
-          return onResolve(
-            view.activate(view, ctrl, ctrl.scope),
-            () => {
-              if (isCurrent()) {
-                this.pending = void 0;
-=======
+
           const ret = view.activate(view, ctrl, ctrl.scope);
           if (ret instanceof Promise) {
             return ret.then(
@@ -135,7 +128,6 @@
                   this.pending = void 0;
                 }
                 void view!.deactivate(view!, ctrl);
->>>>>>> 8c6172d5
               }
             );
           }
