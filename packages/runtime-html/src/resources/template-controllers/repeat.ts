import { type IDisposable, onResolve, IIndexable, resolve, all } from '@aurelia/kernel';
import {
  BindingBehaviorExpression,
  DestructuringAssignmentExpression,
  ForOfStatement,
  type IsBindingBehavior,
  ValueConverterExpression,
} from '@aurelia/expression-parser';
import {
  type Collection,
  CollectionObserver,
  getCollectionObserver,
  type IndexMap,
  createIndexMap,
} from '@aurelia/runtime';
import {
  astEvaluate,
  astAssign,
} from '../../ast.eval';
import {
  Scope,
  BindingContext,
  type IOverrideContext,
} from '../../binding/scope';
import { IExpressionParser } from '@aurelia/expression-parser';
import { IRenderLocation } from '../../dom';
import { IViewFactory } from '../../templating/view';
import { CustomAttributeStaticAuDefinition, attrTypeName } from '../custom-attribute';
import { IController } from '../../templating/controller';
<<<<<<< HEAD
import { bindable } from '../../bindable';
import { areEqual, isArray, isPromise, rethrow, etIsProperty, isMap, isNumber, isNullish, isSet } from '../../utilities';
import { HydrateTemplateController, IInstruction, IteratorBindingInstruction } from '../../renderer';
=======
import { areEqual, isArray, isPromise, baseObjectPrototype, rethrow, etIsProperty } from '../../utilities';
import { HydrateTemplateController, IInstruction, IteratorBindingInstruction } from '@aurelia/template-compiler';
>>>>>>> ff605fb6

import type { PropertyBinding } from '../../binding/property-binding';
import type { ISyntheticView, ICustomAttributeController, IHydratableController, ICustomAttributeViewModel, IHydratedController, IHydratedParentController, ControllerVisitor } from '../../templating/controller';
import { ErrorNames, createMappedError } from '../../errors';
import { createInterface } from '../../utilities-di';

type Items<C extends Collection = unknown[]> = C | undefined;

function dispose(disposable: IDisposable): void {
  disposable.dispose();
}

const wrappedExprs = [
  'BindingBehavior',
  'ValueConverter',
];

export class Repeat<C extends Collection = unknown[]> implements ICustomAttributeViewModel {
<<<<<<< HEAD
=======
  public static readonly $au: CustomAttributeStaticAuDefinition = {
    type: attrTypeName,
    name: 'repeat',
    isTemplateController: true,
    bindables: ['items'],
  };

  /** @internal */ protected static inject = [IInstruction, IExpressionParser, IRenderLocation, IController, IViewFactory];

>>>>>>> ff605fb6
  public views: ISyntheticView[] = [];
  private _oldViews: ISyntheticView[] = [];

  public forOf!: ForOfStatement;
  public local!: string;

  public readonly $controller!: ICustomAttributeController<this>; // This is set by the controller after this instance is constructed

  public items: Items<C>;
  public key: null | string | IsBindingBehavior = null;

  /** @internal */ private readonly _keyMap: Map<unknown, unknown> = new Map();
  /** @internal */ private readonly _scopeMap: Map<unknown, Scope> = new Map();
  /** @internal */ private _observer?: CollectionObserver = void 0;
  /** @internal */ private _innerItems: Items<C> | null;
  /** @internal */ private _forOfBinding!: PropertyBinding;
  /** @internal */ private _observingInnerItems: boolean = false;
  /** @internal */ private _reevaluating: boolean = false;
  /** @internal */ private _innerItemsExpression: IsBindingBehavior | null = null;
  /** @internal */ private _normalizedItems?: unknown[] = void 0;
  /** @internal */ private _hasDestructuredLocal: boolean = false;

  /** @internal */ private readonly _location = resolve(IRenderLocation);
  /** @internal */ private readonly _parent = resolve(IController) as IHydratableController;
  /** @internal */ private readonly _factory = resolve(IViewFactory);
  /** @internal */ private readonly _resolver = resolve(IRepeatableHandlerResolver);

  public constructor() {
    const instruction = resolve(IInstruction) as HydrateTemplateController;
    const keyProp = (instruction.props[0] as IteratorBindingInstruction).props[0];
    if (keyProp !== void 0) {
      const { to, value, command } = keyProp;
      if (to === 'key') {
        if (command === null) {
          this.key = value;
        } else if (command === 'bind') {
          const parser = resolve(IExpressionParser);
          this.key = parser.parse(value, etIsProperty);
        } else {
          throw createMappedError(ErrorNames.repeat_invalid_key_binding_command, command);
        }
      } else {
        throw createMappedError(ErrorNames.repeat_extraneous_binding, to);
      }
    }
  }

  public binding(
    _initiator: IHydratedController,
    _parent: IHydratedParentController,
  ): void | Promise<void> {
    const bindings = this._parent.bindings as PropertyBinding[];
    const ii = bindings.length;
    let binding: PropertyBinding = (void 0)!;
    let forOf!: ForOfStatement;
    let i = 0;
    for (; ii > i; ++i) {
      binding = bindings[i];
      if (binding.target === this && binding.targetProperty === 'items') {
        forOf = this.forOf = binding.ast as ForOfStatement;
        this._forOfBinding = binding;

        let expression = forOf.iterable;
        while (expression != null && wrappedExprs.includes(expression.$kind)) {
          expression = (expression as ValueConverterExpression | BindingBehaviorExpression).expression;
          this._observingInnerItems = true;
        }
        this._innerItemsExpression = expression;

        break;
      }
    }

    this._refreshCollectionObserver();
    const dec = forOf.declaration;
    if(!(this._hasDestructuredLocal = dec.$kind === 'ArrayDestructuring' || dec.$kind === 'ObjectDestructuring')) {
      this.local = astEvaluate(dec, this.$controller.scope, binding, null) as string;
    }
  }

  public attaching(
    initiator: IHydratedController,
    _parent: IHydratedParentController,
  ): void | Promise<void> {
    this._normalizeToArray();

    return this._activateAllViews(initiator);
  }

  public detaching(
    initiator: IHydratedController,
    _parent: IHydratedParentController,
  ): void | Promise<void> {
    this._refreshCollectionObserver();

    return this._deactivateAllViews(initiator);
  }

  public unbinding(
    _initiator: IHydratedController,
    _parent: IHydratedParentController,
  ): void | Promise<void> {
    this._scopeMap.clear();
    this._keyMap.clear();
  }

  // called by SetterObserver
  public itemsChanged(): void {
    if (!this.$controller.isActive) {
      return;
    }
    this._refreshCollectionObserver();
    this._normalizeToArray();
    this._applyIndexMap(this.items!, void 0);
  }

  public handleCollectionChange(collection: Collection, indexMap: IndexMap | undefined): void {
    const $controller = this.$controller;
    if (!$controller.isActive) {
      return;
    }
    if (this._observingInnerItems) {
      if (this._reevaluating) {
        return;
      }
      this._reevaluating = true;
      this.items = astEvaluate(this.forOf.iterable, $controller.scope, this._forOfBinding, null) as Items<C>;
      this._reevaluating = false;
      return;
    }

    this._normalizeToArray();
    this._applyIndexMap(collection, indexMap);
  }

  /** @internal */
  private _applyIndexMap(collection: Collection, indexMap: IndexMap | undefined): void {
    const oldViews = this.views;
    this._oldViews = oldViews.slice();
    const oldLen = oldViews.length;
    const key = this.key;
    const hasKey = key !== null;

    if (hasKey || indexMap === void 0) {
      const local = this.local;
      const newItems = this._normalizedItems as IIndexable[];

      const newLen = newItems.length;
      const forOf = this.forOf;
      const dec = forOf.declaration;
      const binding = this._forOfBinding;
      const hasDestructuredLocal = this._hasDestructuredLocal;
      indexMap = createIndexMap(newLen);
      let i = 0;

      if (oldLen === 0) {
        // Only add new views
        for (; i < newLen; ++i) {
          indexMap[i] = -2;
        }
      } else if (newLen === 0) {
        // Only remove old views
        if (hasDestructuredLocal) {
          for (i = 0; i < oldLen; ++i) {
            indexMap.deletedIndices.push(i);
            indexMap.deletedItems.push(astEvaluate(dec, oldViews[i].scope, binding, null) as IIndexable);
          }
        } else {
          for (i = 0; i < oldLen; ++i) {
            indexMap.deletedIndices.push(i);
            indexMap.deletedItems.push(oldViews[i].scope.bindingContext[local]);
          }
        }
      } else {
        const oldItems = Array<IIndexable>(oldLen);

        if (hasDestructuredLocal) {
          for (i = 0; i < oldLen; ++i) {
            oldItems[i] = astEvaluate(dec, oldViews[i].scope, binding, null) as IIndexable;
          }
        } else {
          for (i = 0; i < oldLen; ++i) {
            oldItems[i] = oldViews[i].scope.bindingContext[local];
          }
        }

        let oldItem: unknown;
        let newItem: unknown;
        let oldKey: unknown;
        let newKey: unknown;
        let j = 0;
        const oldEnd = oldLen - 1;
        const newEnd = newLen - 1;

        const oldIndices = new Map<unknown, number>();
        const newIndices = new Map<unknown, number>();
        const keyMap = this._keyMap;
        const scopeMap = this._scopeMap;
        const parentScope = this.$controller.scope;

        i = 0;
        // Step 1: narrow down the loop range as much as possible by checking the start and end for key equality
        outer: {
          // views with same key at start
          // eslint-disable-next-line no-constant-condition
          while (true) {
            if (hasKey) {
              oldItem = oldItems[i];
              newItem = newItems[i];
              oldKey = getKeyValue(keyMap, key, oldItem, getScope(scopeMap, oldItem, forOf, parentScope, binding, local, hasDestructuredLocal), binding);
              newKey = getKeyValue(keyMap, key, newItem, getScope(scopeMap, newItem, forOf, parentScope, binding, local, hasDestructuredLocal), binding);
            } else {
              oldItem = oldKey = ensureUnique(oldItems[i], i);
              newItem = newKey = ensureUnique(newItems[i], i);
            }
            if (oldKey !== newKey) {
              keyMap.set(oldItem, oldKey);
              keyMap.set(newItem, newKey);
              break;
            }

            ++i;
            if (i > oldEnd || i > newEnd) {
              break outer;
            }
          }

          // TODO(perf): might be able to remove this condition with some offset magic?
          if (oldEnd !== newEnd) {
            break outer;
          }

          // views with same key at end
          j = newEnd;
          // eslint-disable-next-line no-constant-condition
          while (true) {
            if (hasKey) {
              oldItem = oldItems[j];
              newItem = newItems[j];
              oldKey = getKeyValue(keyMap, key, oldItem, getScope(scopeMap, oldItem, forOf, parentScope, binding, local, hasDestructuredLocal), binding);
              newKey = getKeyValue(keyMap, key, newItem, getScope(scopeMap, newItem, forOf, parentScope, binding, local, hasDestructuredLocal), binding);
            } else {
              oldItem = oldKey = ensureUnique(oldItems[i], i);
              newItem = newKey = ensureUnique(newItems[i], i);
            }
            if (oldKey !== newKey) {
              keyMap.set(oldItem, oldKey);
              keyMap.set(newItem, newKey);
              break;
            }

            --j;
            if (i > j) {
              break outer;
            }
          }
        }

        // Step 2: map keys to indices and adjust the indexMap
        const oldStart = i;
        const newStart = i;

        for (i = newStart; i <= newEnd; ++i) {
          if (keyMap.has(newItem = hasKey ? newItems[i] : ensureUnique(newItems[i], i))) {
            newKey = keyMap.get(newItem);
          } else {
            newKey = hasKey
              ? getKeyValue(keyMap, key, newItem, getScope(scopeMap, newItem, forOf, parentScope, binding, local, hasDestructuredLocal), binding)
              : newItem;
            keyMap.set(newItem, newKey);
          }
          newIndices.set(newKey, i);
        }

        for (i = oldStart; i <= oldEnd; ++i) {
          if (keyMap.has(oldItem = hasKey ? oldItems[i] : ensureUnique(oldItems[i], i))) {
            oldKey = keyMap.get(oldItem);
          } else {
            oldKey = hasKey
              ? getKeyValue(keyMap, key, oldItem, oldViews[i].scope, binding)
              : oldItem;
          }
          oldIndices.set(oldKey, i);

          if (newIndices.has(oldKey)) {
            indexMap[newIndices.get(oldKey)!] = i;
          } else {
            indexMap.deletedIndices.push(i);
            indexMap.deletedItems.push(oldItem);
          }
        }

        for (i = newStart; i <= newEnd; ++i) {
          if (!oldIndices.has(keyMap.get(hasKey ? newItems[i] : ensureUnique(newItems[i], i)))) {
            indexMap[i] = -2;
          }
        }

        oldIndices.clear();
        newIndices.clear();
      }
    }

    if (indexMap === void 0) {
      const ret = onResolve(
        this._deactivateAllViews(null),
        () => {
          // TODO(fkleuver): add logic to the controller that ensures correct handling of race conditions and add a variety of `if` integration tests
          return this._activateAllViews(null);
        },
      );
      if (isPromise(ret)) { ret.catch(rethrow); }
    } else {
      // first detach+unbind+(remove from array) the deleted view indices
      if (indexMap.deletedIndices.length > 0) {
        const ret = onResolve(
          this._deactivateAndRemoveViewsByKey(indexMap),
          () => {
            // TODO(fkleuver): add logic to the controller that ensures correct handling of race conditions and add a variety of `if` integration tests
            return this._createAndActivateAndSortViewsByKey(oldLen, indexMap);
          },
        );
        if (isPromise(ret)) { ret.catch(rethrow); }
      } else {
        // TODO(fkleuver): add logic to the controller that ensures correct handling of race conditions and add integration tests
        // eslint-disable-next-line @typescript-eslint/no-floating-promises
        this._createAndActivateAndSortViewsByKey(oldLen, indexMap);
      }
    }
  }

  // todo: subscribe to collection from inner expression
  /** @internal */
  private _refreshCollectionObserver(): void {
    const scope = this.$controller.scope;

    let innerItems = this._innerItems;
    let observingInnerItems = this._observingInnerItems;
    let newObserver: CollectionObserver | undefined;

    if (observingInnerItems) {
      innerItems = this._innerItems = astEvaluate(this._innerItemsExpression!, scope, this._forOfBinding, null) as Items<C> ?? null;
      observingInnerItems = this._observingInnerItems = !areEqual(this.items, innerItems);
    }

    const oldObserver = this._observer;
    if (this.$controller.isActive) {
      const items = observingInnerItems ? innerItems : this.items;
      newObserver = this._observer = this._resolver.resolve(items).getObserver(items);
      if (oldObserver !== newObserver) {
        oldObserver?.unsubscribe(this);
        newObserver?.subscribe(this);
      }
    } else {
      oldObserver?.unsubscribe(this);
      this._observer = undefined;
    }
  }

  /** @internal */
  private _normalizeToArray(): void {
    const { items } = this;
    if (isArray(items)) {
      this._normalizedItems = items;
      return;
    }
    const normalizedItems: unknown[] = [];

    this._resolver.resolve(items).iterate(items, (item, index) => {
      normalizedItems[index] = item;
    });
    this._normalizedItems = normalizedItems;
  }

  /** @internal */
  private _activateAllViews(
    initiator: IHydratedController | null,
  ): void | Promise<void> {
    let promises: Promise<void>[] | undefined = void 0;
    let ret: void | Promise<void>;
    let view: ISyntheticView;
    let viewScope: Scope;

    const { $controller, _factory, local, _location, items, _scopeMap, _forOfBinding, forOf, _hasDestructuredLocal } = this;
    const parentScope = $controller.scope;
    const newLen = this._resolver.resolve(items).getCount(items);
    const views = this.views = Array(newLen);

    this._resolver.resolve(items).iterate(items, (item, i) => {
      view = views[i] = _factory.create().setLocation(_location);
      view.nodes.unlink();
      viewScope = getScope(_scopeMap, item as IIndexable, forOf, parentScope, _forOfBinding, local, _hasDestructuredLocal);
      setContextualProperties(viewScope.overrideContext as IRepeatOverrideContext, i, newLen);

      ret = view.activate(initiator ?? view, $controller, viewScope);
      if (isPromise(ret)) {
        (promises ?? (promises = [])).push(ret);
      }
    });

    if (promises !== void 0) {
      return (promises as Promise<void>[]).length === 1
        ? promises[0]
        : Promise.all(promises) as unknown as Promise<void>;
    }
  }

  /** @internal */
  private _deactivateAllViews(
    initiator: IHydratedController | null,
  ): void | Promise<void> {
    let promises: Promise<void>[] | undefined = void 0;
    let ret: void | Promise<void>;
    let view: ISyntheticView;
    let i = 0;

    const { views, $controller } = this;
    const ii = views.length;

    for (; ii > i; ++i) {
      view = views[i];
      view.release();
      ret = view.deactivate(initiator ?? view, $controller);
      if (isPromise(ret)) {
        (promises ?? (promises = [])).push(ret);
      }
    }

    if (promises !== void 0) {
      return (promises.length === 1
        ? promises[0]
        : Promise.all(promises)) as unknown as Promise<void>;
    }
  }

  /** @internal */
  private _deactivateAndRemoveViewsByKey(
    indexMap: IndexMap,
  ): void | Promise<void> {
    let promises: Promise<void>[] | undefined = void 0;
    let ret: void | Promise<void>;
    let view: ISyntheticView;

    const { $controller, views } = this;

    const deleted = indexMap.deletedIndices.slice().sort(compareNumber);
    const deletedLen = deleted.length;
    let i = 0;
    for (; deletedLen > i; ++i) {
      view = views[deleted[i]];
      view.release();
      ret = view.deactivate(view, $controller);
      if (isPromise(ret)) {
        (promises ?? (promises = [])).push(ret);
      }
    }

    i = 0;
    for (; deletedLen > i; ++i) {
      views.splice(deleted[i] - i, 1);
    }

    if (promises !== void 0) {
      return promises.length === 1
        ? promises[0]
        : Promise.all(promises) as unknown as Promise<void>;
    }
  }

  /** @internal */
  private _createAndActivateAndSortViewsByKey(
    oldLength: number,
    indexMap: IndexMap,
  ): void | Promise<void> {
    let promises: Promise<void>[] | undefined = void 0;
    let ret: void | Promise<void>;
    let view: ISyntheticView;
    let viewScope: Scope;
    let i = 0;

    const { $controller, _factory, local, _normalizedItems, _location, views, _hasDestructuredLocal, _forOfBinding, _scopeMap, _oldViews, forOf } = this;
    const mapLen = indexMap.length;

    for (; mapLen > i; ++i) {
      if (indexMap[i] === -2) {
        view = _factory.create();
        views.splice(i, 0, view);
      }
    }

    if (views.length !== mapLen) {
      throw createMappedError(ErrorNames.repeat_mismatch_length, [views.length, mapLen]);
    }

    const parentScope = $controller.scope;
    const newLen = indexMap.length;
    let source = 0;
    i = 0;
    for (; i < indexMap.length; ++i) {
      if ((source = indexMap[i]) !== -2) {
        views[i] = _oldViews[source];
      }
    }

    // this algorithm retrieves the indices of the longest increasing subsequence of items in the repeater
    // the items on those indices are not moved; this minimizes the number of DOM operations that need to be performed
    const seq = longestIncreasingSubsequence(indexMap);
    const seqLen = seq.length;

    const dec = forOf.declaration as DestructuringAssignmentExpression;
    let next: ISyntheticView;
    let j = seqLen - 1;
    i = newLen - 1;
    for (; i >= 0; --i) {
      view = views[i];
      next = views[i + 1];

      view.nodes.link(next?.nodes ?? _location);

      if (indexMap[i] === -2) {
        viewScope = getScope(_scopeMap, _normalizedItems![i] as IIndexable, forOf, parentScope, _forOfBinding, local, _hasDestructuredLocal);
        setContextualProperties(viewScope.overrideContext as IRepeatOverrideContext, i, newLen);
        view.setLocation(_location);

        ret = view.activate(view, $controller, viewScope);
        if (isPromise(ret)) {
          (promises ?? (promises = [])).push(ret);
        }
      } else if (j < 0 || seqLen === 1 || i !== seq[j]) {
        if (_hasDestructuredLocal) {
          astAssign(dec, view.scope, _forOfBinding, _normalizedItems![i]);
        } else {
          view.scope.bindingContext[local] = _normalizedItems![i];
        }
        setContextualProperties(view.scope.overrideContext as IRepeatOverrideContext, i, newLen);
        view.nodes.insertBefore(view.location!);
      } else {
        if (_hasDestructuredLocal) {
          astAssign(dec, view.scope, _forOfBinding, _normalizedItems![i]);
        } else {
          view.scope.bindingContext[local] = _normalizedItems![i];
        }
        if (oldLength !== newLen) {
          setContextualProperties(view.scope.overrideContext as IRepeatOverrideContext, i, newLen);
        }
        --j;
      }
    }

    if (promises !== void 0) {
      return promises.length === 1
        ? promises[0]
        : Promise.all(promises) as unknown as Promise<void>;
    }
  }

  public dispose(): void {
    this.views.forEach(dispose);
    this.views = (void 0)!;
  }

  public accept(visitor: ControllerVisitor): void | true {
    const { views } = this;

    if (views !== void 0) {
      for (let i = 0, ii = views.length; i < ii; ++i) {
        if (views[i].accept(visitor) === true) {
          return true;
        }
      }
    }
  }
}

let maxLen = 16;
let prevIndices = new Int32Array(maxLen);
let tailIndices = new Int32Array(maxLen);

// Based on inferno's lis_algorithm @ https://github.com/infernojs/inferno/blob/master/packages/inferno/src/DOM/patching.ts#L732
// with some tweaks to make it just a bit faster + account for IndexMap (and some names changes for readability)
/** @internal */
export function longestIncreasingSubsequence(indexMap: IndexMap): Int32Array {
  const len = indexMap.length;

  if (len > maxLen) {
    maxLen = len;
    prevIndices = new Int32Array(len);
    tailIndices = new Int32Array(len);
  }

  let cursor = 0;
  let cur = 0;
  let prev = 0;
  let i = 0;
  let j = 0;
  let low = 0;
  let high = 0;
  let mid = 0;

  for (; i < len; i++) {
    cur = indexMap[i];
    if (cur !== -2) {
      j = prevIndices[cursor];

      prev = indexMap[j];
      if (prev !== -2 && prev < cur) {
        tailIndices[i] = j;
        prevIndices[++cursor] = i;
        continue;
      }

      low = 0;
      high = cursor;

      while (low < high) {
        mid = (low + high) >> 1;
        prev = indexMap[prevIndices[mid]];
        if (prev !== -2 && prev < cur) {
          low = mid + 1;
        } else {
          high = mid;
        }
      }

      prev = indexMap[prevIndices[low]];
      if (cur < prev || prev === -2) {
        if (low > 0) {
          tailIndices[i] = prevIndices[low - 1];
        }
        prevIndices[low] = i;
      }
    }
  }
  i = ++cursor;
  const result = new Int32Array(i);
  cur = prevIndices[cursor - 1];

  while (cursor-- > 0) {
    result[cursor] = cur;
    cur = tailIndices[cur];
  }
  while (i-- > 0) prevIndices[i] = 0;
  return result;
}

interface IRepeatOverrideContext extends IOverrideContext {
  $index: number;
  $odd: boolean;
  $even: boolean;
  $first: boolean;
  $middle: boolean;
  $last: boolean;
  $length: number; // new in v2, there are a few requests, not sure if it should stay
}

const setContextualProperties = (oc: IRepeatOverrideContext, index: number, length: number): void => {
  const isFirst = index === 0;
  const isLast = index === length - 1;
  const isEven = index % 2 === 0;
  oc.$index = index;
  oc.$first = isFirst;
  oc.$last = isLast;
  oc.$middle = !isFirst && !isLast;
  oc.$even = isEven;
  oc.$odd = !isEven;
  oc.$length = length;
};

export const IRepeatableHandlerResolver = /*@__PURE__*/createInterface<IRepeatableHandlerResolver>('IRepeatableHandlerResolver', x => x.singleton(RepeatableHandlerResolver));
export interface IRepeatableHandlerResolver {
  resolve(value: unknown): IRepeatableHandler;
}

export class RepeatableHandlerResolver implements IRepeatableHandlerResolver {
  private readonly _handlers = resolve(all(IRepeatableHandler));

  public resolve(value: Repeatable): IRepeatableHandler {
    if (_arrayHandler.handles(value)) {
      return _arrayHandler;
    }
    if (_setHandler.handles(value)) {
      return _setHandler;
    }
    if (_mapHandler.handles(value)) {
      return _mapHandler;
    }
    if (_numberHandler.handles(value)) {
      return _numberHandler;
    }
    if (_nullishHandler.handles(value)) {
      return _nullishHandler;
    }
    const handler = this._handlers.find(x => x.handles(value));
    if (handler !== void 0) {
      return handler;
    }
    return _unknownHandler;
  }
}

export const IRepeatableHandler = /*@__PURE__*/createInterface<IRepeatableHandler>('IRepeatableHandler');

export interface IRepeatableHandler {
  handles(value: unknown): boolean;
  getObserver(value: Repeatable): CollectionObserver | undefined;
  iterate(value: Repeatable, func: (item: unknown, index: number, value: Repeatable) => void): void;
  getCount(value: Repeatable): number;
}

const _arrayHandler = new class ArrayHandler implements IRepeatableHandler {
  public handles(value: unknown): boolean {
    return isArray(value);
  }

  public getObserver(value: unknown[]): CollectionObserver | undefined {
    return getCollectionObserver(value);
  }

  public iterate(value: unknown[], func: (item: unknown, index: number, value: unknown[]) => void): void {
    const ii = value.length;
    let i = 0;
    for (; i < ii; ++i) {
      func(value[i], i, value);
    }
  }

  public getCount(value: unknown[]): number {
    return value.length;
  }
}();

const _setHandler = new class SetHandler implements IRepeatableHandler {
  public handles(value: unknown): boolean {
    return isSet(value);
  }

  public getObserver(value: Set<unknown>): CollectionObserver | undefined {
    return getCollectionObserver(value);
  }

  public iterate(value: Set<unknown>, func: (item: unknown, index: number, value: Set<unknown>) => void): void {
    let i = 0;
    let key: unknown;
    for (key of value.keys()) {
      func(key, i++, value);
    }
  }

  public getCount(value: Set<unknown>): number {
    return value.size;
  }
}();

const _mapHandler = new class MapHandler implements IRepeatableHandler {
  public handles(value: unknown): boolean {
    return isMap(value);
  }

  public getObserver(value: Map<unknown, unknown>): CollectionObserver | undefined {
    return getCollectionObserver(value);
  }

  public iterate(value: Map<unknown, unknown>, func: (item: unknown, index: number, value: Map<unknown, unknown>) => void): void {
    let i = 0;
    let entry: [unknown, unknown] | undefined;
    for (entry of value.entries()) {
      func(entry, i++, value);
    }
  }

  public getCount(value: Map<unknown, unknown>): number {
    return value.size;
  }
}();

const _numberHandler = new class NumberHandler implements IRepeatableHandler {
  public handles(value: unknown): boolean {
    return isNumber(value);
  }

  public getObserver(_value: number): CollectionObserver | undefined {
    return void 0;
  }

  public iterate(value: number, func: (item: number, index: number, value: number) => void): void {
    let i = 0;
    for (; i < value; ++i) {
      func(i, i, value);
    }
  }

  public getCount(value: number): number {
    return value;
  }
}();

const _nullishHandler = new class NullishHandler implements IRepeatableHandler {
  public handles(value: unknown): boolean {
    return isNullish(value);
  }

  public getObserver(_value: null | undefined): CollectionObserver | undefined {
    return void 0;
  }

  public iterate(_value: null | undefined, _func: (item: null | undefined, index: number, value: null | undefined) => void): void {
    // do nothing
  }

  public getCount(_value: null | undefined): number {
    return 0;
  }
}();

const _unknownHandler = new class UnknownHandler implements IRepeatableHandler {
  public handles(_value: unknown): boolean {
    // Should only return as an explicit last fallback
    return false;
  }

  public getObserver(_value: Repeatable): CollectionObserver | undefined {
    return void 0;
  }

  public iterate(value: Repeatable, _func: (item: unknown, index: number, value: Repeatable) => void): void {
    throw createMappedError(ErrorNames.repeat_non_iterable, value);
  }

  public getCount(value: Repeatable): number {
    throw createMappedError(ErrorNames.repeat_non_countable, value);
  }
}();

type Repeatable = Collection | ArrayLike<unknown> | number | null | undefined;

const getKeyValue = (
  keyMap: Map<unknown, unknown>,
  key: string | IsBindingBehavior,
  item: unknown,
  scope: Scope,
  binding: PropertyBinding,
) => {

  let value = keyMap.get(item);
  if (value === void 0) {
    if (typeof key === 'string') {
      value = (item as IIndexable)[key];
    } else {
      value = astEvaluate(key, scope, binding, null);
    }
    keyMap.set(item, value);
  }
  return value;
};

const getScope = (
  scopeMap: Map<unknown, Scope>,
  item: unknown,
  forOf: ForOfStatement,
  parentScope: Scope,
  binding: PropertyBinding,
  local: string,
  hasDestructuredLocal: boolean,
) => {
  let scope = scopeMap.get(item);
  if (scope === void 0) {
    if (hasDestructuredLocal) {
      astAssign(forOf.declaration as DestructuringAssignmentExpression, scope = Scope.fromParent(parentScope, new BindingContext()), binding, item);
    } else {
      scope = Scope.fromParent(parentScope, new BindingContext(local, item));
    }
    scopeMap.set(item, scope);
  }
  return scope;
};

const ensureUnique = <T>(item: T, index: number): T | string => {
  const type = typeof item;
  switch (type) {
    case 'object':
      if (item !== null) return item;
      // falls through
    case 'string':
    case 'number':
    case 'bigint':
    case 'undefined':
    case 'boolean':
      return `${index}${type}${item}`;
    default:
      return item;
  }
};

const compareNumber = (a: number, b: number): number => a - b;<|MERGE_RESOLUTION|>--- conflicted
+++ resolved
@@ -27,14 +27,8 @@
 import { IViewFactory } from '../../templating/view';
 import { CustomAttributeStaticAuDefinition, attrTypeName } from '../custom-attribute';
 import { IController } from '../../templating/controller';
-<<<<<<< HEAD
-import { bindable } from '../../bindable';
-import { areEqual, isArray, isPromise, rethrow, etIsProperty, isMap, isNumber, isNullish, isSet } from '../../utilities';
-import { HydrateTemplateController, IInstruction, IteratorBindingInstruction } from '../../renderer';
-=======
-import { areEqual, isArray, isPromise, baseObjectPrototype, rethrow, etIsProperty } from '../../utilities';
+import { areEqual, isArray, isPromise, isMap, isSet, isNullish, isNumber, rethrow, etIsProperty } from '../../utilities';
 import { HydrateTemplateController, IInstruction, IteratorBindingInstruction } from '@aurelia/template-compiler';
->>>>>>> ff605fb6
 
 import type { PropertyBinding } from '../../binding/property-binding';
 import type { ISyntheticView, ICustomAttributeController, IHydratableController, ICustomAttributeViewModel, IHydratedController, IHydratedParentController, ControllerVisitor } from '../../templating/controller';
@@ -53,8 +47,6 @@
 ];
 
 export class Repeat<C extends Collection = unknown[]> implements ICustomAttributeViewModel {
-<<<<<<< HEAD
-=======
   public static readonly $au: CustomAttributeStaticAuDefinition = {
     type: attrTypeName,
     name: 'repeat',
@@ -64,7 +56,6 @@
 
   /** @internal */ protected static inject = [IInstruction, IExpressionParser, IRenderLocation, IController, IViewFactory];
 
->>>>>>> ff605fb6
   public views: ISyntheticView[] = [];
   private _oldViews: ISyntheticView[] = [];
 
