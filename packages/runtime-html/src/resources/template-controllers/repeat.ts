--- conflicted
+++ resolved
@@ -51,10 +51,6 @@
 
   @bindable public items: Items<C>;
 
-<<<<<<< HEAD
-  private _normalizedItems?: unknown[] = void 0;
-  private _hasDestructuredLocal: boolean = false;
-=======
   /** @internal */ private _observer?: CollectionObserver = void 0;
   /** @internal */ private _innerItems: Items<C> | null;
   /** @internal */ private _forOfBinding!: PropertyBinding;
@@ -62,7 +58,7 @@
   /** @internal */ private _reevaluating: boolean = false;
   /** @internal */ private _innerItemsExpression: IsBindingBehavior | null = null;
   /** @internal */ private _normalizedItems?: unknown[] = void 0;
->>>>>>> 39d5e940
+  /** @internal */ private _hasDestructuredLocal: boolean = false;
 
   public constructor(
     /** @internal */ private readonly _location: IRenderLocation,
