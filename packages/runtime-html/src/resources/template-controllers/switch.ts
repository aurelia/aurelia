import {
  isArray,
  ILogger,
  onResolve,
  onResolveAll,
  resolve,
  Writable,
} from '@aurelia/kernel';
import {
  type ICollectionObserver,
  IObserverLocator,
  type Scope,
} from '@aurelia/runtime';
import type { IInstruction } from '@aurelia/template-compiler';
import { IRenderLocation } from '../../dom';
import { IPlatform } from '../../platform';
import { attrTypeName, CustomAttributeStaticAuDefinition, defineAttribute } from '../custom-attribute';
import { IViewFactory } from '../../templating/view';
import { oneTime } from '../../binding/interfaces-bindings';
import { adoptSSRView, isSSRTemplateController, type ISSRScope, type ISSRTemplateController } from '../../templating/ssr';

import type { Controller, ICustomAttributeController, ICustomAttributeViewModel, IHydratedController, IHydratedParentController, IHydratableController, ISyntheticView, ControllerVisitor } from '../../templating/controller';
import type { INode } from '../../dom.node';
import { createMappedError, ErrorNames } from '../../errors';
import { PartialBindableDefinition } from '../../bindable';

export class Switch implements ICustomAttributeViewModel {
  public static readonly $au: CustomAttributeStaticAuDefinition = {
    type: attrTypeName,
    name: 'switch',
    isTemplateController: true,
    bindables: ['value'],
  };

  public readonly $controller!: ICustomAttributeController<this>; // This is set by the controller after this instance is constructed
  private view!: ISyntheticView;

  public value: unknown;

  /** @internal */
  public readonly cases: Case[] = [];
  /** @internal */
  public defaultCase?: Case;
  private activeCases: Case[] = [];
  /**
   * This is kept around here so that changes can be awaited from the tests.
   * This needs to be removed after the scheduler is ready to handle/queue the floating promises.
   */
  public readonly promise: Promise<void> | void = void 0;

  /** @internal */ private readonly _factory = resolve(IViewFactory);
  /** @internal */ private readonly _location = resolve(IRenderLocation);
  /** @internal */ private readonly _platform = resolve(IPlatform);
  /** @internal */ private _ssrViewScopes: ISSRScope[] | undefined;

  /** @internal */
  public claimSSRViewScope(): ISSRScope | undefined {
    return this._ssrViewScopes?.shift();
  }

  public link(
    _controller: IHydratableController,
    _childController: ICustomAttributeController,
    _target: INode,
    _instruction: IInstruction,
  ): void {
    this.view = this._factory.create(this.$controller).setLocation(this._location);
  }

  public attaching(initiator: IHydratedController, _parent: IHydratedParentController): void | Promise<void> {
    const view = this.view;
    const $controller = this.$controller;
    const ssrScope = $controller.ssrScope;

    if (ssrScope != null && isSSRTemplateController(ssrScope) && ssrScope.type === 'switch') {
      this._ssrViewScopes = ssrScope.views.slice();
      $controller.ssrScope = undefined;
    }

    this.queue(() => view.activate(initiator, $controller, $controller.scope));
    this.queue(() => this.swap(initiator, this.value));
    return this.promise;
  }

  public detaching(initiator: IHydratedController, _parent: IHydratedParentController): void | Promise<void> {
    this.queue(() => {
      const view = this.view;
      return view.deactivate(initiator, this.$controller);
    });
    return this.promise;
  }

  public dispose(): void {
    this.view?.dispose();
    this.view = (void 0)!;
  }

  public valueChanged(_newValue: boolean, _oldValue: boolean): void {
    if (!this.$controller.isActive) { return; }
    this.queue(() => this.swap(null, this.value));
  }

  public caseChanged($case: Case): void {
    this.queue(() => this._handleCaseChange($case));
  }

  /** @internal */
  private _handleCaseChange($case: Case): void | Promise<void> {
    const isMatch = $case.isMatch(this.value);
    const activeCases = this.activeCases;
    const numActiveCases = activeCases.length;

    // Early termination #1
    if (!isMatch) {
      /** The previous match started with this; thus clear. */
      if (numActiveCases > 0 && activeCases[0].id === $case.id) {
        return this._clearActiveCases(null);
      }
      /**
       * There are 2 different scenarios here:
       * 1. $case in activeCases: Indicates by-product of fallthrough. The starting case still satisfies. Return.
       * 2. $case not in activeCases: It was previously not active, and currently also not a match. Return.
       */
      return;
    }

    // Early termination #2
    if (numActiveCases > 0 && activeCases[0].id < $case.id) {
      // Even if this case now a match, the previous case still wins by as that has lower ordinal.
      return;
    }

    // compute the new active cases
    const newActiveCases: Case[] = [];
    let fallThrough = $case.fallThrough;
    if (!fallThrough) {
      newActiveCases.push($case);
    } else {
      const cases = this.cases;
      const idx = cases.indexOf($case);
      for (let i = idx, ii = cases.length; i < ii && fallThrough; i++) {
        const c = cases[i];
        newActiveCases.push(c);
        fallThrough = c.fallThrough;
      }
    }

    return onResolve(
      this._clearActiveCases(null, newActiveCases),
      () => {
        this.activeCases = newActiveCases;
        return this._activateCases(null);
      }
    );
  }

  private swap(initiator: IHydratedController | null, value: unknown): void | Promise<void> {
    const newActiveCases: Case[] = [];

    let fallThrough: boolean = false;
    for (const $case of this.cases) {
      if (fallThrough || $case.isMatch(value)) {
        newActiveCases.push($case);
        fallThrough = $case.fallThrough;
      }
      if (newActiveCases.length > 0 && !fallThrough) { break; }
    }
    const defaultCase = this.defaultCase;
    if (newActiveCases.length === 0 && defaultCase !== void 0) {
      newActiveCases.push(defaultCase);
    }

    return onResolve(
      this.activeCases.length > 0
        ? this._clearActiveCases(initiator, newActiveCases)
        : void 0!,
      () => {
        this.activeCases = newActiveCases;
        if (newActiveCases.length === 0) { return; }
        return this._activateCases(initiator);
      }
    );
  }

  /** @internal */
  private _activateCases(initiator: IHydratedController | null): void | Promise<void> {
    const controller = this.$controller;
    if (!controller.isActive) { return; }

    const cases = this.activeCases;
    const length = cases.length;
    if (length === 0) { return; }

    const scope = controller.scope;

    // most common case
    if (length === 1) {
      return cases[0].activate(initiator, scope);
    }

    return onResolveAll(...cases.map(($case) => $case.activate(initiator, scope)));
  }

  /** @internal */
  private _clearActiveCases(initiator: IHydratedController | null, newActiveCases: Case[] = []): void | Promise<void> {
    const cases = this.activeCases;
    const numCases = cases.length;

    if (numCases === 0) { return; }

    if (numCases === 1) {
      const firstCase = cases[0];
      if (!newActiveCases.includes(firstCase)) {
        cases.length = 0;
        return firstCase.deactivate(initiator);
      }
      return;
    }

    return onResolve(
      onResolveAll(...cases.reduce((acc: (void | Promise<void>)[], $case) => {
        if (!newActiveCases.includes($case)) {
          acc.push($case.deactivate(initiator));
        }
        return acc;
      }, [])),
      () => {
        cases.length = 0;
      }
    );
  }

  private queue(action: () => void | Promise<void>): void {
    const previousPromise = this.promise;
    let promise: void | Promise<void> = void 0;
    promise = (this as Writable<Switch>).promise = onResolve(
      onResolve(previousPromise, action),
      () => {
        if (this.promise === promise) {
          (this as Writable<Switch>).promise = void 0;
        }
      }
    );
  }

  public accept(visitor: ControllerVisitor): void | true {
    if (this.$controller.accept(visitor) === true) {
      return true;
    }
    if (this.activeCases.some(x => x.accept(visitor))) {
      return true;
    }
  }
}

let caseId = 0;
const bindables: (string | PartialBindableDefinition & { name: string })[] = [
  'value',
  {
    name: 'fallThrough',
    mode: oneTime,
    set(v: unknown): boolean {
      switch (v) {
        case 'true': return true;
        case 'false': return false;
        // eslint-disable-next-line @typescript-eslint/strict-boolean-expressions
        default: return !!v;
      }
    }
  }
];

export class Case implements ICustomAttributeViewModel {
  static {
    defineAttribute({ name: 'case', bindables, isTemplateController: true }, Case);
  }
  /** @internal */ public readonly id: number = ++caseId;
  public readonly $controller!: ICustomAttributeController<this>; // This is set by the controller after this instance is constructed

  public value: unknown;
  public fallThrough: boolean = false;

  public view: ISyntheticView | undefined = void 0;
  private $switch!: Switch;
  /** @internal */ private _observer: ICollectionObserver<'array'> | undefined;

  /** @internal */ private readonly _factory = resolve(IViewFactory);
  /** @internal */ private readonly _locator = resolve(IObserverLocator);
  /** @internal */ private readonly _location = resolve(IRenderLocation);
  /** @internal */ private readonly _platform = resolve(IPlatform);
  /** @internal */ private _logger: ILogger | undefined;

  public link(
    controller: IHydratableController,
    _childController: ICustomAttributeController,
    _target: INode,
    _instruction: IInstruction,
  ): void {
    const switchController: IHydratedParentController = (controller as Controller).parent! as IHydratedParentController;
    const $switch = switchController?.viewModel;
    if ($switch instanceof Switch) {
      this.$switch = $switch;
      this.linkToSwitch($switch);
    } else {
      throw createMappedError(ErrorNames.switch_invalid_usage);
    }
  }

  public detaching(initiator: IHydratedController, _parent: IHydratedParentController): void | Promise<void> {
    return this.deactivate(initiator);
  }

  public isMatch(value: unknown): boolean {
    if (__DEV__) {
<<<<<<< HEAD
      (this._logger ??= this.$controller.container.get(ILogger).scopeTo(`Case-#${this.id}`)).debug('isMatch()');
=======
      this._logger.debug('isMatch()');
>>>>>>> 78e41338
    }
    const $value = this.value;
    if (isArray($value)) {
      if (this._observer === void 0) {
        this._observer = this._observeCollection($value);
      }
      return $value.includes(value);
    }
    return $value === value;
  }

  public valueChanged(newValue: unknown, _oldValue: unknown): void {
    if (isArray(newValue)) {
      this._observer?.unsubscribe(this);
      this._observer = this._observeCollection(newValue);
    } else if (this._observer !== void 0) {
      this._observer.unsubscribe(this);
    }
    this.$switch.caseChanged(this);
  }

  public handleCollectionChange(): void {
    this.$switch.caseChanged(this);
  }

  public activate(initiator: IHydratedController | null, scope: Scope): void | Promise<void> {
    let view = this.view;
    if (view === void 0) {
      const ssrViewScope = this.$switch.claimSSRViewScope();
      if (ssrViewScope != null) {
        const ssrScope: ISSRTemplateController = { type: 'case', views: [ssrViewScope] };
        const result = adoptSSRView(ssrScope, this._factory, this.$controller, this._location, this._platform);
        if (result != null) {
          view = this.view = result.view;
        }
      }
      if (view === void 0) {
        view = this.view = this._factory.create(this.$controller).setLocation(this._location);
      }
    }
    if (view.isActive) { return; }
    const ret = view.activate(initiator ?? view, this.$controller, scope);
    if (ret instanceof Promise) {
      return ret.catch(() => {
        // Activation failed. Deactivate the view to clean up its state
        // so that subsequent case activations can work correctly.
        return view.deactivate(view, this.$controller);
      });
    }
  }

  public deactivate(initiator: IHydratedController | null): void | Promise<void> {
    const view = this.view;
    if (view === void 0 || !view.isActive) { return; }
    return view.deactivate(initiator ?? view, this.$controller);
  }

  public dispose(): void {
    this._observer?.unsubscribe(this);
    this.view?.dispose();
    this.view = (void 0)!;
  }

  protected linkToSwitch(auSwitch: Switch): void {
    auSwitch.cases.push(this);
  }

  /** @internal */
  private _observeCollection($value: unknown[]) {
    const observer = this._locator.getArrayObserver($value);
    observer.subscribe(this);
    return observer;
  }

  public accept(visitor: ControllerVisitor): void | true {
    if (this.$controller.accept(visitor) === true) {
      return true;
    }
    return this.view?.accept(visitor);
  }
}

export class DefaultCase extends Case {
  static {
    defineAttribute({ name: 'default-case', bindables, isTemplateController: true }, DefaultCase);
  }

  protected linkToSwitch($switch: Switch): void {
    if ($switch.defaultCase !== void 0) {
      throw createMappedError(ErrorNames.switch_no_multiple_default);
    }
    $switch.defaultCase = this;
  }
}<|MERGE_RESOLUTION|>--- conflicted
+++ resolved
@@ -288,7 +288,7 @@
   /** @internal */ private readonly _locator = resolve(IObserverLocator);
   /** @internal */ private readonly _location = resolve(IRenderLocation);
   /** @internal */ private readonly _platform = resolve(IPlatform);
-  /** @internal */ private _logger: ILogger | undefined;
+  /** @internal */ private readonly _logger = resolve(ILogger).scopeTo(`Case-#${this.id}`);
 
   public link(
     controller: IHydratableController,
@@ -312,11 +312,7 @@
 
   public isMatch(value: unknown): boolean {
     if (__DEV__) {
-<<<<<<< HEAD
-      (this._logger ??= this.$controller.container.get(ILogger).scopeTo(`Case-#${this.id}`)).debug('isMatch()');
-=======
       this._logger.debug('isMatch()');
->>>>>>> 78e41338
     }
     const $value = this.value;
     if (isArray($value)) {
