/* eslint-disable @typescript-eslint/no-unnecessary-type-assertion */
import {
  ILogger,
  LogLevel,
  InstanceProvider,
  optional,
  resolveAll,
  noop,
  IIndexable,
  AnyFunction,
} from '@aurelia/kernel';
import {
  AccessScopeExpression,
  ExpressionType,
  Scope,
  IObserverLocator,
  IExpressionParser,
  ICoercionConfiguration,
} from '@aurelia/runtime';
import { convertToRenderLocation, setRef } from '../dom';
import { CustomElementDefinition, getElementDefinition, elementBaseName, isElementType, findElementControllerFor } from '../resources/custom-element';
import { CustomAttributeDefinition, getAttributeDefinition } from '../resources/custom-attribute';
import { IPlatform } from '../platform';
import { IShadowDOMGlobalStyles, IShadowDOMStyles } from './styles';
import { ComputedWatcher, ExpressionWatcher } from './watchers';
import { LifecycleHooks, LifecycleHooksEntry } from './lifecycle-hooks';
import { IRendering } from './rendering';
import { createError, getOwnPropertyNames, isFunction, isPromise, isString, safeString } from '../utilities';
import { isObject } from '@aurelia/metadata';
import { createInterface, optionalResource, registerResolver } from '../utilities-di';

import type {
  IContainer,
  Writable,
  Constructable,
  IDisposable,
  IServiceLocator,
} from '@aurelia/kernel';
import type {
  IBinding,
  IObservable,
  IsBindingBehavior,
} from '@aurelia/runtime';
import type { AttrSyntax } from '../resources/attribute-pattern';
import type { IAuSlotProjections } from './controller.projection';
import type { LifecycleHooksLookup } from './lifecycle-hooks';
import type { INode, INodeSequence, IRenderLocation } from '../dom';
import type { IViewFactory } from './view';
import type { IInstruction } from '../renderer';
import type { IWatchDefinition, IWatcherCallback } from '../watch';
import type { PartialCustomElementDefinition } from '../resources/custom-element';

type BindingContext<C extends IViewModel> = Required<ICompileHooks> & Required<IActivationHooks<IHydratedController | null>> & C;

export const enum MountTarget {
  none = 0,
  host = 1,
  shadowRoot = 2,
  location = 3,
}

const optionalCeFind = { optional: true } as const;
const optionalCoercionConfigResolver = optionalResource(ICoercionConfiguration);

const controllerLookup: WeakMap<object, Controller> = new WeakMap();
export class Controller<C extends IViewModel = IViewModel> implements IController<C> {

  public head: IHydratedController | null = null;
  public tail: IHydratedController | null = null;
  public next: IHydratedController | null = null;

  public parent: IHydratedController | null = null;
  public bindings: IBinding[] | null = null;
  public children: Controller[] | null = null;

  public hasLockedScope: boolean = false;

  public isStrictBinding: boolean = false;

  public scope: Scope | null = null;
  public isBound: boolean = false;

  // If a host from another custom element was passed in, then this will be the controller for that custom element (could be `au-viewport` for example).
  // In that case, this controller will create a new host node (with the definition's name) and use that as the target host for the nodes instead.
  // That host node is separately mounted to the host controller's original host node.
  public hostController: Controller | null = null;
  public mountTarget: MountTarget = MountTarget.none;
  public shadowRoot: ShadowRoot | null = null;
  public nodes: INodeSequence | null = null;
  public location: IRenderLocation | null = null;

  /** @internal */
  public _lifecycleHooks: LifecycleHooksLookup<ICompileHooks & IActivationHooks<IHydratedController>> | null = null;
  public get lifecycleHooks(): LifecycleHooksLookup<ICompileHooks & IActivationHooks<IHydratedController>> | null {
    return this._lifecycleHooks;
  }

  public state: State = State.none;
  /** @internal */
  private _lifecycleState: LifecycleState = LifecycleState.none;

  public get isActive(): boolean {
    return (this.state & (State.activating | State.activated)) > 0 && (this.state & State.deactivating) === 0;
  }

  public get name(): string {
    if (this.parent === null) {
      switch (this.vmKind) {
        case ViewModelKind.customAttribute:
          return `[${this.definition!.name}]`;
        case ViewModelKind.customElement:
          return this.definition!.name;
        case ViewModelKind.synthetic:
          return this.viewFactory!.name;
      }
    }
    switch (this.vmKind) {
      case ViewModelKind.customAttribute:
        return `${(this.parent as Controller).name}>[${this.definition!.name}]`;
      case ViewModelKind.customElement:
        return `${(this.parent as Controller).name}>${this.definition!.name}`;
      case ViewModelKind.synthetic:
        return this.viewFactory!.name === this.parent.definition?.name
          ? `${(this.parent as Controller).name}[view]`
          : `${(this.parent as Controller).name}[view:${this.viewFactory!.name}]`;
    }
  }

  /** @internal */
  private _compiledDef: CustomElementDefinition | undefined;
  private logger!: ILogger;
  private debug!: boolean;
  /** @internal */
  private _fullyNamed: boolean = false;
  /** @internal */
  private readonly _rendering: IRendering;

  /** @internal */
  public _hooks: HooksDefinition;
  public get hooks(): HooksDefinition {
    return this._hooks;
  }

  /** @internal */
  public _vm: BindingContext<C> | null;
  public get viewModel(): BindingContext<C> | null {
    return this._vm;
  }
  public set viewModel(v: BindingContext<C> | null) {
    this._vm = v;
    this._hooks = v == null || this.vmKind === ViewModelKind.synthetic ? HooksDefinition.none : new HooksDefinition(v);
  }

  public coercion: ICoercionConfiguration | undefined;

  public constructor(
    public container: IContainer,
    public readonly vmKind: ViewModelKind,
    public readonly definition: CustomElementDefinition | CustomAttributeDefinition | null,
    /**
     * The viewFactory. Only present for synthetic views.
     */
    public viewFactory: IViewFactory | null,
    /**
     * The backing viewModel. Only present for custom attributes and elements.
     */
    viewModel: BindingContext<C> | null,
    /**
     * The physical host dom node.
     *
     * For containerless elements, this node will be removed from the DOM and replaced by a comment, which is assigned to the `location` property.
     *
     * For ShadowDOM elements, this will be the original declaring element, NOT the shadow root (the shadow root is stored on the `shadowRoot` property)
     */
    public host: HTMLElement | null,
    /**
     * The render location replacement for the host on containerless elements
     */
    location: IRenderLocation | null,
  ) {
    this._vm = viewModel;
    this._hooks = vmKind === ViewModelKind.synthetic ? HooksDefinition.none : new HooksDefinition(viewModel!);
    if (__DEV__) {
      this.logger = null!;
      this.debug = false;
    }
    this.location = location;
    this._rendering = container.root.get(IRendering);
    this.coercion = vmKind === ViewModelKind.synthetic
      ? void 0
      : container.get(optionalCoercionConfigResolver);
  }

  public static getCached<C extends ICustomElementViewModel = ICustomElementViewModel>(viewModel: C): ICustomElementController<C> | undefined {
    return controllerLookup.get(viewModel) as ICustomElementController<C> | undefined;
  }

  public static getCachedOrThrow<C extends ICustomElementViewModel = ICustomElementViewModel>(viewModel: C): ICustomElementController<C> {
    const $el = Controller.getCached(viewModel);
    if ($el === void 0) {
      if (__DEV__)
        /* istanbul ignore next */
        throw createError(`AUR0500: There is no cached controller for the provided ViewModel: ${viewModel}`);
      else
        throw createError(`AUR0500:${viewModel}`);
    }
    return $el as ICustomElementController<C>;
  }

  /**
   * Create a controller for a custom element based on a given set of parameters
   *
   * @param ctn - The own container of the custom element
   * @param viewModel - The view model object (can be any object if a definition is specified)
   *
   * Semi private API
   */
  public static $el<C extends ICustomElementViewModel = ICustomElementViewModel>(
    ctn: IContainer,
    viewModel: C,
    host: HTMLElement,
    hydrationInst: IControllerElementHydrationInstruction | null,
    // Use this when `instance.constructor` is not a custom element type
    // to pass on the CustomElement definition
    definition: CustomElementDefinition | undefined = void 0,
    // the associated render location of the host
    // if the element is containerless
    location: IRenderLocation | null = null,
  ): ICustomElementController<C> {
    if (controllerLookup.has(viewModel)) {
      return controllerLookup.get(viewModel) as unknown as ICustomElementController<C>;
    }

    definition = definition ?? getElementDefinition(viewModel.constructor as Constructable);

    const controller = new Controller<C>(
      /* container      */ctn,
      /* vmKind         */ViewModelKind.customElement,
      /* definition     */definition,
      /* viewFactory    */null,
      /* viewModel      */viewModel as BindingContext<C>,
      /* host           */host,
      /* location       */location,
    );
    // the hydration context this controller is provided with
    const hydrationContext = ctn.get(optional(IHydrationContext)) as IHydrationContext;

    if (definition.dependencies.length > 0) {
      ctn.register(...definition.dependencies);
    }
    // each CE controller provides its own hydration context for its internal template
    registerResolver(ctn, IHydrationContext, new InstanceProvider(
      'IHydrationContext',
      new HydrationContext(
        controller,
        hydrationInst,
        hydrationContext,
      )
    ));
    controllerLookup.set(viewModel, controller as Controller);

    if (hydrationInst == null || hydrationInst.hydrate !== false) {
      controller._hydrateCustomElement(hydrationInst, hydrationContext);
    }

    return controller as ICustomElementController<C>;
  }

  /**
   * Create a controller for a custom attribute based on a given set of parameters
   *
   * @param ctn - own container associated with the custom attribute object
   * @param viewModel - the view model object
   * @param host - host element where this custom attribute is used
   * @param flags - todo(comment)
   * @param definition - the definition of the custom attribute,
   * will be used to override the definition associated with the view model object contructor if given
   */
  public static $attr<C extends ICustomAttributeViewModel = ICustomAttributeViewModel>(
    ctn: IContainer,
    viewModel: C,
    host: HTMLElement,
    /**
     * The definition that will be used to hydrate the custom attribute view model
     *
     * If not given, will be the one associated with the constructor of the attribute view model given.
     */
    definition?: CustomAttributeDefinition,
  ): ICustomAttributeController<C> {
    if (controllerLookup.has(viewModel)) {
      return controllerLookup.get(viewModel) as unknown as ICustomAttributeController<C>;
    }

    definition = definition ?? getAttributeDefinition(viewModel.constructor as Constructable);

    const controller = new Controller<C>(
      /* own ct         */ctn,
      /* vmKind         */ViewModelKind.customAttribute,
      /* definition     */definition,
      /* viewFactory    */null,
      /* viewModel      */viewModel as BindingContext<C>,
      /* host           */host,
      /* location       */null
    );

    if (definition.dependencies.length > 0) {
      ctn.register(...definition.dependencies);
    }

    controllerLookup.set(viewModel, controller as Controller);

    controller._hydrateCustomAttribute();

    return controller as unknown as ICustomAttributeController<C>;
  }

  /**
   * Create a synthetic view (controller) for a given factory
   *
   * @param viewFactory - todo(comment)
   * @param flags - todo(comment)
   * @param parentController - the parent controller to connect the created view with. Used in activation
   *
   * Semi private API
   */
  public static $view(
    viewFactory: IViewFactory,
    parentController: ISyntheticView | ICustomElementController | ICustomAttributeController | undefined = void 0,
  ): ISyntheticView {
    const controller = new Controller(
      /* container      */viewFactory.container,
      /* vmKind         */ViewModelKind.synthetic,
      /* definition     */null,
      /* viewFactory    */viewFactory,
      /* viewModel      */null,
      /* host           */null,
      /* location       */null
    );
    controller.parent = parentController ?? null;

    controller._hydrateSynthetic(/* context */);

    return controller as unknown as ISyntheticView;
  }

  /** @internal */
  public _hydrateCustomElement(
    hydrationInst: IControllerElementHydrationInstruction | null,
    /**
     * The context where this custom element is hydrated.
     *
     * This is the context controller creating this this controller
     */
    hydrationContext: IHydrationContext | null,
  ): void {
    if (__DEV__) {
      this.logger = this.container.get(ILogger).root;
      this.debug = this.logger.config.level <= LogLevel.debug;
      if (__DEV__ && this.debug) {
        this.logger = this.logger.scopeTo(this.name);
      }
    }

    const container = this.container;
    const instance = this._vm!;
    let definition = this.definition as CustomElementDefinition;

    this.scope = Scope.create(instance, null, true);

    if (definition.watches.length > 0) {
      createWatchers(this, container, definition, instance);
    }
    createObservers(this, definition, instance as IIndexable<ICustomElementViewModel>);

    if (this._hooks.hasDefine) {
      /* istanbul ignore next */
      if (__DEV__ && this.debug) { this.logger.trace(`invoking define() hook`); }
      const result = instance.define(
        /* controller      */this as ICustomElementController,
        /* parentContainer */hydrationContext,
        /* definition      */definition,
      );
      if (result !== void 0 && result !== definition) {
        definition = CustomElementDefinition.getOrCreate(result);
      }
    }

    this._lifecycleHooks = LifecycleHooks.resolve(container);
    // Support Recursive Components by adding self to own context
    definition.register(container);

    if (definition.injectable !== null) {
      registerResolver(
        container,
        definition.injectable,
        new InstanceProvider('definition.injectable', instance as ICustomElementViewModel),
      );
    }

    // If this is the root controller, then the AppRoot will invoke things in the following order:
    // - Controller.hydrateCustomElement
    // - runAppTasks('hydrating') // may return a promise
    // - Controller.compile
    // - runAppTasks('hydrated') // may return a promise
    // - Controller.compileChildren
    // This keeps hydration synchronous while still allowing the composition root compile hooks to do async work.
    if (hydrationInst == null || hydrationInst.hydrate !== false) {
      this._hydrate(hydrationInst);
      this._hydrateChildren();
    }
  }

  /** @internal */
  public _hydrate(hydrationInst: IControllerElementHydrationInstruction | null): void {
    if (this._lifecycleHooks!.hydrating != null) {
      this._lifecycleHooks!.hydrating.forEach(callHydratingHook, this);
    }
    if (this._hooks.hasHydrating) {
      /* istanbul ignore next */
      if (__DEV__ && this.debug) { this.logger!.trace(`invoking hydrating() hook`); }
      (this._vm as BindingContext<C>).hydrating(this as ICustomElementController);
    }

    const compiledDef = this._compiledDef = this._rendering.compile(this.definition as CustomElementDefinition, this.container, hydrationInst);
    const { shadowOptions, isStrictBinding, hasSlots, containerless } = compiledDef;
    let location: IRenderLocation | null = this.location;

    this.isStrictBinding = isStrictBinding;

    if ((this.hostController = findElementControllerFor(this.host!, optionalCeFind) as Controller | null) !== null) {
      this.host = this.container.root.get(IPlatform).document.createElement(this.definition!.name);
      if (containerless && location == null) {
        location = this.location = convertToRenderLocation(this.host);
      }
    }

    setRef(this.host!, elementBaseName, this as IHydratedController);
    setRef(this.host!, this.definition!.key, this as IHydratedController);
    if (shadowOptions !== null || hasSlots) {
      if (location != null) {
        if (__DEV__)
          /* istanbul ignore next */
          throw createError(`AUR0501: Cannot combine the containerless custom element option with Shadow DOM.`);
        else
          throw createError(`AUR0501`);
      }
      setRef(this.shadowRoot = this.host!.attachShadow(shadowOptions ?? defaultShadowOptions), elementBaseName, this as IHydratedController);
      setRef(this.shadowRoot!, this.definition!.key, this as IHydratedController);
      this.mountTarget = MountTarget.shadowRoot;
    } else if (location != null) {
      setRef(location, elementBaseName, this as IHydratedController);
      setRef(location, this.definition!.key, this as IHydratedController);
      this.mountTarget = MountTarget.location;
    } else {
      this.mountTarget = MountTarget.host;
    }

    (this._vm as Writable<C>).$controller = this;
    this.nodes = this._rendering.createNodes(compiledDef);

    if (this._lifecycleHooks!.hydrated !== void 0) {
      this._lifecycleHooks!.hydrated.forEach(callHydratedHook, this);
    }

    if (this._hooks.hasHydrated) {
      /* istanbul ignore next */
      if (__DEV__ && this.debug) { this.logger!.trace(`invoking hydrated() hook`); }
      (this._vm as BindingContext<C>).hydrated(this as ICustomElementController);
    }
  }

  /** @internal */
  public _hydrateChildren(): void {
    this._rendering.render(
      /* controller */this as ICustomElementController,
      /* targets    */this.nodes!.findTargets(),
      /* definition */this._compiledDef!,
      /* host       */this.host,
    );

    if (this._lifecycleHooks!.created !== void 0) {
      this._lifecycleHooks!.created.forEach(callCreatedHook, this);
    }
    if (this._hooks.hasCreated) {
      /* istanbul ignore next */
      if (__DEV__ && this.debug) { this.logger!.trace(`invoking created() hook`); }
      (this._vm as BindingContext<C>).created(this as ICustomElementController);
    }
  }

  /** @internal */
  private _hydrateCustomAttribute(): void {
    const definition = this.definition as CustomAttributeDefinition;
    const instance = this._vm!;

    if (definition.watches.length > 0) {
      createWatchers(this, this.container, definition, instance);
    }
    createObservers(this, definition, instance as unknown as IIndexable<ICustomAttributeViewModel>);

    (instance as Writable<C>).$controller = this;
    this._lifecycleHooks = LifecycleHooks.resolve(this.container);

    if (this._lifecycleHooks!.created !== void 0) {
      this._lifecycleHooks!.created.forEach(callCreatedHook, this);
    }
    if (this._hooks.hasCreated) {
      /* istanbul ignore next */
      if (__DEV__ && this.debug) { this.logger!.trace(`invoking created() hook`); }
      (this._vm as BindingContext<C>).created(this as ICustomAttributeController);
    }
  }

  /** @internal */
  private _hydrateSynthetic(): void {
    this._compiledDef = this._rendering.compile(this.viewFactory!.def!, this.container, null);
    this.isStrictBinding = this._compiledDef.isStrictBinding;
    this._rendering.render(
      /* controller */this as ISyntheticView,
      /* targets    */(this.nodes = this._rendering.createNodes(this._compiledDef)).findTargets(),
      /* definition */this._compiledDef,
      /* host       */void 0,
    );
  }

  private $initiator: IHydratedController = null!;
  public activate(
    initiator: IHydratedController,
    parent: IHydratedController | null,
    scope?: Scope | null,
  ): void | Promise<void> {
    switch (this.state) {
      case State.none:
      case State.deactivated:
        if (!(parent === null || parent.isActive)) {
          // If this is not the root, and the parent is either:
          // 1. Not activated, or activating children OR
          // 2. Deactivating itself
          // abort.
          return;
        }
        // Otherwise, proceed normally.
        // 'deactivated' and 'none' are treated the same because, from an activation perspective, they mean the same thing.
        this.state = State.activating;
        break;
      case State.activated:
        // If we're already activated, no need to do anything.
        return;
      case State.disposed:
        if (__DEV__)
          /* istanbul ignore next */
          throw createError(`AUR0502: ${this.name} trying to activate a controller that is disposed.`);
        else
          throw createError(`AUR0502:${this.name}`);
      default:
        if (__DEV__)
          /* istanbul ignore next */
          throw createError(`AUR0503: ${this.name} unexpected state: ${stringifyState(this.state, this._lifecycleState)}.`);
        else
          throw createError(`AUR0503:${this.name} ${stringifyState(this.state, this._lifecycleState)}`);
    }

    this.parent = parent;
    if (__DEV__ && this.debug && !this._fullyNamed) {
      this._fullyNamed = true;
      (this.logger ??= this.container.get(ILogger).root.scopeTo(this.name)).trace(`activate()`);
    }

    switch (this.vmKind) {
      case ViewModelKind.customElement:
        // Custom element scope is created and assigned during hydration
        (this.scope as Writable<Scope>).parent = scope ?? null;
        break;
      case ViewModelKind.customAttribute:
        this.scope = scope ?? null;
        break;
      case ViewModelKind.synthetic:
        // maybe only check when there's not already a scope
        if (scope === void 0 || scope === null) {
          if (__DEV__)
            /* istanbul ignore next */
            throw createError(`AUR0504: Scope is null or undefined`);
          else
            throw createError(`AUR0504`);
        }

        if (!this.hasLockedScope) {
          this.scope = scope;
        }
        break;
    }

    if (this.isStrictBinding) {
      // todo(bigopon): set bindings to strict based on this
    }

    this.$initiator = initiator;

    // opposing leave is called in attach() (which will trigger attached())
    this._enterActivating();

    this._lifecycleState |= LifecycleState.bound;

    let ret: void | Promise<void>;
    if (this.vmKind !== ViewModelKind.synthetic && this._lifecycleHooks!.binding != null) {
      /* istanbul ignore next */
      if (__DEV__ && this.debug) { this.logger!.trace(`lifecycleHooks.binding()`); }

      ret = resolveAll(...this._lifecycleHooks!.binding!.map(callBindingHook, this));
    }

    if (this._hooks.hasBinding) {
      /* istanbul ignore next */
      if (__DEV__ && this.debug) { this.logger!.trace(`binding()`); }

      ret = resolveAll(ret, this._vm!.binding(this.$initiator, this.parent));
    }

    if (isPromise(ret)) {
      this._ensurePromise();
      ret.then(() => {
        if ((this.state & (State.activating | State.activated)) === 0) {
          /* istanbul ignore next */
          if (__DEV__ && this.debug) { this.logger!.trace('No longer activating (binding)'); }
          // Resolve this.$promise, signaling that activation is "done"
          this._resolve();
          if (this.$initiator !== this) {
            (this.parent as Controller)?._leaveActivating();
          }
          _retPromise = void 0;
          return this.$promise;
        }
        this.bind();
      }).catch((err: Error) => {
        this._reject(err);
      });
      return this.$promise;
    }
    if ((this.state & (State.activating | State.activated)) === 0) {
      /* istanbul ignore next */
      if (__DEV__ && this.debug) { this.logger!.trace('No longer activating (binding)'); }
      // Resolve this.$promise, signaling that activation is "done"
      this._resolve();
      if (this.$initiator !== this) {
        (this.parent as Controller)?._leaveActivating();
      }
      _retPromise = void 0;
      return this.$promise;
    }

    this.bind();
    return this.$promise;
  }

  private bind(): void {
    /* istanbul ignore next */
    if (__DEV__ && this.debug) { this.logger!.trace(`bind()`); }

    let i = 0;
    let ii = 0;
    // let ii = this._childrenObs.length;
    let ret: void | Promise<void>;
    // timing: after binding, before bound
    // reason: needs to start observing before all the bindings finish their bind phase,
    //         so that changes in one binding can be reflected into the other, regardless the index of the binding
    //
    // todo: is this timing appropriate?
    // if (ii > 0) {
    //   while (ii > i) {
    //     this._childrenObs[i].start();
    //     ++i;
    //   }
    // }

    if (this.bindings !== null) {
      i = 0;
      ii = this.bindings.length;
      while (ii > i) {
        this.bindings[i].bind(this.scope!);
        ++i;
      }
    }

    if (this.vmKind !== ViewModelKind.synthetic && this._lifecycleHooks!.bound != null) {
      /* istanbul ignore next */
      if (__DEV__ && this.debug) { this.logger!.trace(`lifecycleHooks.bound()`); }

      ret = resolveAll(...this._lifecycleHooks!.bound.map(callBoundHook, this));
    }

    if (this._hooks.hasBound) {
      /* istanbul ignore next */
      if (__DEV__ && this.debug) { this.logger!.trace(`bound()`); }

      ret = resolveAll(ret, this._vm!.bound(this.$initiator, this.parent));
    }

    if (isPromise(ret)) {
      this._ensurePromise();
      ret.then(() => {
        this.isBound = true;
        if ((this.state & (State.activating | State.activated)) === 0) {
          /* istanbul ignore next */
          if (__DEV__ && this.debug) { this.logger!.trace('No longer activating (bound)'); }
          // Resolve this.$promise, signaling that activation is "done"
          this._resolve();
          if (this.$initiator !== this) {
            (this.parent as Controller)?._leaveActivating();
          }
          _retPromise = void 0;
          return;
        }
        this._attach();
      }).catch((err: Error) => {
        this._reject(err);
      });
      return;
    }

    this.isBound = true;
    if ((this.state & (State.activating | State.activated)) === 0) {
      /* istanbul ignore next */
      if (__DEV__ && this.debug) { this.logger!.trace('No longer activating (bound)'); }
      // Resolve this.$promise, signaling that activation is "done"
      this._resolve();
      if (this.$initiator !== this) {
        (this.parent as Controller)?._leaveActivating();
      }
      _retPromise = void 0;
      return;
    }
    this._attach();
  }

  /** @internal */
  private _append(...nodes: Node[]): void {
    switch (this.mountTarget) {
      case MountTarget.host:
        this.host!.append(...nodes);
        break;
      case MountTarget.shadowRoot:
        this.shadowRoot!.append(...nodes);
        break;
      case MountTarget.location: {
        let i = 0;
        for (; i < nodes.length; ++i) {
          this.location!.parentNode!.insertBefore(nodes[i], this.location);
        }
        break;
      }
    }
  }

  /** @internal */
  private _attach(): void {
    /* istanbul ignore next */
    if (__DEV__ && this.debug) { this.logger!.trace(`attach()`); }

    if (this.hostController !== null) {
      switch (this.mountTarget) {
        case MountTarget.host:
        case MountTarget.shadowRoot:
          this.hostController._append(this.host!);
          break;
        case MountTarget.location:
          this.hostController._append(this.location!.$start!, this.location!);
          break;
      }
    }

    switch (this.mountTarget) {
      case MountTarget.host:
        this.nodes!.appendTo(this.host!, this.definition != null && (this.definition as CustomElementDefinition).enhance);
        break;
      case MountTarget.shadowRoot: {
        const container = this.container;
        const styles = container.has(IShadowDOMStyles, false)
          ? container.get(IShadowDOMStyles)
          : container.get(IShadowDOMGlobalStyles);
        styles.applyTo(this.shadowRoot!);
        this.nodes!.appendTo(this.shadowRoot!);
        break;
      }
      case MountTarget.location:
        this.nodes!.insertBefore(this.location!);
        break;
    }

    let i = 0;
    let ret: Promise<void> | void = void 0;

    this._lifecycleState |= LifecycleState.attached;

    if (this.vmKind !== ViewModelKind.synthetic && this._lifecycleHooks!.attaching != null) {
      /* istanbul ignore next */
      if (__DEV__ && this.debug) { this.logger!.trace(`lifecycleHooks.attaching()`); }

      ret = resolveAll(...this._lifecycleHooks!.attaching!.map(callAttachingHook, this));
    }

    if (this._hooks.hasAttaching) {
      /* istanbul ignore next */
      if (__DEV__ && this.debug) { this.logger!.trace(`attaching()`); }

      ret = resolveAll(ret, this._vm!.attaching(this.$initiator, this.parent));
    }

    if (isPromise(ret)) {
      this._ensurePromise();
      this._enterActivating();
      ret.then(() => {
        this._leaveActivating();
      }).catch((err: Error) => {
        this._reject(err);
      });
    }

    // attaching() and child activation run in parallel, and attached() is called when both are finished
    if (this.children !== null) {
      for (; i < this.children.length; ++i) {
        // Any promises returned from child activation are cumulatively awaited before this.$promise resolves
        void this.children[i].activate(this.$initiator, this as IHydratedController, this.scope);
      }
    }

    // attached() is invoked by Controller#leaveActivating when `activatingStack` reaches 0
    this._leaveActivating();
  }

  public deactivate(
    initiator: IHydratedController,
    _parent: IHydratedController | null,
  ): void | Promise<void> {
    switch ((this.state & ~State.released)) {
      case State.activating:
        /* istanbul ignore next */
        if (__DEV__ && this.debug) { this.logger!.trace(`Deactivating while activating ${stringifyState(this.state, this._lifecycleState)}.`); }
        this.state = State.deactivating;
        break;
      case State.activated:
        // We're fully activated, so proceed with normal deactivation.
        this.state = State.deactivating;
        break;
      case State.none:
      case State.deactivated:
      case State.disposed:
      case State.deactivated | State.disposed:
        // If we're already deactivated (or even disposed), or never activated in the first place, no need to do anything.
        return;
      default:
        if (__DEV__)
          /* istanbul ignore next */
          throw createError(`AUR0505: ${this.name} unexpected state: ${stringifyState(this.state, this._lifecycleState)}.`);
        else
          throw createError(`AUR0505:${this.name} ${stringifyState(this.state, this._lifecycleState)}`);
    }

    if (__DEV__ && this.debug) { this.logger!.trace(`deactivate()`); }

    this.$initiator = initiator;

    if (initiator === this) {
      this._enterDetaching();
    }

    let i = 0;
    let ret: void | Promise<void>;
    // timing: before deactiving
    // reason: avoid queueing a callback from the mutation observer, caused by the changes of nodes by repeat/if etc...
    // todo: is this appropriate timing?
    // if (this._childrenObs.length) {
    //   for (; i < this._childrenObs.length; ++i) {
    //     this._childrenObs[i].stop();
    //   }
    // }

    if (this.children !== null) {
      for (i = 0; i < this.children.length; ++i) {
        // Child promise results are tracked by enter/leave combo's
        void this.children[i].deactivate(initiator, this as IHydratedController);
      }
    }

    if ((this._lifecycleState & LifecycleState.attached) === LifecycleState.attached) {
      if (this.vmKind !== ViewModelKind.synthetic && this._lifecycleHooks!.detaching != null) {
        /* istanbul ignore next */
        if (__DEV__ && this.debug) { this.logger!.trace(`lifecycleHooks.detaching()`); }

        ret = resolveAll(...this._lifecycleHooks!.detaching.map(callDetachingHook, this));
      }

      if (this._hooks.hasDetaching) {
        /* istanbul ignore next */
        if (__DEV__ && this.debug) { this.logger!.trace(`detaching()`); }

        ret = resolveAll(ret, this._vm!.detaching(this.$initiator, this.parent));
      }

      if (isPromise(ret)) {
        this._ensurePromise();
        (initiator as Controller)._enterDetaching();
        ret.then(() => {
          (initiator as Controller)._leaveDetaching();
        }).catch((err: Error) => {
          (initiator as Controller)._reject(err);
        });
      }
    }
    this._lifecycleState &= ~LifecycleState.attached;

    // Note: if a 3rd party plugin happens to do any async stuff in a template controller before calling deactivate on its view,
    // then the linking will become out of order.
    // For framework components, this shouldn't cause issues.
    // We can only prevent that by linking up after awaiting the detaching promise, which would add an extra tick + a fair bit of
    // overhead on this hot path, so it's (for now) a deliberate choice to not account for such situation.
    // Just leaving the note here so that we know to look here if a weird detaching-related timing issue is ever reported.
    if (initiator.head === null) {
      initiator.head = this as IHydratedController;
    } else {
      initiator.tail!.next = this as IHydratedController;
    }
    initiator.tail = this as IHydratedController;

    if (initiator !== this) {
      // Only detaching is called + the linked list is built when any controller that is not the initiator, is deactivated.
      // The rest is handled by the initiator.
      // This means that descendant controllers have to make sure to await the initiator's promise before doing any subsequent
      // controller api calls, or race conditions might occur.
      return;
    }

    this._leaveDetaching();
    return this.$promise;
  }

  private removeNodes(): void {
    switch (this.vmKind) {
      case ViewModelKind.customElement:
      case ViewModelKind.synthetic:
        this.nodes!.remove();
        this.nodes!.unlink();
    }

    if (this.hostController !== null) {
      switch (this.mountTarget) {
        case MountTarget.host:
        case MountTarget.shadowRoot:
          this.host!.remove();
          break;
        case MountTarget.location:
          this.location!.$start!.remove();
          this.location!.remove();
          break;
      }
    }
  }

  private unbind(): void {
    /* istanbul ignore next */
    if (__DEV__ && this.debug) { this.logger!.trace(`unbind()`); }

    let i = 0;

    if (this.bindings !== null) {
      for (; i < this.bindings.length; ++i) {
        this.bindings[i].unbind();
      }
    }

    this.parent = null;

    switch (this.vmKind) {
      case ViewModelKind.customAttribute:
        this.scope = null;
        break;
      case ViewModelKind.synthetic:
        if (!this.hasLockedScope) {
          this.scope = null;
        }

        if (
          (this.state & State.released) === State.released &&
          !this.viewFactory!.tryReturnToCache(this as ISyntheticView) &&
          this.$initiator === this
        ) {
          this.dispose();
        }
        break;
      case ViewModelKind.customElement:
        (this.scope as Writable<Scope>).parent = null;
        break;
    }

    this.state = State.deactivated;
    this.$initiator = null!;
    this._resolve();
  }

  private $resolve: (() => void) | undefined = void 0;
  private $reject: ((err: unknown) => void) | undefined = void 0;
  private $promise: Promise<void> | undefined = void 0;

  /** @internal */
  private _ensurePromise(): void {
    if (this.$promise === void 0) {
      this.$promise = new Promise((resolve, reject) => {
        this.$resolve = resolve;
        this.$reject = reject;
      });
      if (this.$initiator !== this) {
        (this.parent as Controller)._ensurePromise();
      }
    }
  }

  /** @internal */
  private _resolve(): void {
    if (this.$promise !== void 0) {
      _resolve = this.$resolve!;
      this.$resolve = this.$reject = this.$promise = void 0;
      _resolve();
      _resolve = void 0;
    }
  }

  /** @internal */
  private _reject(err: Error): void {
    if (this.$promise !== void 0) {
      _reject = this.$reject!;
      this.$resolve = this.$reject = this.$promise = void 0;
      _reject(err);
      _reject = void 0;
    }
    if (this.$initiator !== this) {
      (this.parent as Controller)._reject(err);
    }
  }

  /** @internal */
  private _activatingStack: number = 0;
  /** @internal */
  private _enterActivating(): void {
    ++this._activatingStack;
    if (this.$initiator !== this) {
      (this.parent as Controller)._enterActivating();
    }
  }
  /** @internal */
  private _leaveActivating(): void {
    if (--this._activatingStack === 0) {
      if ((this.state & (State.activating | State.activated)) === 0) {
        /* istanbul ignore next */
        if (__DEV__ && this.debug) { this.logger!.trace('No longer activating (attaching)'); }
        // Resolve this.$promise, signaling that activation is "done"
        this._resolve();
        if (this.$initiator !== this) {
          (this.parent as Controller)?._leaveActivating();
        }
        _retPromise = void 0;
        if (this.$initiator !== this) {
          (this.parent as Controller)?._leaveActivating();
        }
        return;
      }

      if (this.vmKind !== ViewModelKind.synthetic && this._lifecycleHooks!.attached != null) {
        _retPromise = resolveAll(...this._lifecycleHooks!.attached.map(callAttachedHook, this));
      }

      if (this._hooks.hasAttached) {
        /* istanbul ignore next */
        if (__DEV__ && this.debug) { this.logger!.trace(`attached()`); }

        _retPromise = resolveAll(_retPromise, this._vm!.attached!(this.$initiator));
      }

      if (isPromise(_retPromise)) {
        this._ensurePromise();
        _retPromise.then(() => {
          if ((this.state & (State.activating | State.activated)) === 0) {
            /* istanbul ignore next */
            if (__DEV__ && this.debug) { this.logger!.trace('No longer activating (attached)'); }
            // Resolve this.$promise, signaling that activation is "done"
            this._resolve();
            if (this.$initiator !== this) {
              (this.parent as Controller)?._leaveActivating();
            }
            _retPromise = void 0;
            return;
          }
          this.state = State.activated;
          // Resolve this.$promise, signaling that activation is done (path 1 of 2)
          this._resolve();
          if (this.$initiator !== this) {
            (this.parent as Controller)?._leaveActivating();
          }
        }).catch((err: Error) => {
          this._reject(err);
        });
        _retPromise = void 0;
        return;
      }
      if ((this.state & (State.activating | State.activated)) === 0) {
        /* istanbul ignore next */
        if (__DEV__ && this.debug) { this.logger!.trace('No longer activating (attached)'); }
        // Resolve this.$promise, signaling that activation is "done"
        this._resolve();
        if (this.$initiator !== this) {
          (this.parent as Controller)?._leaveActivating();
        }
        _retPromise = void 0;
        return;
      }

      _retPromise = void 0;

      this.state = State.activated;
      // Resolve this.$promise (if present), signaling that activation is done (path 2 of 2)
      this._resolve();
    }
    if (this.$initiator !== this) {
      (this.parent as Controller)?._leaveActivating();
    }
  }

  /** @internal */
  private _detachingStack: number = 0;
  /** @internal */
  private _enterDetaching(): void {
    ++this._detachingStack;
  }
  /** @internal */
  private _leaveDetaching(): void {
    if (--this._detachingStack === 0) {
      // Note: this controller is the initiator (detach is only ever called on the initiator)
      /* istanbul ignore next */
      if (__DEV__ && this.debug) { this.logger!.trace(`detach()`); }

      this._enterUnbinding();
      this.removeNodes();

      let cur = this.$initiator.head as Controller | null;
      let ret: void | Promise<void>;

      while (cur !== null) {
        if (cur !== this) {
          /* istanbul ignore next */
          if (cur.debug) { cur.logger!.trace(`detach()`); }

          cur.removeNodes();
        }

        if ((this._lifecycleState & LifecycleState.bound) === LifecycleState.bound) {
          if (cur.vmKind !== ViewModelKind.synthetic && cur._lifecycleHooks!.unbinding != null) {
            ret = resolveAll(...cur._lifecycleHooks!.unbinding.map(callUnbindingHook, this));
          }

          if (cur._hooks.hasUnbinding) {
            /* istanbul ignore next */
            if (cur.debug) { cur.logger!.trace('unbinding()'); }

            ret = resolveAll(ret, cur.viewModel!.unbinding(cur.$initiator, cur.parent));
          }

          if (isPromise(ret)) {
            this._ensurePromise();
            this._enterUnbinding();
            ret.then(() => {
              this._leaveUnbinding();
            }).catch((err: Error) => {
              this._reject(err);
            });
          }
        }

        ret = void 0;

        cur = cur.next as Controller;
      }
      this._lifecycleState &= ~LifecycleState.bound;

      this._leaveUnbinding();
    }
  }

  /** @internal */
  private _unbindingStack: number = 0;
  /** @internal */
  private _enterUnbinding(): void {
    ++this._unbindingStack;
  }
  /** @internal */
  private _leaveUnbinding(): void {
    if (--this._unbindingStack === 0) {
      /* istanbul ignore next */
      if (__DEV__ && this.debug) { this.logger!.trace(`unbind()`); }

      let cur = this.$initiator.head as Controller | null;
      let next: Controller | null = null;
      while (cur !== null) {
        if (cur !== this) {
          cur.isBound = false;
          cur.unbind();
        }
        next = cur.next as Controller;
        cur.next = null;
        cur = next;
      }

      this.head = this.tail = null;
      this.isBound = false;
      this.unbind();
    }
  }

  public addBinding(binding: IBinding): void {
    if (this.bindings === null) {
      this.bindings = [binding];
    } else {
      this.bindings[this.bindings.length] = binding;
    }
  }

  public addChild(controller: Controller): void {
    if (this.children === null) {
      this.children = [controller];
    } else {
      this.children[this.children.length] = controller;
    }
  }

  public is(name: string): boolean {
    switch (this.vmKind) {
      case ViewModelKind.customAttribute: {
        return getAttributeDefinition(this._vm!.constructor).name === name;
      }
      case ViewModelKind.customElement: {
        return getElementDefinition(this._vm!.constructor).name === name;
      }
      case ViewModelKind.synthetic:
        return this.viewFactory!.name === name;
    }
  }

  public lockScope(scope: Writable<Scope>): void {
    this.scope = scope;
    this.hasLockedScope = true;
  }

  public setHost(host: HTMLElement): this {
    if (this.vmKind === ViewModelKind.customElement) {
      setRef(host, elementBaseName, this as IHydratedController);
      setRef(host, this.definition!.key, this as IHydratedController);
    }
    this.host = host;
    this.mountTarget = MountTarget.host;
    return this;
  }

  public setShadowRoot(shadowRoot: ShadowRoot): this {
    if (this.vmKind === ViewModelKind.customElement) {
      setRef(shadowRoot, elementBaseName, this as IHydratedController);
      setRef(shadowRoot, this.definition!.key, this as IHydratedController);
    }
    this.shadowRoot = shadowRoot;
    this.mountTarget = MountTarget.shadowRoot;
    return this;
  }

  public setLocation(location: IRenderLocation): this {
    if (this.vmKind === ViewModelKind.customElement) {
      setRef(location, elementBaseName, this as IHydratedController);
      setRef(location, this.definition!.key, this as IHydratedController);
    }
    this.location = location;
    this.mountTarget = MountTarget.location;
    return this;
  }

  public release(): void {
    this.state |= State.released;
  }

  public dispose(): void {
    /* istanbul ignore next */
    if (__DEV__ && this.debug) { this.logger!.trace(`dispose()`); }

    if ((this.state & State.disposed) === State.disposed) {
      return;
    }
    this.state |= State.disposed;

    if (this._hooks.hasDispose) {
      this._vm!.dispose();
    }

    if (this.children !== null) {
      this.children.forEach(callDispose);
      this.children = null;
    }

    this.hostController = null;
    this.scope = null;

    this.nodes = null;
    this.location = null;

    this.viewFactory = null;
    if (this._vm !== null) {
      controllerLookup.delete(this._vm);
      this._vm = null;
    }
    this._vm = null;
    this.host = null;
    this.shadowRoot = null;
    this.container.disposeResolvers();
  }

  public accept(visitor: ControllerVisitor): void | true {
    if (visitor(this as IHydratedController) === true) {
      return true;
    }

    if (this._hooks.hasAccept && this._vm!.accept(visitor) === true) {
      return true;
    }

    if (this.children !== null) {
      const { children } = this;
      for (let i = 0, ii = children.length; i < ii; ++i) {
        if (children[i].accept(visitor) === true) {
          return true;
        }
      }
    }
  }
}

function createObservers(
  controller: Controller,
  definition: CustomElementDefinition | CustomAttributeDefinition,
  instance: IIndexable<ICustomElementViewModel | ICustomAttributeViewModel>,
): void {
  const bindables = definition.bindables;
  const observableNames = getOwnPropertyNames(bindables);
  const length = observableNames.length;
  const locator = controller.container.get(IObserverLocator);
  if (length > 0) {
    for (let i = 0; i < length; ++i) {
      const name = observableNames[i];
      const bindable = bindables[name];
      const handler = bindable.callback;
      const obs = locator.getObserver(instance, name);

      if (bindable.set !== noop) {
        if (obs.useCoercer?.(bindable.set, controller.coercion) !== true) {
          if (__DEV__)
            throw createError(`AURxxxx: observer for property ${safeString(name)} does not support coercion.`);
          else
            throw createError(`AURxxxx: coercion(${safeString(name)})`);
        }
      }
      if (instance[handler] != null || instance.propertyChanged != null) {
        const callback = (newValue: unknown, oldValue: unknown) => {
          if (controller.isBound) {
            (instance[handler] as AnyFunction)?.(newValue, oldValue);
            instance.propertyChanged?.(name, newValue, oldValue);
          }
        };
        if (obs.useCallback?.(callback) !== true) {
          if (__DEV__)
            throw createError(`AURxxxx: observer for property ${safeString(name)} does not support change handler.`);
          else
            throw createError(`AURxxx: changed(${safeString})`);
        }
      }
    }
  }
}

const AccessScopeAstMap = new Map<PropertyKey, AccessScopeExpression>();
const getAccessScopeAst = (key: PropertyKey) => {
  let ast = AccessScopeAstMap.get(key);
  if (ast == null) {
    ast = new AccessScopeExpression(key as string, 0);
    AccessScopeAstMap.set(key, ast);
  }
  return ast;
};

function createWatchers(
  controller: Controller,
  context: IServiceLocator,
  definition: CustomElementDefinition | CustomAttributeDefinition,
  instance: object,
) {
  const observerLocator = context!.get(IObserverLocator);
  const expressionParser = context.get(IExpressionParser);
  const watches = definition.watches;
  const scope: Scope = controller.vmKind === ViewModelKind.customElement
    ? controller.scope!
    // custom attribute does not have own scope
    : Scope.create(instance, null, true);
  const ii = watches.length;
  let expression: IWatchDefinition['expression'];
  let callback: IWatchDefinition['callback'];
  let ast: IsBindingBehavior;
  let i = 0;

  for (; ii > i; ++i) {
    ({ expression, callback } = watches[i]);
    callback = isFunction(callback)
      ? callback
      : Reflect.get(instance, callback) as IWatcherCallback<object>;
    if (!isFunction(callback)) {
      if (__DEV__)
        /* istanbul ignore next */
<<<<<<< HEAD
        throw createError(`AUR0506: Invalid callback for @watch decorator: ${String(callback)}`);
=======
        throw createError(`AUR0506: Invalid callback for @watch decorator: ${safeString(callback)}`);
>>>>>>> 7a2f17fe
      else
        throw createError(`AUR0506:${safeString(callback)}`);
    }
    if (isFunction(expression)) {
      controller.addBinding(new ComputedWatcher(
        instance as IObservable,
        observerLocator,
        expression,
        callback,
        true,
      ));
    } else {
      ast = isString(expression)
        ? expressionParser.parse(expression, ExpressionType.IsProperty)
        : getAccessScopeAst(expression);

      controller.addBinding(new ExpressionWatcher(
        scope,
        context,
        observerLocator,
        ast,
        callback
      ) as unknown as IBinding);
    }
  }
}

export function isCustomElementController<C extends ICustomElementViewModel = ICustomElementViewModel>(value: unknown): value is ICustomElementController<C> {
  return value instanceof Controller && value.vmKind === ViewModelKind.customElement;
}

export function isCustomElementViewModel(value: unknown): value is ICustomElementViewModel {
  return isObject(value) && isElementType(value.constructor);
}

export class HooksDefinition {
  public static readonly none: Readonly<HooksDefinition> = new HooksDefinition({});

  public readonly hasDefine: boolean;

  public readonly hasHydrating: boolean;
  public readonly hasHydrated: boolean;
  public readonly hasCreated: boolean;

  public readonly hasBinding: boolean;
  public readonly hasBound: boolean;
  public readonly hasAttaching: boolean;
  public readonly hasAttached: boolean;

  public readonly hasDetaching: boolean;
  public readonly hasUnbinding: boolean;

  public readonly hasDispose: boolean;
  public readonly hasAccept: boolean;

  public constructor(target: object) {
    this.hasDefine = 'define' in target;

    this.hasHydrating = 'hydrating' in target;
    this.hasHydrated = 'hydrated' in target;
    this.hasCreated = 'created' in target;

    this.hasBinding = 'binding' in target;
    this.hasBound = 'bound' in target;
    this.hasAttaching = 'attaching' in target;
    this.hasAttached = 'attached' in target;

    this.hasDetaching = 'detaching' in target;
    this.hasUnbinding = 'unbinding' in target;

    this.hasDispose = 'dispose' in target;
    this.hasAccept = 'accept' in target;
  }
}

const defaultShadowOptions = {
  mode: 'open' as 'open' | 'closed'
};

export const enum ViewModelKind {
  customElement,
  customAttribute,
  synthetic
}

/**
 * A controller that is ready for activation. It can be `ISyntheticView`, `ICustomElementController` or `ICustomAttributeController`.
 *
 * In terms of specificity this is identical to `IController`. The only difference is that this
 * type is further initialized and thus has more properties and APIs available.
 */
export type IHydratedController = ISyntheticView | ICustomElementController | ICustomAttributeController;
/**
 * A controller that is ready for activation. It can be `ICustomElementController` or `ICustomAttributeController`.
 *
 * This type of controller is backed by a real component (hence the name) and therefore has ViewModel and may have lifecycle hooks.
 *
 * In contrast, `ISyntheticView` has neither a view model nor lifecycle hooks (but its child controllers, if any, may).
 */
export type IHydratedComponentController = ICustomElementController | ICustomAttributeController;
/**
 * A controller that is ready for activation. It can be `ISyntheticView` or `ICustomElementController`.
 *
 * This type of controller may have child controllers (hence the name) and bindings directly placed on it during hydration.
 *
 * In contrast, `ICustomAttributeController` has neither child controllers nor bindings directly placed on it (but the backing component may).
 *
 * Note: the parent of a `ISyntheticView` is always a `IHydratedComponentController` because views cannot directly own other views. Views may own components, and components may own views or components.
 */
export type IHydratedParentController = ISyntheticView | ICustomElementController;

/**
 * A callback that is invoked on each controller in the component tree.
 *
 * Return `true` to stop traversal.
 */
export type ControllerVisitor = (controller: IHydratedController) => void | true;

/**
 * The base type for all controller types.
 *
 * Every controller, regardless of their type and state, will have at least the properties/methods in this interface.
 */
// eslint-disable-next-line @typescript-eslint/no-unused-vars
export interface IController<C extends IViewModel = IViewModel> extends IDisposable {
  /**
   * The container associated with this controller.
   * By default, CE should have their own container while custom attribute & synthetic view
   * will use the parent container one, since they do not need to manage one
   */
  readonly name: string;
  readonly container: IContainer;
  readonly vmKind: ViewModelKind;
  readonly definition: CustomElementDefinition | CustomAttributeDefinition | null;
  readonly host: HTMLElement | null;
  readonly state: State;
  readonly isActive: boolean;
  readonly parent: IHydratedController | null;
  readonly isBound: boolean;
  readonly bindings: readonly IBinding[] | null;

  addBinding(binding: IBinding): void;

  /** @internal */head: IHydratedController | null;
  /** @internal */tail: IHydratedController | null;
  /** @internal */next: IHydratedController | null;

  /**
   * Return `true` to stop traversal.
   */
  accept(visitor: ControllerVisitor): void | true;
}

/**
 * The base type for `ICustomAttributeController` and `ICustomElementController`.
 *
 * Both of those types have the `viewModel` property which represent the user instance containing the bound properties and hooks for this component.
 */
export interface IComponentController<C extends IViewModel = IViewModel> extends IController<C> {
  readonly vmKind: ViewModelKind.customAttribute | ViewModelKind.customElement;
  readonly definition: CustomElementDefinition | CustomAttributeDefinition;

  /**
   * The user instance containing the bound properties. This is always an instance of a class, which may either be user-defined, or generated by a view locator.
   */
  readonly viewModel: C;

  /**
   * Coercion configuration associated with a component (attribute/element) or an application
   */
  readonly coercion: ICoercionConfiguration | undefined;
}

/**
 * The base type for `ISyntheticView` and `ICustomElementController`.
 *
 * Both of those types can:
 * - Have `children` which are populated during hydration (hence, 'Hydratable').
 * - Have physical DOM nodes that can be mounted.
 */
export interface IHydratableController<C extends IViewModel = IViewModel> extends IController<C> {
  readonly vmKind: ViewModelKind.customElement | ViewModelKind.synthetic;
  readonly mountTarget: MountTarget;
  readonly definition: CustomElementDefinition | null;

  readonly children: readonly IHydratedController[] | null;

  addChild(controller: IController): void;
}

export const enum State {
  none                     = 0b00_00_00,
  activating               = 0b00_00_01,
  activated                = 0b00_00_10,
  deactivating             = 0b00_01_00,
  deactivated              = 0b00_10_00,
  released                 = 0b01_00_00,
  disposed                 = 0b10_00_00,
}

const enum LifecycleState {
  none                     = 0b00,
  bound                    = 0b01,
  attached                 = 0b10,
}

export function stringifyState(state: State, lifecycleState: LifecycleState): string {
  const names: string[] = [];

  if ((state & State.activating) === State.activating) { names.push('activating'); }
  if ((state & State.activated) === State.activated) { names.push('activated'); }
  if ((state & State.deactivating) === State.deactivating) { names.push('deactivating'); }
  if ((state & State.deactivated) === State.deactivated) { names.push('deactivated'); }
  if ((state & State.released) === State.released) { names.push('released'); }
  if ((state & State.disposed) === State.disposed) { names.push('disposed'); }

  if ((lifecycleState & LifecycleState.bound) === LifecycleState.bound) { names.push('bound'); }
  if ((lifecycleState & LifecycleState.attached) === LifecycleState.attached) { names.push('attached'); }

  return names.length === 0 ? 'none' : names.join('|');
}

/**
 * The controller for a synthetic view, that is, a controller created by an `IViewFactory`.
 *
 * A synthetic view, typically created when composing a template controller (`if`, `repeat`, etc), is a hydratable component with mountable DOM nodes that has no user view model.
 *
 * It has either its own synthetic binding context or is locked to some externally sourced scope (in the case of `au-compose`)
 */
export interface ISyntheticView extends IHydratableController {
  readonly vmKind: ViewModelKind.synthetic;
  readonly definition: null;
  readonly viewModel: null;
  readonly isStrictBinding: boolean;
  /**
   * The physical DOM nodes that will be appended during the attach operation.
   */
  readonly nodes: INodeSequence;

  activate(
    initiator: IHydratedController,
    parent: IHydratedController,
    scope: Scope,
  ): void | Promise<void>;
  deactivate(
    initiator: IHydratedController,
    parent: IHydratedController,
  ): void | Promise<void>;
  /**
   * Lock this view's scope to the provided `Scope`. The scope, which is normally set during `activate()`, will then not change anymore.
   *
   * This is used by `au-render` to set the binding context of a view to a particular component instance.
   *
   * @param scope - The scope to lock this view to.
   */
  lockScope(scope: Scope): void;
  /**
   * The scope that belongs to this view. This property will always be defined when the `state` property of this view indicates that the view is currently bound.
   *
   * The `scope` may be set during `activate()` and unset during `deactivate()`, or it may be statically set during composing with `lockScope()`.
   */
  readonly scope: Scope;

  /**
   * Set the render location that this view will be inserted before.
   */
  setLocation(location: IRenderLocation): this;
  /**
   * The DOM node that this view will be inserted before (if set).
   */
  readonly location: IRenderLocation | null;

  /**
   * Set the host that this view will be appended to.
   */
  setHost(host: Node & ParentNode): this;
  /**
   * The DOM node that this view will be appended to (if set).
   */
  readonly host: HTMLElement | null;

  /**
   * Set the `ShadowRoot` that this view will be appended to.
   */
  setShadowRoot(shadowRoot: ShadowRoot): this;
  /**
   * The ShadowRoot that this view will be appended to (if set).
   */
  readonly shadowRoot: ShadowRoot | null;

  /**
   * Mark this view as not-in-use, so that it can either be disposed or returned to cache after finishing the deactivate lifecycle.
   *
   * If this view is cached and later retrieved from the cache, it will be marked as in-use again before starting the activate lifecycle, so this method must be called each time.
   *
   * If this method is *not* called before `deactivate()`, this view will neither be cached nor disposed.
   */
  release(): void;
}

export interface ICustomAttributeController<C extends ICustomAttributeViewModel = ICustomAttributeViewModel> extends IComponentController<C> {
  readonly vmKind: ViewModelKind.customAttribute;
  readonly definition: CustomAttributeDefinition;
  /**
   * @inheritdoc
   */
  readonly viewModel: C;
  readonly lifecycleHooks: LifecycleHooksLookup;
  /**
   * The scope that belongs to this custom attribute. This property will always be defined when the `state` property of this view indicates that the view is currently bound.
   *
   * The `scope` will be set during `activate()` and unset during `deactivate()`.
   *
   * The scope's `bindingContext` will be the same instance as this controller's `viewModel` property.
   */
  readonly scope: Scope;
  readonly children: null;
  readonly bindings: null;
  activate(
    initiator: IHydratedController,
    parent: IHydratedController,
    scope: Scope,
  ): void | Promise<void>;
  deactivate(
    initiator: IHydratedController,
    parent: IHydratedController,
  ): void | Promise<void>;
}

/**
 * A representation of `IController` specific to a custom element whose `create` hook is about to be invoked (if present).
 *
 * It is not yet hydrated (hence 'dry') with any render-specific information.
 */
export interface IDryCustomElementController<C extends IViewModel = IViewModel> extends IComponentController<C>, IHydratableController<C> {
  readonly vmKind: ViewModelKind.customElement;
  readonly definition: CustomElementDefinition;
  /**
   * The scope that belongs to this custom element. This property is set immediately after the controller is created and is always guaranteed to be available.
   *
   * It may be overwritten by end user during the `create()` hook.
   *
   * By default, the scope's `bindingContext` will be the same instance as this controller's `viewModel` property.
   */
  scope: Scope;
  /**
   * The original host dom node.
   *
   * For containerless elements, this node will be removed from the DOM and replaced by a comment, which is assigned to the `location` property.
   *
   * For ShadowDOM elements, this will be the original declaring element, NOT the shadow root (the shadow root is stored on the `shadowRoot` property)
   */
  readonly host: HTMLElement;
}

/**
 * A representation of `IController` specific to a custom element whose `hydrating` hook is about to be invoked (if present).
 *
 * It has the same properties as `IDryCustomElementController`, as well as a render context (hence 'contextual').
 */
export interface IContextualCustomElementController<C extends IViewModel = IViewModel> extends IDryCustomElementController<C> {

}

/**
 * A representation of `IController` specific to a custom element whose `hydrated` hook is about to be invoked (if present).
 *
 * It has the same properties as `IContextualCustomElementController`, except the context is now compiled (hence 'compiled'), as well as the nodes, and projector.
 */
export interface ICompiledCustomElementController<C extends IViewModel = IViewModel> extends IContextualCustomElementController<C> {
  readonly isStrictBinding: boolean;
  /**
   * The ShadowRoot, if this custom element uses ShadowDOM.
   */
  readonly shadowRoot: ShadowRoot | null;
  /**
   * The renderLocation, if this is a `containerless` custom element.
   */
  readonly location: IRenderLocation | null;
  /**
   * The physical DOM nodes that will be appended during the `mount()` operation.
   */
  readonly nodes: INodeSequence;
}

/**
 * A fully hydrated custom element controller.
 */
export interface ICustomElementController<C extends ICustomElementViewModel = ICustomElementViewModel> extends ICompiledCustomElementController<C> {
  /**
   * @inheritdoc
   */
  readonly viewModel: C;
  readonly lifecycleHooks: LifecycleHooksLookup;

  activate(
    initiator: IHydratedController,
    parent: IHydratedController | null,
    scope?: Scope,
  ): void | Promise<void>;
  deactivate(
    initiator: IHydratedController,
    parent: IHydratedController | null,
  ): void | Promise<void>;
}

export const IController = /*@__PURE__*/createInterface<IController>('IController');

export const IHydrationContext = /*@__PURE__*/createInterface<IHydrationContext>('IHydrationContext');
export interface IHydrationContext<T extends ICustomElementViewModel = ICustomElementViewModel> {
  readonly controller: ICustomElementController<T>;
  readonly instruction: IControllerElementHydrationInstruction | null;
  readonly parent: IHydrationContext | undefined;
}

class HydrationContext<T extends ICustomElementViewModel> implements IHydrationContext<T> {
  public readonly controller: ICustomElementController<T>;
  public constructor(
    controller: Controller,
    public readonly instruction: IControllerElementHydrationInstruction | null,
    public readonly parent: IHydrationContext | undefined,
  ) {
    this.controller = controller as ICustomElementController<T>;
  }
}

export interface IActivationHooks<TParent> {
  binding?(
    initiator: IHydratedController,
    parent: TParent,
  ): void | Promise<void>;
  bound?(
    initiator: IHydratedController,
    parent: TParent,
  ): void | Promise<void>;
  attaching?(
    initiator: IHydratedController,
    parent: TParent,
  ): void | Promise<void>;
  attached?(
    initiator: IHydratedController,
  ): void | Promise<void>;

  detaching?(
    initiator: IHydratedController,
    parent: TParent,
  ): void | Promise<void>;
  unbinding?(
    initiator: IHydratedController,
    parent: TParent,
  ): void | Promise<void>;

  dispose?(): void;
  /**
   * If this component controls the instantiation and lifecycles of one or more controllers,
   * implement this hook to enable component tree traversal for plugins that use it (such as the router).
   *
   * Return `true` to stop traversal.
   */
  accept?(visitor: ControllerVisitor): void | true;
}

export interface ICompileHooks {
  define?(
    controller: IDryCustomElementController<this>,
    /**
     * The context where this element is hydrated.
     *
     * This is created by the controller associated with the CE creating this this controller
     */
    hydrationContext: IHydrationContext | null,
    definition: CustomElementDefinition,
  ): PartialCustomElementDefinition | void;
  hydrating?(
    controller: IContextualCustomElementController<this>,
  ): void;
  hydrated?(
    controller: ICompiledCustomElementController<this>,
  ): void;
  created?(
    controller: ICustomElementController<this> | ICustomAttributeController<this>,
  ): void;
}

/**
 * Defines optional lifecycle hooks that will be called only when they are implemented.
 */
export interface IViewModel {
  // eslint-disable-next-line @typescript-eslint/ban-types
  constructor: Function;
  readonly $controller?: IController<this>;
}

export interface ICustomElementViewModel extends IViewModel, IActivationHooks<IHydratedController | null>, ICompileHooks {
  readonly $controller?: ICustomElementController<this>;
  created?(
    controller: ICustomElementController<this>,
  ): void;
  propertyChanged?(key: PropertyKey, newValue: unknown, oldValue: unknown): void;
}

export interface ICustomAttributeViewModel extends IViewModel, IActivationHooks<IHydratedController> {
  readonly $controller?: ICustomAttributeController<this>;
  link?(
    controller: IHydratableController,
    childController: ICustomAttributeController,
    target: INode,
    instruction: IInstruction,
  ): void;
  created?(
    controller: ICustomAttributeController<this>,
  ): void;
  propertyChanged?(key: PropertyKey, newValue: unknown, oldValue: unknown): void;
}

export interface IHydratedCustomElementViewModel extends ICustomElementViewModel {
  readonly $controller: ICustomElementController<this>;
}

export interface IHydratedCustomAttributeViewModel extends ICustomAttributeViewModel {
  readonly $controller: ICustomAttributeController<this>;
}

export interface IControllerElementHydrationInstruction {
  /**
   * An internal mechanism to manually halt + resume hydration process
   *
   * - 0: no hydration
   * - 1: hydrate until define() lifecycle
   *
   * @internal
   */
  readonly hydrate?: boolean;
  readonly projections: IAuSlotProjections | null;
  /**
   * A list of captured attributes/binding in raw format
   */
  readonly captures?: AttrSyntax[];
  /**
   * Indicates whether the custom element was used with "containerless" attribute
   */
  readonly containerless?: boolean;
}

function callDispose(disposable: IDisposable): void {
  disposable.dispose();
}

function callCreatedHook(this: Controller, l: LifecycleHooksEntry<ICompileHooks, 'created'>) {
  l.instance.created(this._vm!, this as IHydratedComponentController);
}

function callHydratingHook(this: Controller, l: LifecycleHooksEntry<ICompileHooks, 'hydrating'>) {
  l.instance.hydrating(this._vm!, this as IContextualCustomElementController<ICompileHooks>);
}

function callHydratedHook(this: Controller, l: LifecycleHooksEntry<ICompileHooks, 'hydrated'>) {
  l.instance.hydrated(this._vm!, this as ICompiledCustomElementController<ICompileHooks>);
}

function callBindingHook(this: Controller, l: LifecycleHooksEntry<IActivationHooks<IHydratedController>, 'binding'>) {
  return l.instance.binding(this._vm!, this['$initiator'], this.parent!);
}

function callBoundHook(this: Controller, l: LifecycleHooksEntry<IActivationHooks<IHydratedController>, 'bound'>) {
  return l.instance.bound(this._vm!, this['$initiator'], this.parent!);
}

function callAttachingHook(this: Controller, l: LifecycleHooksEntry<IActivationHooks<IHydratedController>, 'attaching'>) {
  return l.instance.attaching(this._vm!, this['$initiator'], this.parent!);
}

function callAttachedHook(this: Controller, l: LifecycleHooksEntry<IActivationHooks<IHydratedController>, 'attached'>) {
  return l.instance.attached(this._vm!, this['$initiator']);
}

function callDetachingHook(this: Controller, l: LifecycleHooksEntry<IActivationHooks<IHydratedController>, 'detaching'>) {
  return l.instance.detaching(this._vm!, this['$initiator'], this.parent!);
}

function callUnbindingHook(this: Controller, l: LifecycleHooksEntry<IActivationHooks<IHydratedController>, 'unbinding'>) {
  return l.instance.unbinding(this._vm!, this['$initiator'], this.parent!);
}

// some reuseable variables to avoid creating nested blocks inside hot paths of controllers
let _resolve: undefined | (() => unknown);
let _reject: undefined | ((err: unknown) => unknown);
let _retPromise: void | Promise<void>;<|MERGE_RESOLUTION|>--- conflicted
+++ resolved
@@ -1415,11 +1415,7 @@
     if (!isFunction(callback)) {
       if (__DEV__)
         /* istanbul ignore next */
-<<<<<<< HEAD
-        throw createError(`AUR0506: Invalid callback for @watch decorator: ${String(callback)}`);
-=======
         throw createError(`AUR0506: Invalid callback for @watch decorator: ${safeString(callback)}`);
->>>>>>> 7a2f17fe
       else
         throw createError(`AUR0506:${safeString(callback)}`);
     }
