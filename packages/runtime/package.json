--- conflicted
+++ resolved
@@ -2,17 +2,10 @@
   "name": "@aurelia/runtime",
   "version": "0.4.0-dev.201906201700",
   "sideEffects": false,
-<<<<<<< HEAD
-  "main": "dist/index.umd.js",
-  "module": "dist/index.es6.js",
-  "jsnext:main": "dist/index.es6.js",
-  "browser": "dist/index.umd.js",
-=======
   "main": "dist/esnext/index.js",
   "module": "dist/esnext/index.js",
   "jsnext:main": "dist/esnext/index.js",
   "browser": "dist/esnext/index.js",
->>>>>>> fee7336b
   "types": "dist/index.d.ts",
   "typings": "dist/index.d.ts",
   "license": "MIT",
