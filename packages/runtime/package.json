{
  "name": "@aurelia/runtime",
<<<<<<< HEAD
  "version": "2.1.0-dev.202109291104",
  "main": "dist/cjs/index.js",
=======
  "version": "2.0.0-alpha.22",
  "main": "dist/esm/index.js",
>>>>>>> 2fd48e91
  "module": "dist/esm/index.js",
  "types": "dist/types/index.d.ts",
  "typings": "dist/types/index.d.ts",
  "license": "MIT",
  "homepage": "https://aurelia.io",
  "repository": {
    "type": "git",
    "url": "https://github.com/aurelia/aurelia"
  },
  "bugs": {
    "url": "https://github.com/aurelia/aurelia/issues"
  },
  "keywords": [
    "aurelia",
    "runtime"
  ],
  "files": [
    "dist",
    "src",
    "README.md",
    "CHANGELOG.md",
    "LICENSE"
  ],
  "sideEffects": false,
  "scripts": {
    "lint": "eslint --cache --ext .js,.ts src/",
    "lint:ci": "eslint --cache --ext .js,.ts --quiet --report-unused-disable-directives src/",
    "build": "rollup -c",
    "dev": "rollup -c -w",
    "publish:dev": "npm publish --tag dev",
    "publish:latest": "npm publish --tag latest",
    "rollup": "rollup -c",
    "postrollup": "tsc --emitDeclarationOnly"
  },
  "publishConfig": {
    "access": "public"
  },
  "dependencies": {
<<<<<<< HEAD
    "@aurelia/kernel": "2.1.0-dev.202109291104",
    "@aurelia/metadata": "2.1.0-dev.202109291104",
    "@aurelia/platform": "2.1.0-dev.202109291104"
=======
    "@aurelia/kernel": "2.0.0-alpha.22",
    "@aurelia/metadata": "2.0.0-alpha.22",
    "@aurelia/platform": "2.0.0-alpha.22"
>>>>>>> 2fd48e91
  },
  "devDependencies": {
    "typescript": "^4.3.5"
  },
  "engines": {
    "node": ">=14.17.0"
  }
}<|MERGE_RESOLUTION|>--- conflicted
+++ resolved
@@ -1,12 +1,7 @@
 {
   "name": "@aurelia/runtime",
-<<<<<<< HEAD
-  "version": "2.1.0-dev.202109291104",
-  "main": "dist/cjs/index.js",
-=======
   "version": "2.0.0-alpha.22",
   "main": "dist/esm/index.js",
->>>>>>> 2fd48e91
   "module": "dist/esm/index.js",
   "types": "dist/types/index.d.ts",
   "typings": "dist/types/index.d.ts",
@@ -45,15 +40,9 @@
     "access": "public"
   },
   "dependencies": {
-<<<<<<< HEAD
-    "@aurelia/kernel": "2.1.0-dev.202109291104",
-    "@aurelia/metadata": "2.1.0-dev.202109291104",
-    "@aurelia/platform": "2.1.0-dev.202109291104"
-=======
     "@aurelia/kernel": "2.0.0-alpha.22",
     "@aurelia/metadata": "2.0.0-alpha.22",
     "@aurelia/platform": "2.0.0-alpha.22"
->>>>>>> 2fd48e91
   },
   "devDependencies": {
     "typescript": "^4.3.5"
