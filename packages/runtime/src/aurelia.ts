--- conflicted
+++ resolved
@@ -4,10 +4,7 @@
   IContainer,
   PLATFORM,
   Registration,
-<<<<<<< HEAD
   InstanceProvider
-=======
->>>>>>> d425f662
 } from '@aurelia/kernel';
 import { IActivator } from './activator';
 import {
@@ -61,11 +58,8 @@
   public constructor(
     config: ISinglePageApp<T>,
     container: IContainer,
-<<<<<<< HEAD
     rootProvider: InstanceProvider<CompositionRoot<T>>,
-=======
     enhance: boolean = false,
->>>>>>> d425f662
   ) {
     this.config = config;
     rootProvider.prepare(this);
@@ -177,16 +171,12 @@
 
     const container = this.container;
     const lifecycle = container.get(ILifecycle);
-<<<<<<< HEAD
     const taskManager = container.get(IStartTaskManager);
     taskManager.enqueueBeforeCompileChildren();
     // This hack with delayed hydration is to make the controller instance accessible to the `beforeCompileChildren` hook via the composition root.
-    this.controller = Controller.forCustomElement(instance, lifecycle, this.host, container, void 0, this.strategy as number, false);
+    this.controller = Controller.forCustomElement(instance, lifecycle, this.host, container, void 0, this.strategy as number, false, this.enhanceDefinition);
     const definition = CustomElement.getDefinition(instance.constructor as Constructable);
     (this.controller as unknown as Controller)['hydrateCustomElement'](definition, container, void 0);
-=======
-    this.controller = Controller.forCustomElement(instance, lifecycle, this.host, container, void 0, this.strategy as number, this.enhanceDefinition);
->>>>>>> d425f662
   }
 }
 
@@ -244,18 +234,9 @@
     return this;
   }
 
-<<<<<<< HEAD
-  public app(config: ISinglePageApp<TNode>): Omit<this, 'register' | 'app'> {
-    this.next = new CompositionRoot(config, this.container, this.rootProvider);
-
-    if (this.isRunning) {
-      this.start();
-    }
-=======
   public app(config: ISinglePageApp<TNode>): Omit<this, 'register' | 'app' | 'enhance'> {
     return this.configureRoot(config);
   }
->>>>>>> d425f662
 
   public enhance(config: ISinglePageApp<TNode>): Omit<this, 'register' | 'app' | 'enhance'> {
     return this.configureRoot(config, true);
@@ -310,7 +291,7 @@
   }
 
   private configureRoot(config: ISinglePageApp<TNode>, enhance?: boolean): Omit<this, 'register' | 'app' | 'enhance'> {
-    this.next = new CompositionRoot(config, this.container, enhance);
+    this.next = new CompositionRoot(config, this.container, this.rootProvider, enhance);
 
     if (this.isRunning) {
       this.start();
