<<<<<<< HEAD
import { BindingBehavior, BindingBehaviorFactory, BindingBehaviorInstance } from '../binding-behavior.js';
=======
import { emptyArray, isArrayIndex, isNumberOrBigInt, isStringOrDate } from '@aurelia/kernel';
import { LifecycleFlags as LF } from '../observation.js';
import { BindingContext, Scope } from '../observation/binding-context.js';
import { ISignaler } from '../observation/signaler.js';
import { BindingBehavior, BindingBehaviorInstance, BindingBehaviorFactory } from '../binding-behavior.js';
import { ValueConverter, ValueConverterInstance } from '../value-converter.js';
import { IConnectableBinding } from './connectable.js';
import { isFunction, isString } from '../utilities-objects.js';

import type { IIndexable, IServiceLocator, ResourceDefinition } from '@aurelia/kernel';
>>>>>>> b7df59e6
import type {
  Collection,
  IBindingContext,
  IConnectable,
  IObservable,
  IOverrideContext,
  ISubscriber,
} from '../observation.js';
<<<<<<< HEAD
import type { IIndexable, IServiceLocator, ResourceDefinition } from '@aurelia/kernel';
import { ValueConverter, ValueConverterInstance } from '../value-converter.js';
/* eslint-disable eqeqeq */
/* eslint-disable @typescript-eslint/restrict-template-expressions */
import { emptyArray, isNumberOrBigInt, isStringOrDate } from '@aurelia/kernel';

import { BindingContext } from '../observation/binding-context.js';
import { IConnectableBinding } from './connectable.js';
import { ISignaler } from '../observation/signaler.js';
import { LifecycleFlags as LF } from '../observation.js';
import type { Scope } from '../observation/binding-context.js';
=======
>>>>>>> b7df59e6

export const enum ExpressionKind {
  CallsFunction                 = 0b0000000000100_00000, // Calls a function (CallFunction, CallScope, CallMember, TaggedTemplate) -> needs a valid function object returning from its lefthandside's evaluate()
  HasAncestor                   = 0b0000000001000_00000, // Has an "ancestor" property, meaning the expression could climb up the context (only AccessThis, AccessScope and CallScope)
  IsPrimary                     = 0b0000000010000_00000, // Is a primary expression according to ES parsing rules
  IsLeftHandSide                = 0b0000000100000_00000, // Is a left-hand side expression according to ES parsing rules, includes IsPrimary
  HasBind                       = 0b0000001000000_00000, // Has a bind() method (currently only BindingBehavior)
  HasUnbind                     = 0b0000010000000_00000, // Has an unbind() method (currentl only BindingBehavior and ValueConverter)
  IsAssignable                  = 0b0000100000000_00000, // Is an assignable expression according to ES parsing rules (only AccessScope, AccessMember, AccessKeyed ans Assign)
  IsLiteral                     = 0b0001000000000_00000, // Is literal expression (Primitive, Array, Object or Template)
  IsResource                    = 0b0010000000000_00000, // Is an Aurelia resource (ValueConverter or BindingBehavior)
  IsForDeclaration              = 0b0100000000000_00000, // Is a For declaration (for..of, for..in -> currently only ForOfStatement)
  Type                          = 0b0000000000000_11111, // Type mask to uniquely identify each AST class (concrete types start below)
  // ---------------------------------------------------------------------------------------------------------------------------
  AccessThis                    = 0b0000000111000_00001, //               HasAncestor
  AccessScope                   = 0b0000100111011_00010, // IsAssignable  HasAncestor
  ArrayLiteral                  = 0b0001000110001_00011, //
  ObjectLiteral                 = 0b0001000110001_00100, //
  PrimitiveLiteral              = 0b0001000110000_00101, //
  Template                      = 0b0001000110001_00110, //
  Unary                         = 0b0000000000001_00111, //
  CallScope                     = 0b0000000101101_01000, //               HasAncestor  CallsFunction
  CallMember                    = 0b0000000100100_01001, //                            CallsFunction
  CallFunction                  = 0b0000000100100_01010, //                            CallsFunction
  AccessMember                  = 0b0000100100011_01011, // IsAssignable
  AccessKeyed                   = 0b0000100100011_01100, // IsAssignable
  TaggedTemplate                = 0b0000000100101_01101, //                            CallsFunction
  Binary                        = 0b0000000000001_01110, //
  Conditional                   = 0b0000000000001_11111, //
  Assign                        = 0b0000100000000_10000, // IsAssignable
  ValueConverter                = 0b0010010000001_10001, //
  BindingBehavior               = 0b0010011000001_10010, //
  HtmlLiteral                   = 0b0000000000001_10011, //
  ArrayBindingPattern           = 0b0100000000000_10100, //
  ObjectBindingPattern          = 0b0100000000000_10101, //
  BindingIdentifier             = 0b0100000000000_10110, //
  ForOfStatement                = 0b0000011000001_10111, //
  Interpolation                 = 0b0000000000000_11000, //
  ArrayDestructuring            = 0b0101100000000_11001, // IsAssignable
  ObjectDestructuring           = 0b0110100000000_11001, // IsAssignable
  DestructuringAssignmentLeaf   = 0b1000100000000_11001, // IsAssignable
}

export type UnaryOperator = 'void' | 'typeof' | '!' | '-' | '+';

export type BinaryOperator = '&&' | '||' | '==' | '===' | '!=' | '!==' | 'instanceof' | 'in' | '+' | '-' | '*' | '/' | '%' | '<' | '>' | '<=' | '>=';

export type IsPrimary = AccessThisExpression | AccessScopeExpression | ArrayLiteralExpression | ObjectLiteralExpression | PrimitiveLiteralExpression | TemplateExpression;
export type IsLiteral = ArrayLiteralExpression | ObjectLiteralExpression | PrimitiveLiteralExpression | TemplateExpression;
export type IsLeftHandSide = IsPrimary | CallFunctionExpression | CallMemberExpression | CallScopeExpression | AccessMemberExpression | AccessKeyedExpression | TaggedTemplateExpression;
export type IsUnary = IsLeftHandSide | UnaryExpression;
export type IsBinary = IsUnary | BinaryExpression;
export type IsConditional = IsBinary | ConditionalExpression;
export type IsAssign = IsConditional | AssignExpression;
export type IsValueConverter = IsAssign | ValueConverterExpression;
export type IsBindingBehavior = IsValueConverter | BindingBehaviorExpression;
export type IsAssignable = AccessScopeExpression | AccessKeyedExpression | AccessMemberExpression | AssignExpression;
export type IsExpression = IsBindingBehavior | Interpolation;
export type BindingIdentifierOrPattern = BindingIdentifier | ArrayBindingPattern | ObjectBindingPattern;
export type IsExpressionOrStatement = IsExpression | ForOfStatement | BindingIdentifierOrPattern | HtmlLiteralExpression | DestructuringAssignmentExpression | DestructuringAssignmentSingleExpression | DestructuringAssignmentRestExpression;
export type AnyBindingExpression = Interpolation | ForOfStatement | IsBindingBehavior;

export interface IExpressionHydrator {
  // eslint-disable-next-line @typescript-eslint/no-explicit-any
  hydrate(jsonExpr: any): any;
}

export interface IVisitor<T = unknown> {
  visitAccessKeyed(expr: AccessKeyedExpression): T;
  visitAccessMember(expr: AccessMemberExpression): T;
  visitAccessScope(expr: AccessScopeExpression): T;
  visitAccessThis(expr: AccessThisExpression): T;
  visitArrayBindingPattern(expr: ArrayBindingPattern): T;
  visitArrayLiteral(expr: ArrayLiteralExpression): T;
  visitAssign(expr: AssignExpression): T;
  visitBinary(expr: BinaryExpression): T;
  visitBindingBehavior(expr: BindingBehaviorExpression): T;
  visitBindingIdentifier(expr: BindingIdentifier): T;
  visitCallFunction(expr: CallFunctionExpression): T;
  visitCallMember(expr: CallMemberExpression): T;
  visitCallScope(expr: CallScopeExpression): T;
  visitConditional(expr: ConditionalExpression): T;
  visitForOfStatement(expr: ForOfStatement): T;
  visitHtmlLiteral(expr: HtmlLiteralExpression): T;
  visitInterpolation(expr: Interpolation): T;
  visitObjectBindingPattern(expr: ObjectBindingPattern): T;
  visitObjectLiteral(expr: ObjectLiteralExpression): T;
  visitPrimitiveLiteral(expr: PrimitiveLiteralExpression): T;
  visitTaggedTemplate(expr: TaggedTemplateExpression): T;
  visitTemplate(expr: TemplateExpression): T;
  visitUnary(expr: UnaryExpression): T;
  visitValueConverter(expr: ValueConverterExpression): T;
  visitDestructuringAssignmentExpression(expr: DestructuringAssignmentExpression): T;
  visitDestructuringAssignmentSingleExpression(expr: DestructuringAssignmentSingleExpression): T;
  visitDestructuringAssignmentRestExpression(expr: DestructuringAssignmentRestExpression): T;
}

export class Unparser implements IVisitor<void> {
  public text: string = '';

  public static unparse(expr: IsExpressionOrStatement): string {
    const visitor = new Unparser();
    expr.accept(visitor);
    return visitor.text;
  }

  public visitAccessMember(expr: AccessMemberExpression): void {
    expr.object.accept(this);
    this.text += `.${expr.name}`;
  }

  public visitAccessKeyed(expr: AccessKeyedExpression): void {
    expr.object.accept(this);
    this.text += '[';
    expr.key.accept(this);
    this.text += ']';
  }

  public visitAccessThis(expr: AccessThisExpression): void {
    if (expr.ancestor === 0) {
      this.text += '$this';
      return;
    }
    this.text += '$parent';
    let i = expr.ancestor - 1;
    while (i--) {
      this.text += '.$parent';
    }
  }

  public visitAccessScope(expr: AccessScopeExpression): void {
    let i = expr.ancestor;
    while (i--) {
      this.text += '$parent.';
    }
    this.text += expr.name;
  }

  public visitArrayLiteral(expr: ArrayLiteralExpression): void {
    const elements = expr.elements;
    this.text += '[';
    for (let i = 0, length = elements.length; i < length; ++i) {
      if (i !== 0) {
        this.text += ',';
      }
      elements[i].accept(this);
    }
    this.text += ']';
  }

  public visitObjectLiteral(expr: ObjectLiteralExpression): void {
    const keys = expr.keys;
    const values = expr.values;
    this.text += '{';
    for (let i = 0, length = keys.length; i < length; ++i) {
      if (i !== 0) {
        this.text += ',';
      }
      this.text += `'${keys[i]}':`;
      values[i].accept(this);
    }
    this.text += '}';
  }

  public visitPrimitiveLiteral(expr: PrimitiveLiteralExpression): void {
    this.text += '(';
    if (isString(expr.value)) {
      const escaped = expr.value.replace(/'/g, '\\\'');
      this.text += `'${escaped}'`;
    } else {
      this.text += `${expr.value}`;
    }
    this.text += ')';
  }

  public visitCallFunction(expr: CallFunctionExpression): void {
    this.text += '(';
    expr.func.accept(this);
    this.writeArgs(expr.args);
    this.text += ')';
  }

  public visitCallMember(expr: CallMemberExpression): void {
    this.text += '(';
    expr.object.accept(this);
    this.text += `.${expr.name}`;
    this.writeArgs(expr.args);
    this.text += ')';
  }

  public visitCallScope(expr: CallScopeExpression): void {
    this.text += '(';
    let i = expr.ancestor;
    while (i--) {
      this.text += '$parent.';
    }
    this.text += expr.name;
    this.writeArgs(expr.args);
    this.text += ')';
  }

  public visitTemplate(expr: TemplateExpression): void {
    const { cooked, expressions } = expr;
    const length = expressions.length;
    this.text += '`';
    this.text += cooked[0];
    for (let i = 0; i < length; i++) {
      expressions[i].accept(this);
      this.text += cooked[i + 1];
    }
    this.text += '`';
  }

  public visitTaggedTemplate(expr: TaggedTemplateExpression): void {
    const { cooked, expressions } = expr;
    const length = expressions.length;
    expr.func.accept(this);
    this.text += '`';
    this.text += cooked[0];
    for (let i = 0; i < length; i++) {
      expressions[i].accept(this);
      this.text += cooked[i + 1];
    }
    this.text += '`';
  }

  public visitUnary(expr: UnaryExpression): void {
    this.text += `(${expr.operation}`;
    if (expr.operation.charCodeAt(0) >= /* a */97) {
      this.text += ' ';
    }
    expr.expression.accept(this);
    this.text += ')';
  }

  public visitBinary(expr: BinaryExpression): void {
    this.text += '(';
    expr.left.accept(this);
    if (expr.operation.charCodeAt(0) === /* i */105) {
      this.text += ` ${expr.operation} `;
    } else {
      this.text += expr.operation;
    }
    expr.right.accept(this);
    this.text += ')';
  }

  public visitConditional(expr: ConditionalExpression): void {
    this.text += '(';
    expr.condition.accept(this);
    this.text += '?';
    expr.yes.accept(this);
    this.text += ':';
    expr.no.accept(this);
    this.text += ')';
  }

  public visitAssign(expr: AssignExpression): void {
    this.text += '(';
    expr.target.accept(this);
    this.text += '=';
    expr.value.accept(this);
    this.text += ')';
  }

  public visitValueConverter(expr: ValueConverterExpression): void {
    const args = expr.args;
    expr.expression.accept(this);
    this.text += `|${expr.name}`;
    for (let i = 0, length = args.length; i < length; ++i) {
      this.text += ':';
      args[i].accept(this);
    }
  }

  public visitBindingBehavior(expr: BindingBehaviorExpression): void {
    const args = expr.args;
    expr.expression.accept(this);
    this.text += `&${expr.name}`;
    for (let i = 0, length = args.length; i < length; ++i) {
      this.text += ':';
      args[i].accept(this);
    }
  }

  public visitArrayBindingPattern(expr: ArrayBindingPattern): void {
    const elements = expr.elements;
    this.text += '[';
    for (let i = 0, length = elements.length; i < length; ++i) {
      if (i !== 0) {
        this.text += ',';
      }
      elements[i].accept(this);
    }
    this.text += ']';
  }

  public visitObjectBindingPattern(expr: ObjectBindingPattern): void {
    const keys = expr.keys;
    const values = expr.values;
    this.text += '{';
    for (let i = 0, length = keys.length; i < length; ++i) {
      if (i !== 0) {
        this.text += ',';
      }
      this.text += `'${keys[i]}':`;
      values[i].accept(this);
    }
    this.text += '}';
  }

  public visitBindingIdentifier(expr: BindingIdentifier): void {
    this.text += expr.name;
  }

  public visitHtmlLiteral(_expr: HtmlLiteralExpression): void { throw new Error('visitHtmlLiteral'); }

  public visitForOfStatement(expr: ForOfStatement): void {
    expr.declaration.accept(this);
    this.text += ' of ';
    expr.iterable.accept(this);
  }

  public visitInterpolation(expr: Interpolation): void {
    const { parts, expressions } = expr;
    const length = expressions.length;
    this.text += '${';
    this.text += parts[0];
    for (let i = 0; i < length; i++) {
      expressions[i].accept(this);
      this.text += parts[i + 1];
    }
    this.text += '}';
  }

  public visitDestructuringAssignmentExpression(expr: DestructuringAssignmentExpression): void {
    const $kind = expr.$kind;
    const isObjDes = $kind === ExpressionKind.ObjectDestructuring;
    this.text += isObjDes ? '{' : '[';
    const list = expr.list;
    const len = list.length;
    let i: number;
    let item: DestructuringAssignmentExpression | DestructuringAssignmentSingleExpression | DestructuringAssignmentRestExpression;
    for(i = 0; i< len; i++) {
      item = list[i];
      switch(item.$kind) {
        case ExpressionKind.DestructuringAssignmentLeaf:
          item.accept(this);
          break;
        case ExpressionKind.ArrayDestructuring:
        case ExpressionKind.ObjectDestructuring: {
          const source = item.source;
          if(source) {
            source.accept(this);
            this.text += ':';
          }
          item.accept(this);
          break;
        }
      }
    }
    this.text += isObjDes ? '}' : ']';
  }

  public visitDestructuringAssignmentSingleExpression(expr: DestructuringAssignmentSingleExpression): void {
    expr.source.accept(this);
    this.text += ':';
    expr.target.accept(this);
    const initializer = expr.initializer;
    if(initializer !== void 0) {
      this.text +='=';
      initializer.accept(this);
    }
  }

  public visitDestructuringAssignmentRestExpression(expr: DestructuringAssignmentRestExpression): void {
    this.text += '...';
    expr.accept(this);
  }

  private writeArgs(args: readonly IsBindingBehavior[]): void {
    this.text += '(';
    for (let i = 0, length = args.length; i < length; ++i) {
      if (i !== 0) {
        this.text += ',';
      }
      args[i].accept(this);
    }
    this.text += ')';
  }
}

// export interface IAstEvaluator {
//   readonly scope: Scope;
//   create<T>(kind: ExpressionKind.ValueConverter, name: string): ValueConverterInstance<T>;
//   create<T>(kind: ExpressionKind.BindingBehavior, name: string): BindingBehaviorInstance<T>;
// }

type BindingWithBehavior = IConnectableBinding & { [key: string]: BindingBehaviorInstance | undefined };

export class CustomExpression {
  public constructor(
    public readonly value: string,
  ) {}

  public evaluate(_f: LF, _s: Scope, _l: IServiceLocator, _c: IConnectable | null): string {
    return this.value;
  }
}

export class BindingBehaviorExpression {
  public get $kind(): ExpressionKind.BindingBehavior { return ExpressionKind.BindingBehavior; }
  public get hasBind(): true { return true; }
  public get hasUnbind(): true { return true; }
  public readonly behaviorKey: string;

  public constructor(
    public readonly expression: IsBindingBehavior,
    public readonly name: string,
    public readonly args: readonly IsAssign[],
  ) {
    this.behaviorKey = BindingBehavior.keyFrom(name);
  }

  public evaluate(f: LF, s: Scope, l: IServiceLocator, c: IConnectable | null): unknown {
    return this.expression.evaluate(f, s, l, c);
  }

  public assign(f: LF, s: Scope, l: IServiceLocator, val: unknown): unknown {
    return this.expression.assign(f, s, l, val);
  }

  public bind(f: LF, s: Scope, b: IConnectableBinding): void {
    if (this.expression.hasBind) {
      this.expression.bind(f, s, b);
    }
    const behavior = b.locator.get<BindingBehaviorInstance>(this.behaviorKey);
    if (behavior == null) {
      if (__DEV__)
        throw new Error(`BindingBehavior named '${this.name}' could not be found. Did you forget to register it as a dependency?`);
      else
        throw new Error(`AUR0101:${this.name}`);
    }
    if (!(behavior instanceof BindingBehaviorFactory)) {
      if ((b as BindingWithBehavior)[this.behaviorKey] === void 0) {
        (b as BindingWithBehavior)[this.behaviorKey] = behavior;
        (behavior.bind.call as (...args: unknown[]) => void)(behavior, f, s, b, ...this.args.map(a => a.evaluate(f, s, b.locator, null)));
      } else {
        if (__DEV__)
          throw new Error(`BindingBehavior named '${this.name}' already applied.`);
        else
          throw new Error(`AUR0102:${this.name}`);
      }
    }
  }

  public unbind(f: LF, s: Scope, b: IConnectableBinding): void {
    const key = this.behaviorKey;
    const $b = b as BindingWithBehavior;
    if ($b[key] !== void 0) {
      if (isFunction($b[key]!.unbind)) {
        $b[key]!.unbind(f, s, b);
      }
      $b[key] = void 0;
    }
    if (this.expression.hasUnbind) {
      this.expression.unbind(f, s, b);
    }
  }

  public accept<T>(visitor: IVisitor<T>): T {
    return visitor.visitBindingBehavior(this);
  }

  public toString(): string {
    return Unparser.unparse(this);
  }
}

export class ValueConverterExpression {
  public get $kind(): ExpressionKind.ValueConverter { return ExpressionKind.ValueConverter; }
  public readonly converterKey: string;
  public get hasBind(): false { return false; }
  public get hasUnbind(): true { return true; }

  public constructor(
    public readonly expression: IsValueConverter,
    public readonly name: string,
    public readonly args: readonly IsAssign[],
  ) {
    this.converterKey = ValueConverter.keyFrom(name);
  }

  public evaluate(f: LF, s: Scope, l: IServiceLocator, c: IConnectable | null): unknown {
    const vc = l.get<ValueConverterExpression & ValueConverterInstance & { signals?: string[] }>(this.converterKey);
    if (vc == null) {
      if (__DEV__)
        throw new Error(`ValueConverter named '${this.name}' could not be found. Did you forget to register it as a dependency?`);
      else
        throw new Error(`AUR0103:${this.name}`);
    }
    // note: the cast is expected. To connect, it just needs to be a IConnectable
    // though to work with signal, it needs to have `handleChange`
    // so having `handleChange` as a guard in the connectable as a safe measure is needed
    // to make sure signaler works
    if (c !== null && ('handleChange' in (c  as unknown as ISubscriber))) {
      const signals = vc.signals;
      if (signals != null) {
        const signaler = l.get(ISignaler);
        for (let i = 0, ii = signals.length; i < ii; ++i) {
          signaler.addSignalListener(signals[i], c as unknown as ISubscriber);
        }
      }
    }
    if ('toView' in vc) {
      return vc.toView(this.expression.evaluate(f, s, l, c), ...this.args.map(a => a.evaluate(f, s, l, c)));
    }
    return this.expression.evaluate(f, s, l, c);
  }

  public assign(f: LF, s: Scope, l: IServiceLocator, val: unknown): unknown {
    const vc = l.get<ValueConverterExpression & ValueConverterInstance>(this.converterKey);
    if (vc == null) {
      if (__DEV__)
        throw new Error(`ValueConverter named '${this.name}' could not be found. Did you forget to register it as a dependency?`);
      else
        throw new Error(`AUR0104:${this.name}`);
    }
    if ('fromView' in vc) {
      val = vc.fromView!(val, ...this.args.map(a => a.evaluate(f, s, l, null)));
    }
    return this.expression.assign(f, s, l, val);
  }

  public unbind(_f: LF, _s: Scope, b: IConnectableBinding): void {
    const vc = b.locator.get(this.converterKey) as { signals?: string[] };
    if (vc.signals === void 0) {
      return;
    }
    const signaler = b.locator.get(ISignaler);
    for (let i = 0; i < vc.signals.length; ++i) {
      // the cast is correct, as the value converter expression would only add
      // a IConnectable that also implements `ISubscriber` interface to the signaler
      signaler.removeSignalListener(vc.signals[i], b as unknown as ISubscriber);
    }
  }

  public accept<T>(visitor: IVisitor<T>): T {
    return visitor.visitValueConverter(this);
  }

  public toString(): string {
    return Unparser.unparse(this);
  }
}

export class AssignExpression {
  public get $kind(): ExpressionKind.Assign { return ExpressionKind.Assign; }
  public get hasBind(): false { return false; }
  public get hasUnbind(): false { return false; }

  public constructor(
    public readonly target: IsAssignable,
    public readonly value: IsAssign,
  ) {}

  public evaluate(f: LF, s: Scope, l: IServiceLocator, c: IConnectable | null): unknown {
    return this.target.assign(f, s, l, this.value.evaluate(f, s, l, c));
  }

  public assign(f: LF, s: Scope, l: IServiceLocator, val: unknown): unknown {
    this.value.assign(f, s, l, val);
    return this.target.assign(f, s, l, val);
  }

  public accept<T>(visitor: IVisitor<T>): T {
    return visitor.visitAssign(this);
  }

  public toString(): string {
    return Unparser.unparse(this);
  }
}

export class ConditionalExpression {
  public get $kind(): ExpressionKind.Conditional { return ExpressionKind.Conditional; }
  public get hasBind(): false { return false; }
  public get hasUnbind(): false { return false; }

  public constructor(
    public readonly condition: IsBinary,
    public readonly yes: IsAssign,
    public readonly no: IsAssign,
  ) {}

  public evaluate(f: LF, s: Scope, l: IServiceLocator, c: IConnectable | null): unknown {
    // eslint-disable-next-line @typescript-eslint/strict-boolean-expressions
    return this.condition.evaluate(f, s, l, c) ? this.yes.evaluate(f, s, l, c) : this.no.evaluate(f, s, l, c);
  }

  public assign(_f: LF, _s: Scope, _l: IServiceLocator, _obj: unknown): unknown {
    return void 0;
  }

  public accept<T>(visitor: IVisitor<T>): T {
    return visitor.visitConditional(this);
  }

  public toString(): string {
    return Unparser.unparse(this);
  }
}

export class AccessThisExpression {
  public static readonly $this: AccessThisExpression = new AccessThisExpression(0);
  public static readonly $parent: AccessThisExpression = new AccessThisExpression(1);
  public get $kind(): ExpressionKind.AccessThis { return ExpressionKind.AccessThis; }
  public get hasBind(): false { return false; }
  public get hasUnbind(): false { return false; }

  public constructor(
    public readonly ancestor: number = 0,
  ) {}

  public evaluate(_f: LF, s: Scope, _l: IServiceLocator, _c: IConnectable | null): IBindingContext | undefined {
    let oc: IOverrideContext | null = s.overrideContext;
    let currentScope: Scope | null = s;
    let i = this.ancestor;
    while (i-- && oc) {
      currentScope = currentScope!.parentScope;
      oc = currentScope?.overrideContext ?? null;
    }
    return i < 1 && oc ? oc.bindingContext : void 0;
  }

  public assign(_f: LF, _s: Scope, _l: IServiceLocator, _obj: unknown): unknown {
    return void 0;
  }

  public accept<T>(visitor: IVisitor<T>): T {
    return visitor.visitAccessThis(this);
  }

  public toString(): string {
    return Unparser.unparse(this);
  }
}

export class AccessScopeExpression {
  public get $kind(): ExpressionKind.AccessScope { return ExpressionKind.AccessScope; }
  public get hasBind(): false { return false; }
  public get hasUnbind(): false { return false; }

  public constructor(
    public readonly name: string,
    public readonly ancestor: number = 0,
  ) {}

  public evaluate(f: LF, s: Scope, _l: IServiceLocator, c: IConnectable | null): IBindingContext | IOverrideContext {
    const obj = BindingContext.get(s, this.name, this.ancestor, f) as IBindingContext;
    if (c !== null) {
      c.observe(obj, this.name);
    }
    const evaluatedValue = obj[this.name] as ReturnType<AccessScopeExpression['evaluate']>;
    if (evaluatedValue == null && this.name === '$host') {
      if (__DEV__)
        throw new Error('Unable to find $host context. Did you forget [au-slot] attribute?');
      else
        throw new Error('AUR0105');
    }
    if (f & LF.isStrictBindingStrategy) {
      return evaluatedValue;
    }
    return evaluatedValue == null ? '' as unknown as ReturnType<AccessScopeExpression['evaluate']> : evaluatedValue;
  }

  public assign(f: LF, s: Scope, _l: IServiceLocator, val: unknown): unknown {
    if (this.name === '$host') {
      if (__DEV__)
        throw new Error('Invalid assignment. $host is a reserved keyword.');
      else
        throw new Error('AUR0106');
    }
    const obj = BindingContext.get(s, this.name, this.ancestor, f) as IObservable;
    if (obj instanceof Object) {
      if (obj.$observers?.[this.name] !== void 0) {
        obj.$observers[this.name].setValue(val, f);
        return val;
      } else {
        return obj[this.name] = val;
      }
    }
    return void 0;
  }

  public accept<T>(visitor: IVisitor<T>): T {
    return visitor.visitAccessScope(this);
  }

  public toString(): string {
    return Unparser.unparse(this);
  }
}

export class AccessMemberExpression {
  public get $kind(): ExpressionKind.AccessMember { return ExpressionKind.AccessMember; }
  public get hasBind(): false { return false; }
  public get hasUnbind(): false { return false; }

  public constructor(
    public readonly object: IsLeftHandSide,
    public readonly name: string,
  ) {}

  public evaluate(f: LF, s: Scope, l: IServiceLocator, c: IConnectable | null): unknown {
    const instance = this.object.evaluate(f, s, l, (f & LF.observeLeafPropertiesOnly) > 0 ? null : c) as IIndexable;
    if (f & LF.isStrictBindingStrategy) {
      if (instance == null) {
        return instance;
      }
      if (c !== null) {
        c.observe(instance, this.name);
      }
      return instance[this.name];
    }
    if (c !== null && instance instanceof Object) {
      c.observe(instance, this.name);
    }
    // eslint-disable-next-line @typescript-eslint/strict-boolean-expressions
    return instance ? instance[this.name] : '';
  }

  public assign(f: LF, s: Scope, l: IServiceLocator, val: unknown): unknown {
    const obj = this.object.evaluate(f, s, l, null) as IObservable;
    if (obj instanceof Object) {
      if (obj.$observers !== void 0 && obj.$observers[this.name] !== void 0) {
        obj.$observers[this.name].setValue(val, f);
      } else {
        obj[this.name] = val;
      }
    } else {
      this.object.assign(f, s, l, { [this.name]: val });
    }
    return val;
  }

  public accept<T>(visitor: IVisitor<T>): T {
    return visitor.visitAccessMember(this);
  }

  public toString(): string {
    return Unparser.unparse(this);
  }
}

export class AccessKeyedExpression {
  public get $kind(): ExpressionKind.AccessKeyed { return ExpressionKind.AccessKeyed; }
  public get hasBind(): false { return false; }
  public get hasUnbind(): false { return false; }

  public constructor(
    public readonly object: IsLeftHandSide,
    public readonly key: IsAssign,
  ) {}

  public evaluate(f: LF, s: Scope, l: IServiceLocator, c: IConnectable | null): unknown {
    const instance = this.object.evaluate(f, s, l, (f & LF.observeLeafPropertiesOnly) > 0 ? null : c) as IIndexable;
    if (instance instanceof Object) {
      const key = this.key.evaluate(f, s, l, (f & LF.observeLeafPropertiesOnly) > 0 ? null : c) as string;
      if (c !== null) {
        c.observe(instance, key);
      }
      return instance[key];
    }
    return void 0;
  }

  public assign(f: LF, s: Scope, l: IServiceLocator, val: unknown): unknown {
    const instance = this.object.evaluate(f, s, l, null) as IIndexable;
    const key = this.key.evaluate(f, s, l, null) as string;
    return instance[key] = val;
  }

  public accept<T>(visitor: IVisitor<T>): T {
    return visitor.visitAccessKeyed(this);
  }

  public toString(): string {
    return Unparser.unparse(this);
  }
}

export class CallScopeExpression {
  public get $kind(): ExpressionKind.CallScope { return ExpressionKind.CallScope; }
  public get hasBind(): false { return false; }
  public get hasUnbind(): false { return false; }

  public constructor(
    public readonly name: string,
    public readonly args: readonly IsAssign[],
    public readonly ancestor: number = 0,
  ) {}

  public evaluate(f: LF, s: Scope, l: IServiceLocator, c: IConnectable | null): unknown {
    const args = this.args.map(a => a.evaluate(f, s, l, c));
    const context = BindingContext.get(s, this.name, this.ancestor, f)!;
    // ideally, should observe property represents by this.name as well
    // because it could be changed
    // todo: did it ever surprise anyone?
    const func = getFunction(f, context, this.name);
    if (func) {
      return func.apply(context, args);
    }
    return void 0;
  }

  public assign(_f: LF, _s: Scope, _l: IServiceLocator, _obj: unknown): unknown {
    return void 0;
  }

  public accept<T>(visitor: IVisitor<T>): T {
    return visitor.visitCallScope(this);
  }

  public toString(): string {
    return Unparser.unparse(this);
  }
}

export class CallMemberExpression {
  public get $kind(): ExpressionKind.CallMember { return ExpressionKind.CallMember; }
  public get hasBind(): false { return false; }
  public get hasUnbind(): false { return false; }

  public constructor(
    public readonly object: IsLeftHandSide,
    public readonly name: string,
    public readonly args: readonly IsAssign[],
  ) {}

  public evaluate(f: LF, s: Scope, l: IServiceLocator, c: IConnectable | null): unknown {
    const instance = this.object.evaluate(f, s, l, (f & LF.observeLeafPropertiesOnly) > 0 ? null : c) as IIndexable;

    const args = this.args.map(a => a.evaluate(f, s, l, c));
    const func = getFunction(f, instance, this.name);
    if (func) {
      return func.apply(instance, args);
    }
    return void 0;
  }

  public assign(_f: LF, _s: Scope, _l: IServiceLocator, _obj: unknown): unknown {
    return void 0;
  }

  public accept<T>(visitor: IVisitor<T>): T {
    return visitor.visitCallMember(this);
  }

  public toString(): string {
    return Unparser.unparse(this);
  }
}

export class CallFunctionExpression {
  public get $kind(): ExpressionKind.CallFunction { return ExpressionKind.CallFunction; }
  public get hasBind(): false { return false; }
  public get hasUnbind(): false { return false; }

  public constructor(
    public readonly func: IsLeftHandSide,
    public readonly args: readonly IsAssign[],
  ) {}

  public evaluate(f: LF, s: Scope, l: IServiceLocator, c: IConnectable | null): unknown {
    const func = this.func.evaluate(f, s, l, c);
    if (isFunction(func)) {
      return func(...this.args.map(a => a.evaluate(f, s, l, c)));
    }
    if (!(f & LF.mustEvaluate) && (func == null)) {
      return void 0;
    }
    if (__DEV__)
      throw new Error(`Expression is not a function.`);
    else
      throw new Error('AUR0107');
  }

  public assign(_f: LF, _s: Scope, _l: IServiceLocator, _obj: unknown): unknown {
    return void 0;
  }

  public accept<T>(visitor: IVisitor<T>): T {
    return visitor.visitCallFunction(this);
  }

  public toString(): string {
    return Unparser.unparse(this);
  }
}

export class BinaryExpression {
  public get $kind(): ExpressionKind.Binary { return ExpressionKind.Binary; }
  public get hasBind(): false { return false; }
  public get hasUnbind(): false { return false; }

  public constructor(
    public readonly operation: BinaryOperator,
    public readonly left: IsBinary,
    public readonly right: IsBinary,
  ) {}

  public evaluate(f: LF, s: Scope, l: IServiceLocator, c: IConnectable | null): unknown {
    switch (this.operation) {
      case '&&':
        // eslint-disable-next-line @typescript-eslint/strict-boolean-expressions
        return this.left.evaluate(f, s, l, c) && this.right.evaluate(f, s, l, c);
      case '||':
        // eslint-disable-next-line @typescript-eslint/strict-boolean-expressions
        return this.left.evaluate(f, s, l, c) || this.right.evaluate(f, s, l, c);
      case '==':
        // eslint-disable-next-line eqeqeq
        return this.left.evaluate(f, s, l, c) == this.right.evaluate(f, s, l, c);
      case '===':
        return this.left.evaluate(f, s, l, c) === this.right.evaluate(f, s, l, c);
      case '!=':
        // eslint-disable-next-line eqeqeq
        return this.left.evaluate(f, s, l, c) != this.right.evaluate(f, s, l, c);
      case '!==':
        return this.left.evaluate(f, s, l, c) !== this.right.evaluate(f, s, l, c);
      case 'instanceof': {
        const right = this.right.evaluate(f, s, l, c);
        if (isFunction(right)) {
          return this.left.evaluate(f, s, l, c) instanceof right;
        }
        return false;
      }
      case 'in': {
        const right = this.right.evaluate(f, s, l, c);
        if (right instanceof Object) {
          return this.left.evaluate(f, s, l, c) as string in right;
        }
        return false;
      }
      // note: autoConvertAdd (and the null check) is removed because the default spec behavior is already largely similar
      // and where it isn't, you kind of want it to behave like the spec anyway (e.g. return NaN when adding a number to undefined)
      // this makes bugs in user code easier to track down for end users
      // also, skipping these checks and leaving it to the runtime is a nice little perf boost and simplifies our code
      case '+': {
        const left: unknown = this.left.evaluate(f, s, l, c);
        const right: unknown = this.right.evaluate(f, s, l, c);

        if ((f & LF.isStrictBindingStrategy) > 0) {
          return (left as number) + (right as number);
        }

        // eslint-disable-next-line @typescript-eslint/strict-boolean-expressions
        if (!left || !right) {
          if (isNumberOrBigInt(left) || isNumberOrBigInt(right)) {
            return (left as number || 0) + (right as number || 0);
          }
          if (isStringOrDate(left) || isStringOrDate(right)) {
            return (left as string || '') + (right as string || '');
          }
        }
        return (left as number) + (right as number);
      }
      case '-':
        return (this.left.evaluate(f, s, l, c) as number) - (this.right.evaluate(f, s, l, c) as number);
      case '*':
        return (this.left.evaluate(f, s, l, c) as number) * (this.right.evaluate(f, s, l, c) as number);
      case '/':
        return (this.left.evaluate(f, s, l, c) as number) / (this.right.evaluate(f, s, l, c) as number);
      case '%':
        return (this.left.evaluate(f, s, l, c) as number) % (this.right.evaluate(f, s, l, c) as number);
      case '<':
        return (this.left.evaluate(f, s, l, c) as number) < (this.right.evaluate(f, s, l, c) as number);
      case '>':
        return (this.left.evaluate(f, s, l, c) as number) > (this.right.evaluate(f, s, l, c) as number);
      case '<=':
        return (this.left.evaluate(f, s, l, c) as number) <= (this.right.evaluate(f, s, l, c) as number);
      case '>=':
        return (this.left.evaluate(f, s, l, c) as number) >= (this.right.evaluate(f, s, l, c) as number);
      default:
        if (__DEV__)
          throw new Error(`Unknown binary operator: '${this.operation}'`);
        else
          throw new Error(`AUR0108:${this.operation}`);
    }
  }

  public assign(_f: LF, _s: Scope, _l: IServiceLocator, _obj: unknown): unknown {
    return void 0;
  }

  public accept<T>(visitor: IVisitor<T>): T {
    return visitor.visitBinary(this);
  }

  public toString(): string {
    return Unparser.unparse(this);
  }
}

export class UnaryExpression {
  public get $kind(): ExpressionKind.Unary { return ExpressionKind.Unary; }
  public get hasBind(): false { return false; }
  public get hasUnbind(): false { return false; }

  public constructor(
    public readonly operation: UnaryOperator,
    public readonly expression: IsLeftHandSide,
  ) {}

  public evaluate(f: LF, s: Scope, l: IServiceLocator, c: IConnectable | null): unknown {
    switch (this.operation) {
      case 'void':
        return void this.expression.evaluate(f, s, l, c);
      case 'typeof':
        return typeof this.expression.evaluate(f | LF.isStrictBindingStrategy, s, l, c);
      case '!':
        return !(this.expression.evaluate(f, s, l, c) as boolean);
      case '-':
        return -(this.expression.evaluate(f, s, l, c) as number);
      case '+':
        return +(this.expression.evaluate(f, s, l, c) as number);
      default:
        if (__DEV__)
          throw new Error(`Unknown unary operator: '${this.operation}'`);
        else
          throw new Error(`AUR0109:${this.operation}`);
    }
  }

  public assign(_f: LF, _s: Scope, _l: IServiceLocator, _obj: unknown): unknown {
    return void 0;
  }

  public accept<T>(visitor: IVisitor<T>): T {
    return visitor.visitUnary(this);
  }

  public toString(): string {
    return Unparser.unparse(this);
  }
}
export class PrimitiveLiteralExpression<TValue extends null | undefined | number | boolean | string = null | undefined | number | boolean | string> {
  public static readonly $undefined: PrimitiveLiteralExpression<undefined> = new PrimitiveLiteralExpression<undefined>(void 0);
  public static readonly $null: PrimitiveLiteralExpression<null> = new PrimitiveLiteralExpression<null>(null);
  public static readonly $true: PrimitiveLiteralExpression<true> = new PrimitiveLiteralExpression<true>(true);
  public static readonly $false: PrimitiveLiteralExpression<false> = new PrimitiveLiteralExpression<false>(false);
  public static readonly $empty: PrimitiveLiteralExpression<string> = new PrimitiveLiteralExpression<''>('');
  public get $kind(): ExpressionKind.PrimitiveLiteral { return ExpressionKind.PrimitiveLiteral; }
  public get hasBind(): false { return false; }
  public get hasUnbind(): false { return false; }

  public constructor(
    public readonly value: TValue,
  ) {}

  public evaluate(_f: LF, _s: Scope, _l: IServiceLocator, _c: IConnectable | null): TValue {
    return this.value;
  }

  public assign(_f: LF, _s: Scope, _l: IServiceLocator, _obj: unknown): unknown {
    return void 0;
  }

  public accept<T>(visitor: IVisitor<T>): T {
    return visitor.visitPrimitiveLiteral(this);
  }

  public toString(): string {
    return Unparser.unparse(this);
  }
}

export class HtmlLiteralExpression {
  public get $kind(): ExpressionKind.HtmlLiteral { return ExpressionKind.HtmlLiteral; }
  public get hasBind(): false { return false; }
  public get hasUnbind(): false { return false; }

  public constructor(
    public readonly parts: readonly HtmlLiteralExpression[],
  ) {}

  public evaluate(f: LF, s: Scope, l: IServiceLocator, c: IConnectable | null): string {
    let result = '';
    for (let i = 0; i < this.parts.length; ++i) {
      const v = this.parts[i].evaluate(f, s, l, c);
      if (v == null) {
        continue;
      }
      result += v;
    }
    return result;
  }

  public assign(_f: LF, _s: Scope, _l: IServiceLocator, _obj: unknown, _projection?: ResourceDefinition): unknown {
    return void 0;
  }

  public accept<T>(visitor: IVisitor<T>): T {
    return visitor.visitHtmlLiteral(this);
  }

  public toString(): string {
    return Unparser.unparse(this);
  }
}

export class ArrayLiteralExpression {
  public static readonly $empty: ArrayLiteralExpression = new ArrayLiteralExpression(emptyArray);
  public get $kind(): ExpressionKind.ArrayLiteral { return ExpressionKind.ArrayLiteral; }
  public get hasBind(): false { return false; }
  public get hasUnbind(): false { return false; }

  public constructor(
    public readonly elements: readonly IsAssign[],
  ) {}

  public evaluate(f: LF, s: Scope, l: IServiceLocator, c: IConnectable | null): readonly unknown[] {
    return this.elements.map(e => e.evaluate(f, s, l, c));
  }

  public assign(_f: LF, _s: Scope, _l: IServiceLocator, _obj: unknown): unknown {
    return void 0;
  }

  public accept<T>(visitor: IVisitor<T>): T {
    return visitor.visitArrayLiteral(this);
  }

  public toString(): string {
    return Unparser.unparse(this);
  }
}

export class ObjectLiteralExpression {
  public static readonly $empty: ObjectLiteralExpression = new ObjectLiteralExpression(emptyArray, emptyArray);
  public get $kind(): ExpressionKind.ObjectLiteral { return ExpressionKind.ObjectLiteral; }
  public get hasBind(): false { return false; }
  public get hasUnbind(): false { return false; }

  public constructor(
    public readonly keys: readonly (number | string)[],
    public readonly values: readonly IsAssign[],
  ) {}

  public evaluate(f: LF, s: Scope, l: IServiceLocator, c: IConnectable | null): Record<string, unknown> {
    const instance: Record<string, unknown> = {};
    for (let i = 0; i < this.keys.length; ++i) {
      instance[this.keys[i]] = this.values[i].evaluate(f, s, l, c);
    }
    return instance;
  }

  public assign(_f: LF, _s: Scope, _l: IServiceLocator, _obj: unknown): unknown {
    return void 0;
  }

  public accept<T>(visitor: IVisitor<T>): T {
    return visitor.visitObjectLiteral(this);
  }

  public toString(): string {
    return Unparser.unparse(this);
  }
}

export class TemplateExpression {
  public static readonly $empty: TemplateExpression = new TemplateExpression(['']);
  public get $kind(): ExpressionKind.Template { return ExpressionKind.Template; }
  public get hasBind(): false { return false; }
  public get hasUnbind(): false { return false; }

  public constructor(
    public readonly cooked: readonly string[],
    public readonly expressions: readonly IsAssign[] = emptyArray,
  ) {}

  public evaluate(f: LF, s: Scope, l: IServiceLocator, c: IConnectable | null): string {
    let result = this.cooked[0];
    for (let i = 0; i < this.expressions.length; ++i) {
      result += String(this.expressions[i].evaluate(f, s, l, c));
      result += this.cooked[i + 1];
    }
    return result;
  }

  public assign(_f: LF, _s: Scope, _l: IServiceLocator, _obj: unknown): unknown {
    return void 0;
  }

  public accept<T>(visitor: IVisitor<T>): T {
    return visitor.visitTemplate(this);
  }

  public toString(): string {
    return Unparser.unparse(this);
  }
}

export class TaggedTemplateExpression {
  public get $kind(): ExpressionKind.TaggedTemplate { return ExpressionKind.TaggedTemplate; }
  public get hasBind(): false { return false; }
  public get hasUnbind(): false { return false; }

  public constructor(
    public readonly cooked: readonly string[] & { raw?: readonly string[] },
    raw: readonly string[],
    public readonly func: IsLeftHandSide,
    public readonly expressions: readonly IsAssign[] = emptyArray,
  ) {
    cooked.raw = raw;
  }

  public evaluate(f: LF, s: Scope, l: IServiceLocator, c: IConnectable | null): string {
    const results = this.expressions.map(e => e.evaluate(f, s, l, c));
    const func = this.func.evaluate(f, s, l, c);
    if (!isFunction(func)) {
      if (__DEV__)
        throw new Error(`Left-hand side of tagged template expression is not a function.`);
      else
        throw new Error(`AUR0110`);
    }
    return func(this.cooked, ...results);
  }

  public assign(_f: LF, _s: Scope, _l: IServiceLocator, _obj: unknown): unknown {
    return void 0;
  }

  public accept<T>(visitor: IVisitor<T>): T {
    return visitor.visitTaggedTemplate(this);
  }

  public toString(): string {
    return Unparser.unparse(this);
  }
}

export class ArrayBindingPattern {
  public get $kind(): ExpressionKind.ArrayBindingPattern { return ExpressionKind.ArrayBindingPattern; }
  public get hasBind(): false { return false; }
  public get hasUnbind(): false { return false; }

  // We'll either have elements, or keys+values, but never all 3
  public constructor(
    public readonly elements: readonly IsAssign[],
  ) {}

  public evaluate(_f: LF, _s: Scope, _l: IServiceLocator, _c: IConnectable | null): unknown {
    // TODO: this should come after batch
    // as a destructuring expression like [x, y] = value
    //
    // should only trigger change only once:
    // batch(() => {
    //   object.x = value[0]
    //   object.y = value[1]
    // })
    //
    // instead of twice:
    // object.x = value[0]
    // object.y = value[1]
    return void 0;
  }

  public assign(_f: LF, _s: Scope, _l: IServiceLocator, _obj: unknown): unknown {
    // TODO
    return void 0;
  }

  public accept<T>(visitor: IVisitor<T>): T {
    return visitor.visitArrayBindingPattern(this);
  }

  public toString(): string {
    return Unparser.unparse(this);
  }
}

export class ObjectBindingPattern {
  public get $kind(): ExpressionKind.ObjectBindingPattern { return ExpressionKind.ObjectBindingPattern; }
  public get hasBind(): false { return false; }
  public get hasUnbind(): false { return false; }

  // We'll either have elements, or keys+values, but never all 3
  public constructor(
    public readonly keys: readonly (string | number)[],
    public readonly values: readonly IsAssign[],
  ) {}

  public evaluate(_f: LF, _s: Scope, _l: IServiceLocator, _c: IConnectable | null): unknown {
    // TODO
    // similar to array binding ast, this should only come after batch
    // for a single notification per destructing,
    // regardless number of property assignments on the scope binding context
    return void 0;
  }

  public assign(_f: LF, _s: Scope, _l: IServiceLocator, _obj: unknown): unknown {
    // TODO
    return void 0;
  }

  public accept<T>(visitor: IVisitor<T>): T {
    return visitor.visitObjectBindingPattern(this);
  }

  public toString(): string {
    return Unparser.unparse(this);
  }
}

export class BindingIdentifier {
  public get $kind(): ExpressionKind.BindingIdentifier { return ExpressionKind.BindingIdentifier; }
  public get hasBind(): false { return false; }
  public get hasUnbind(): false { return false; }

  public constructor(
    public readonly name: string,
  ) {}

  public evaluate(_f: LF, _s: Scope, _l: IServiceLocator | null, _c: IConnectable | null): string {
    return this.name;
  }

  public accept<T>(visitor: IVisitor<T>): T {
    return visitor.visitBindingIdentifier(this);
  }

  public toString(): string {
    return Unparser.unparse(this);
  }
}

const toStringTag = Object.prototype.toString as {
  call(obj: unknown): keyof '[object Array]' | '[object Map]' | '[object Set]' | '[object Number]' | '[object Null]' | '[object Undefined]';
};

// https://tc39.github.io/ecma262/#sec-iteration-statements
// https://tc39.github.io/ecma262/#sec-for-in-and-for-of-statements
export class ForOfStatement {
  public get $kind(): ExpressionKind.ForOfStatement { return ExpressionKind.ForOfStatement; }
  public get hasBind(): false { return false; }
  public get hasUnbind(): false { return false; }

  public constructor(
    public readonly declaration: BindingIdentifierOrPattern | DestructuringAssignmentExpression,
    public readonly iterable: IsBindingBehavior,
  ) {}

  public evaluate(f: LF, s: Scope, l: IServiceLocator, c: IConnectable | null): unknown {
    return this.iterable.evaluate(f, s, l, c);
  }

  public assign(_f: LF, _s: Scope, _l: IServiceLocator, _obj: unknown): unknown {
    return void 0;
  }

  public count(_f: LF, result: Collection | number | null | undefined): number {
    switch (toStringTag.call(result) as string) {
      case '[object Array]': return (result as unknown[]).length;
      case '[object Map]': return (result as Map<unknown, unknown>).size;
      case '[object Set]': return (result as Set<unknown>).size;
      case '[object Number]': return result as number;
      case '[object Null]': return 0;
      case '[object Undefined]': return 0;
      // todo: remove this count method
      default: throw new Error(`Cannot count ${toStringTag.call(result) as string}`);
    }
  }

  // deepscan-disable-next-line
  public iterate(f: LF, result: Collection | number | null | undefined, func: (arr: Collection, index: number, item: unknown) => void): void {
    switch (toStringTag.call(result) as string) {
      case '[object Array]': return $array(result as unknown[], func);
      case '[object Map]': return $map(result as Map<unknown, unknown>, func);
      case '[object Set]': return $set(result as Set<unknown>, func);
      case '[object Number]': return $number(result as number, func);
      case '[object Null]': return;
      case '[object Undefined]': return;
      // todo: remove this count method
      default: throw new Error(`Cannot iterate over ${toStringTag.call(result) as string}`);
    }
  }

  public bind(f: LF, s: Scope, b: IConnectableBinding): void {
    if (this.iterable.hasBind) {
      this.iterable.bind(f, s, b);
    }
  }

  public unbind(f: LF, s: Scope, b: IConnectableBinding): void {
    if (this.iterable.hasUnbind) {
      this.iterable.unbind(f, s, b);
    }
  }

  public accept<T>(visitor: IVisitor<T>): T {
    return visitor.visitForOfStatement(this);
  }

  public toString(): string {
    return Unparser.unparse(this);
  }
}

/*
* Note: this implementation is far simpler than the one in vCurrent and might be missing important stuff (not sure yet)
* so while this implementation is identical to Template and we could reuse that one, we don't want to lock outselves in to potentially the wrong abstraction
* but this class might be a candidate for removal if it turns out it does provide all we need
*/
export class Interpolation {
  public get $kind(): ExpressionKind.Interpolation { return ExpressionKind.Interpolation; }
  public readonly isMulti: boolean;
  public readonly firstExpression: IsBindingBehavior;
  public get hasBind(): false { return false; }
  public get hasUnbind(): false { return false; }

  public constructor(
    public readonly parts: readonly string[],
    public readonly expressions: readonly IsBindingBehavior[] = emptyArray,
  ) {
    this.isMulti = expressions.length > 1;
    this.firstExpression = expressions[0];
  }

  public evaluate(f: LF, s: Scope, l: IServiceLocator, c: IConnectable | null): string {
    if (this.isMulti) {
      let result = this.parts[0];
      for (let i = 0; i < this.expressions.length; ++i) {
        result += String(this.expressions[i].evaluate(f, s, l, c));
        result += this.parts[i + 1];
      }
      return result;
    } else {
      return `${this.parts[0]}${this.firstExpression.evaluate(f, s, l, c)}${this.parts[1]}`;
    }
  }

  public assign(_f: LF, _s: Scope, _l: IServiceLocator, _obj: unknown): unknown {
    return void 0;
  }

  public accept<T>(visitor: IVisitor<T>): T {
    return visitor.visitInterpolation(this);
  }

  public toString(): string {
    return Unparser.unparse(this);
  }
}

// spec: https://tc39.es/ecma262/#sec-destructuring-assignment
/** This is an internal API */
export class DestructuringAssignmentExpression {
  public get hasBind(): false { return false; }
  public get hasUnbind(): false { return false; }
  public constructor(
    public readonly $kind: ExpressionKind.ArrayDestructuring | ExpressionKind.ObjectDestructuring,
    public readonly list: readonly (DestructuringAssignmentExpression | DestructuringAssignmentSingleExpression | DestructuringAssignmentRestExpression)[],
    public readonly source: AccessMemberExpression | AccessKeyedExpression | undefined,
    public readonly initializer: IsBindingBehavior | undefined,
  ) { }

  public evaluate(_f: LF, _s: Scope, _l: IServiceLocator, _c: IConnectable | null): undefined {
    return void 0;
  }

  public assign(f: LF, s: Scope, l: IServiceLocator, value: unknown): void {
    const list = this.list;
    const len = list.length;
    let i: number;
    let item: DestructuringAssignmentExpression | DestructuringAssignmentSingleExpression | DestructuringAssignmentRestExpression;
    for (i = 0; i < len; i++) {
      item = list[i];
      switch(item.$kind) {
        case ExpressionKind.DestructuringAssignmentLeaf:
          item.assign(f, s, l, value);
          break;
        case ExpressionKind.ArrayDestructuring:
        case ExpressionKind.ObjectDestructuring: {
          if (typeof value !== 'object' || value === null) {
            if (__DEV__) {
              throw new Error('Cannot use non-object value for destructuring assignment.');
            } else {
              throw new Error('AUR0112');
            }
          }
          let source = item.source!.evaluate(f, Scope.create(value), l, null);
          if(source === void 0) {
            source = item.initializer?.evaluate(f, s, l, null);
          }
          item.assign(f, s, l, source);
          break;
        }
      }
    }
  }

  public accept<T>(visitor: IVisitor<T>): T {
    return visitor.visitDestructuringAssignmentExpression(this);
  }

  public toString(): string {
    return Unparser.unparse(this);
  }
}

/** This is an internal API */
export class DestructuringAssignmentSingleExpression {
  public get $kind(): ExpressionKind.DestructuringAssignmentLeaf { return ExpressionKind.DestructuringAssignmentLeaf; }
  public constructor(
    public readonly target: AccessMemberExpression,
    public readonly source: AccessMemberExpression | AccessKeyedExpression,
    public readonly initializer: IsBindingBehavior | undefined,
  ) { }

  public evaluate(_f: LF, _s: Scope, _l: IServiceLocator, _c: IConnectable | null): undefined {
    return void 0;
  }

  public assign(f: LF, s: Scope, l: IServiceLocator, value: unknown): void {
    if(value == null) { return; }
    if (typeof value !== 'object') {
      if (__DEV__) {
        throw new Error('Cannot use non-object value for destructuring assignment.');
      } else {
        throw new Error('AUR0112');
      }
    }
    let source = this.source.evaluate(f, Scope.create(value), l, null);
    if(source === void 0) {
      source = this.initializer?.evaluate(f, s, l, null);
    }
    this.target.assign(f, s, l, source);
  }

  public accept<T>(visitor: IVisitor<T>): T {
    return visitor.visitDestructuringAssignmentSingleExpression(this);
  }

  public toString(): string {
    return Unparser.unparse(this);
  }
}

/** This is an internal API */
export class DestructuringAssignmentRestExpression {
  public get $kind(): ExpressionKind.DestructuringAssignmentLeaf { return ExpressionKind.DestructuringAssignmentLeaf; }
  public constructor(
    public readonly target: AccessMemberExpression,
    public readonly indexOrProperties: string[] | number,
  ) { }

  public evaluate(_f: LF, _s: Scope, _l: IServiceLocator, _c: IConnectable | null): undefined {
    return void 0;
  }

  public assign(f: LF, s: Scope, l: IServiceLocator, value: unknown): void {
    if(value == null) { return; }
    if (typeof value !== 'object') {
      if (__DEV__) {
        throw new Error('Cannot use non-object value for destructuring assignment.');
      } else {
        throw new Error('AUR0112');
      }
    }

    const indexOrProperties = this.indexOrProperties;

    let restValue: Record<string, unknown> | unknown[];
    if (isArrayIndex(indexOrProperties)) {
      if (!Array.isArray(value)) {
        if (__DEV__) {
          throw new Error('Cannot use non-array value for array-destructuring assignment.');
        } else {
          throw new Error('AUR0112');
        }
      }
      restValue = value.slice(indexOrProperties);
    } else {
      restValue = Object
          .entries(value)
          .reduce((acc, [k, v]) => {
            if (!indexOrProperties.includes(k)) { acc[k] = v; }
            return acc;
          // eslint-disable-next-line @typescript-eslint/consistent-type-assertions
          }, {} as Record<string, unknown>);
    }
    this.target.assign(f, s, l, restValue);
  }

  public accept<T>(_visitor: IVisitor<T>): T {
    return _visitor.visitDestructuringAssignmentRestExpression(this);
  }

  public toString(): string {
    return Unparser.unparse(this);
  }
}

function getFunction(f: LF, obj: object, name: string): ((...args: unknown[]) => unknown) | null {
  const func = obj == null ? null : (obj as IIndexable)[name];
  if (isFunction(func)) {
    return func as (...args: unknown[]) => unknown;
  }
  if (!(f & LF.mustEvaluate) && func == null) {
    return null;
  }
  if (__DEV__)
    throw new Error(`Expected '${name}' to be a function`);
  else
    throw new Error(`AUR0111:${name}`);
}

function $array(result: unknown[], func: (arr: Collection, index: number, item: unknown) => void): void {
  for (let i = 0, ii = result.length; i < ii; ++i) {
    func(result, i, result[i]);
  }
}

function $map(result: Map<unknown, unknown>, func: (arr: Collection, index: number, item: unknown) => void): void {
  const arr = Array(result.size);
  let i = -1;
  for (const entry of result.entries()) {
    arr[++i] = entry;
  }
  $array(arr, func);
}

function $set(result: Set<unknown>, func: (arr: Collection, index: number, item: unknown) => void): void {
  const arr = Array(result.size);
  let i = -1;
  for (const key of result.keys()) {
    arr[++i] = key;
  }
  $array(arr, func);
}

function $number(result: number, func: (arr: Collection, index: number, item: unknown) => void): void {
  const arr = Array(result);
  for (let i = 0; i < result; ++i) {
    arr[i] = i;
  }
  $array(arr, func);
}<|MERGE_RESOLUTION|>--- conflicted
+++ resolved
@@ -1,6 +1,3 @@
-<<<<<<< HEAD
-import { BindingBehavior, BindingBehaviorFactory, BindingBehaviorInstance } from '../binding-behavior.js';
-=======
 import { emptyArray, isArrayIndex, isNumberOrBigInt, isStringOrDate } from '@aurelia/kernel';
 import { LifecycleFlags as LF } from '../observation.js';
 import { BindingContext, Scope } from '../observation/binding-context.js';
@@ -11,7 +8,6 @@
 import { isFunction, isString } from '../utilities-objects.js';
 
 import type { IIndexable, IServiceLocator, ResourceDefinition } from '@aurelia/kernel';
->>>>>>> b7df59e6
 import type {
   Collection,
   IBindingContext,
@@ -20,20 +16,6 @@
   IOverrideContext,
   ISubscriber,
 } from '../observation.js';
-<<<<<<< HEAD
-import type { IIndexable, IServiceLocator, ResourceDefinition } from '@aurelia/kernel';
-import { ValueConverter, ValueConverterInstance } from '../value-converter.js';
-/* eslint-disable eqeqeq */
-/* eslint-disable @typescript-eslint/restrict-template-expressions */
-import { emptyArray, isNumberOrBigInt, isStringOrDate } from '@aurelia/kernel';
-
-import { BindingContext } from '../observation/binding-context.js';
-import { IConnectableBinding } from './connectable.js';
-import { ISignaler } from '../observation/signaler.js';
-import { LifecycleFlags as LF } from '../observation.js';
-import type { Scope } from '../observation/binding-context.js';
-=======
->>>>>>> b7df59e6
 
 export const enum ExpressionKind {
   CallsFunction                 = 0b0000000000100_00000, // Calls a function (CallFunction, CallScope, CallMember, TaggedTemplate) -> needs a valid function object returning from its lefthandside's evaluate()
