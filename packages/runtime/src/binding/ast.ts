--- conflicted
+++ resolved
@@ -18,11 +18,6 @@
   IConnectable,
   ISubscriber,
 } from '../observation.js';
-<<<<<<< HEAD
-import { IConnectableBinding } from './connectable.js';
-=======
-import type { Scope } from '../observation/binding-context.js';
->>>>>>> 69b20356
 
 export const enum ExpressionKind {
   CallsFunction                 = 0b0000000000100_00000, // Calls a function (CallFunction, CallScope, CallMember, TaggedTemplate) -> needs a valid function object returning from its lefthandside's evaluate()
