/* eslint-disable @typescript-eslint/no-unnecessary-type-assertion */
import {
  AccessKeyedExpression,
  AccessMemberExpression,
  AccessScopeExpression,
  AccessThisExpression,
  ArrayBindingPattern,
  ArrayLiteralExpression,
  AssignExpression,
  BinaryExpression,
  BindingBehaviorExpression,
  BindingIdentifier,
  CallFunctionExpression,
  CallMemberExpression,
  CallScopeExpression,
  ConditionalExpression,
  CustomExpression,
  ForOfStatement,
  Interpolation,
  ObjectBindingPattern,
  ObjectLiteralExpression,
  PrimitiveLiteralExpression,
  TaggedTemplateExpression,
  TemplateExpression,
  UnaryExpression,
  ValueConverterExpression,
  AnyBindingExpression,
  BinaryOperator,
  BindingIdentifierOrPattern,
  IsAssign,
  IsAssignable,
  IsBinary,
  IsBindingBehavior,
  IsExpressionOrStatement,
  IsLeftHandSide,
  IsValueConverter,
  UnaryOperator,
  ExpressionKind,
  DestructuringAssignmentSingleExpression as DASE,
  DestructuringAssignmentExpression as DAE,
  ArrowFunction,
  AccessGlobalExpression,
} from './ast';
<<<<<<< HEAD
import { createError, createInterface, createLookup, objectAssign } from '../utilities-objects';
import { IContainer, resolve } from '@aurelia/kernel';
import { getGlobalContext, IGlobalContext } from '../global-context';
=======
import { createInterface, createLookup, objectAssign } from '../utilities';
import { ErrorNames, createMappedError } from '../errors';
>>>>>>> 09237021

export interface IExpressionParser extends ExpressionParser {}
export const IExpressionParser = createInterface<IExpressionParser>('IExpressionParser', x => x.singleton(ExpressionParser));

export class ExpressionParser {
  /** @internal */ private readonly _expressionLookup: Record<string, IsBindingBehavior> = createLookup();
  /** @internal */ private readonly _forOfLookup: Record<string, ForOfStatement> = createLookup();
  /** @internal */ private readonly _interpolationLookup: Record<string, Interpolation> = createLookup();
  /** @internal */ private readonly _globalContext: IGlobalContext | undefined = getGlobalContext(resolve(IContainer));

  public parse(expression: string, expressionType: ExpressionType.IsIterator): ForOfStatement;
  public parse(expression: string, expressionType: ExpressionType.Interpolation): Interpolation;
  public parse(expression: string, expressionType: Exclude<ExpressionType, ExpressionType.IsIterator | ExpressionType.Interpolation>): IsBindingBehavior;
  public parse(expression: string, expressionType: ExpressionType): AnyBindingExpression;
  public parse(expression: string, expressionType: ExpressionType): AnyBindingExpression {
    let found: AnyBindingExpression;
    switch (expressionType) {
      case ExpressionType.IsCustom:
        return new CustomExpression(expression) as AnyBindingExpression;
      case ExpressionType.Interpolation:
        found = this._interpolationLookup[expression];
        if (found === void 0) {
          found = this._interpolationLookup[expression] = this.$parse(expression, expressionType);
        }
        return found;
      case ExpressionType.IsIterator:
        found = this._forOfLookup[expression];
        if (found === void 0) {
          found = this._forOfLookup[expression] = this.$parse(expression, expressionType);
        }
        return found;
      default: {
        if (expression.length === 0) {
          // only allow function to be empty
          if ((expressionType & (ExpressionType.IsFunction | ExpressionType.IsProperty)) > 0) {
            return PrimitiveLiteralExpression.$empty;
          }
          throw invalidEmptyExpression();
        }
        found = this._expressionLookup[expression];
        if (found === void 0) {
          found = this._expressionLookup[expression] = this.$parse(expression, expressionType);
        }
        return found;
      }
    }
  }

  /** @internal */
  private $parse(expression: string, expressionType: ExpressionType.IsIterator): ForOfStatement;
  /** @internal */
  private $parse(expression: string, expressionType: ExpressionType.Interpolation): Interpolation;
  /** @internal */
  private $parse(expression: string, expressionType: Exclude<ExpressionType, ExpressionType.IsIterator | ExpressionType.Interpolation>): IsBindingBehavior;
  /** @internal */
  private $parse(expression: string, expressionType: ExpressionType): AnyBindingExpression {
    $input = expression;
    $index = 0;
    $length = expression.length;
    $scopeDepth = 0;
    $startIndex = 0;
    $currentToken = Token.EOF;
    $tokenValue = '';
    $currentChar = $charCodeAt(0);
    $assignable = true;
    $optional = false;
    $accessGlobal = true;
    $globalContext = this._globalContext;
    $semicolonIndex = -1;
    return parse(Precedence.Variadic, expressionType === void 0 ? ExpressionType.IsProperty : expressionType);
  }
}

_START_CONST_ENUM();
const enum Char {
  Null           = 0x00,
  Backspace      = 0x08,
  Tab            = 0x09,
  LineFeed       = 0x0A,
  VerticalTab    = 0x0B,
  FormFeed       = 0x0C,
  CarriageReturn = 0x0D,
  Space          = 0x20,
  Exclamation    = 0x21,
  DoubleQuote    = 0x22,
  Dollar         = 0x24,
  Percent        = 0x25,
  Ampersand      = 0x26,
  SingleQuote    = 0x27,
  OpenParen      = 0x28,
  CloseParen     = 0x29,
  Asterisk       = 0x2A,
  Plus           = 0x2B,
  Comma          = 0x2C,
  Minus          = 0x2D,
  Dot            = 0x2E,
  Slash          = 0x2F,
  Semicolon      = 0x3B,
  Backtick       = 0x60,
  OpenBracket    = 0x5B,
  Backslash      = 0x5C,
  CloseBracket   = 0x5D,
  Caret          = 0x5E,
  Underscore     = 0x5F,
  OpenBrace      = 0x7B,
  Bar            = 0x7C,
  CloseBrace     = 0x7D,
  Colon          = 0x3A,
  LessThan       = 0x3C,
  Equals         = 0x3D,
  GreaterThan    = 0x3E,
  Question       = 0x3F,

  Zero   = 0x30,
  One    = 0x31,
  Two    = 0x32,
  Three  = 0x33,
  Four   = 0x34,
  Five   = 0x35,
  Six    = 0x36,
  Seven  = 0x37,
  Eight  = 0x38,
  Nine   = 0x39,

  UpperA = 0x41,
  UpperB = 0x42,
  UpperC = 0x43,
  UpperD = 0x44,
  UpperE = 0x45,
  UpperF = 0x46,
  UpperG = 0x47,
  UpperH = 0x48,
  UpperI = 0x49,
  UpperJ = 0x4A,
  UpperK = 0x4B,
  UpperL = 0x4C,
  UpperM = 0x4D,
  UpperN = 0x4E,
  UpperO = 0x4F,
  UpperP = 0x50,
  UpperQ = 0x51,
  UpperR = 0x52,
  UpperS = 0x53,
  UpperT = 0x54,
  UpperU = 0x55,
  UpperV = 0x56,
  UpperW = 0x57,
  UpperX = 0x58,
  UpperY = 0x59,
  UpperZ = 0x5A,

  LowerA  = 0x61,
  LowerB  = 0x62,
  LowerC  = 0x63,
  LowerD  = 0x64,
  LowerE  = 0x65,
  LowerF  = 0x66,
  LowerG  = 0x67,
  LowerH  = 0x68,
  LowerI  = 0x69,
  LowerJ  = 0x6A,
  LowerK  = 0x6B,
  LowerL  = 0x6C,
  LowerM  = 0x6D,
  LowerN  = 0x6E,
  LowerO  = 0x6F,
  LowerP  = 0x70,
  LowerQ  = 0x71,
  LowerR  = 0x72,
  LowerS  = 0x73,
  LowerT  = 0x74,
  LowerU  = 0x75,
  LowerV  = 0x76,
  LowerW  = 0x77,
  LowerX  = 0x78,
  LowerY  = 0x79,
  LowerZ  = 0x7A
}
_END_CONST_ENUM();

function unescapeCode(code: number): number {
  switch (code) {
    case Char.LowerB: return Char.Backspace;
    case Char.LowerT: return Char.Tab;
    case Char.LowerN: return Char.LineFeed;
    case Char.LowerV: return Char.VerticalTab;
    case Char.LowerF: return Char.FormFeed;
    case Char.LowerR: return Char.CarriageReturn;
    case Char.DoubleQuote: return Char.DoubleQuote;
    case Char.SingleQuote: return Char.SingleQuote;
    case Char.Backslash: return Char.Backslash;
    default: return code;
  }
}

_START_CONST_ENUM();
const enum Precedence {
  Variadic                = 0b0000_111101,
  Assign                  = 0b0000_111110,
  Conditional             = 0b0000_111111,
  NullishCoalescing       = 0b0010_000000,
  LogicalOR               = 0b0011_000000,
  LogicalAND              = 0b0100_000000,
  Equality                = 0b0101_000000,
  Relational              = 0b0110_000000,
  Additive                = 0b0111_000000,
  Multiplicative          = 0b1000_000000,
  Binary                  = 0b1000_000001,
  LeftHandSide            = 0b1000_000010,
  Primary                 = 0b1000_000011,
  Unary                   = 0b1000_000100,
}
_END_CONST_ENUM();

_START_CONST_ENUM();
const enum Token {
  EOF                     = 0b1100000000000_0000_000000,
  ExpressionTerminal      = 0b1000000000000_0000_000000,
  AccessScopeTerminal     = 0b0100000000000_0000_000000,
  ClosingToken            = 0b0010000000000_0000_000000,
  OpeningToken            = 0b0001000000000_0000_000000,
  BinaryOp                = 0b0000100000000_0000_000000,
  UnaryOp                 = 0b0000010000000_0000_000000,
  LeftHandSide            = 0b0000001000000_0000_000000,
  StringOrNumericLiteral  = 0b0000000110000_0000_000000,
  NumericLiteral          = 0b0000000100000_0000_000000,
  StringLiteral           = 0b0000000010000_0000_000000,
  IdentifierName          = 0b0000000001100_0000_000000,
  Keyword                 = 0b0000000001000_0000_000000,
  Identifier              = 0b0000000000100_0000_000000,
  Contextual              = 0b0000000000010_0000_000000,
  OptionalSuffix          = 0b0000000001101_0000_000000,
  Precedence              = 0b0000000000000_1111_000000,
  Type                    = 0b0000000000000_0000_111111,
  FalseKeyword            = 0b0000000001000_0000_000000,
  TrueKeyword             = 0b0000000001000_0000_000001,
  NullKeyword             = 0b0000000001000_0000_000010,
  UndefinedKeyword        = 0b0000000001000_0000_000011,
  ThisScope               = 0b0000000001100_0000_000100,
  // HostScope            = 0b0000000001100_0000_000101,
  ParentScope             = 0b0000000001100_0000_000110,
  OpenParen               = 0b0101001000001_0000_000111,
  OpenBrace               = 0b0001000000000_0000_001000,
  Dot                     = 0b0000001000000_0000_001001,
  DotDot                  = 0b0000000000000_0000_001010,
  DotDotDot               = 0b0000000000000_0000_001011,
  QuestionDot             = 0b0100001000000_0000_001100,
  CloseBrace              = 0b1110000000000_0000_001101,
  CloseParen              = 0b1110000000000_0000_001110,
  Comma                   = 0b1100000000000_0000_001111,
  OpenBracket             = 0b0101001000001_0000_010000,
  CloseBracket            = 0b1110000000000_0000_010011,
  Colon                   = 0b1100000000000_0000_010100,
  Semicolon               = 0b1100000000000_0000_010101,
  Question                = 0b1100000000000_0000_010110,
  Ampersand               = 0b1100000000000_0000_010111,
  Bar                     = 0b1100000000000_0000_011000,
  QuestionQuestion        = 0b1100100000000_0010_011001,
  BarBar                  = 0b1100100000000_0011_011010,
  AmpersandAmpersand      = 0b1100100000000_0100_011011,
  EqualsEquals            = 0b1100100000000_0101_011100,
  ExclamationEquals       = 0b1100100000000_0101_011101,
  EqualsEqualsEquals      = 0b1100100000000_0101_011110,
  ExclamationEqualsEquals = 0b1100100000000_0101_011111,
  LessThan                = 0b1100100000000_0110_100000,
  GreaterThan             = 0b1100100000000_0110_100001,
  LessThanEquals          = 0b1100100000000_0110_100010,
  GreaterThanEquals       = 0b1100100000000_0110_100011,
  InKeyword               = 0b1100100001000_0110_100100,
  InstanceOfKeyword       = 0b1100100001000_0110_100101,
  Plus                    = 0b0100110000000_0111_100110,
  Minus                   = 0b0100110000000_0111_100111,
  TypeofKeyword           = 0b0000010001000_0000_101000,
  VoidKeyword             = 0b0000010001000_0000_101001,
  Asterisk                = 0b1100100000000_1000_101010,
  Percent                 = 0b1100100000000_1000_101011,
  Slash                   = 0b1100100000000_1000_101100,
  Equals                  = 0b1000000000000_0000_101101,
  Exclamation             = 0b0000010000000_0000_101110,
  TemplateTail            = 0b0100001000001_0000_101111,
  TemplateContinuation    = 0b0100001000001_0000_110000,
  OfKeyword               = 0b1000000001010_0000_110001,
  Arrow                   = 0b0000000000000_0000_110010,
}
_END_CONST_ENUM();

const $false = PrimitiveLiteralExpression.$false;
const $true = PrimitiveLiteralExpression.$true;
const $null = PrimitiveLiteralExpression.$null;
const $undefined = PrimitiveLiteralExpression.$undefined;
const $this = AccessThisExpression.$this;
const $parent = AccessThisExpression.$parent;

export const enum ExpressionType {
          None = 0,
 Interpolation = 0b0_000001,
    IsIterator = 0b0_000010,
   IsChainable = 0b0_000100,
    IsFunction = 0b0_001000,
    IsProperty = 0b0_010000,
    IsCustom   = 0b0_100000,
}
/* eslint-enable @typescript-eslint/indent */

let $input: string = '';
let $index: number = 0;
let $length: number = 0;
let $scopeDepth: number = 0;
let $startIndex: number = 0;
let $currentToken: Token = Token.EOF;
let $tokenValue: string | number = '';
let $currentChar: number;
let $assignable: boolean = true;
let $optional: boolean = false;
let $accessGlobal: boolean = true;
let $globalContext: IGlobalContext | undefined = void 0;
let $semicolonIndex: number = -1;

const stringFromCharCode = String.fromCharCode;
const $charCodeAt = (index: number) => $input.charCodeAt(index);

const $tokenRaw = (): string => $input.slice($startIndex, $index);

export function parseExpression(input: string, expressionType?: ExpressionType): AnyBindingExpression {
  $input = input;
  $index = 0;
  $length = input.length;
  $scopeDepth = 0;
  $startIndex = 0;
  $currentToken = Token.EOF;
  $tokenValue = '';
  $currentChar = $charCodeAt(0);
  $assignable = true;
  $optional = false;
  $accessGlobal = true;
  $globalContext = void 0;
  $semicolonIndex = -1;
  return parse(Precedence.Variadic, expressionType === void 0 ? ExpressionType.IsProperty : expressionType);
}

// This is performance-critical code which follows a subset of the well-known ES spec.
// Knowing the spec, or parsers in general, will help with understanding this code and it is therefore not the
// single source of information for being able to figure it out.
// It generally does not need to change unless the spec changes or spec violations are found, or optimization
// opportunities are found (which would likely not fix these warnings in any case).
// It's therefore not considered to have any tangible impact on the maintainability of the code base.
// For reference, most of the parsing logic is based on: https://tc39.github.io/ecma262/#sec-ecmascript-language-expressions
// eslint-disable-next-line max-lines-per-function
export function parse(minPrecedence: Precedence, expressionType: ExpressionType): AnyBindingExpression {
  if (expressionType === ExpressionType.IsCustom) {
      // eslint-disable-next-line @typescript-eslint/no-explicit-any
    return new CustomExpression($input) as any;
  }

  if ($index === 0) {
    if (expressionType & ExpressionType.Interpolation) {
      // eslint-disable-next-line @typescript-eslint/no-explicit-any
      return parseInterpolation() as any;
    }
    nextToken();
    if ($currentToken & Token.ExpressionTerminal) {
      throw invalidStartOfExpression();
    }
  }

  $assignable = Precedence.Binary > minPrecedence;
  $optional = false;
  $accessGlobal = Precedence.LeftHandSide > minPrecedence;
  let optionalThisTail = false;
  let result = void 0 as unknown as IsExpressionOrStatement;
  let ancestor = 0;

  if ($currentToken & Token.UnaryOp) {
    /**
     * parseUnaryExpression
     *
     * https://tc39.github.io/ecma262/#sec-unary-operators
     *
     * UnaryExpression :
     * 1. LeftHandSideExpression
     * 2. void UnaryExpression
     * 3. typeof UnaryExpression
     * 4. + UnaryExpression
     * 5. - UnaryExpression
     * 6. ! UnaryExpression
     *
     * IsValidAssignmentTarget
     * 2,3,4,5,6 = false
     * 1 = see parseLeftHandSideExpression
     *
     * Note: technically we should throw on ++ / -- / +++ / ---, but there's nothing to gain from that
     */
    const op = TokenValues[$currentToken & Token.Type] as UnaryOperator;
    nextToken();
    result = new UnaryExpression(op, parse(Precedence.LeftHandSide, expressionType) as IsLeftHandSide);
    $assignable = false;
  } else {
    /**
     * parsePrimaryExpression
     *
     * https://tc39.github.io/ecma262/#sec-primary-expression
     *
     * PrimaryExpression :
     * 1. this
     * 2. IdentifierName
     * 3. Literal
     * 4. ArrayLiteralExpression
     * 5. ObjectLiteralExpression
     * 6. TemplateLiteral
     * 7. ParenthesizedExpression
     *
     * Literal :
     * NullLiteral
     * BooleanLiteral
     * NumericLiteral
     * StringLiteral
     *
     * ParenthesizedExpression :
     * ( AssignmentExpression )
     *
     * IsValidAssignmentTarget
     * 1,3,4,5,6,7 = false
     * 2 = true
     */
    primary: switch ($currentToken) {
      case Token.ParentScope: // $parent
        ancestor = $scopeDepth;
        $assignable = false;
        $accessGlobal = false;
        do {
          nextToken();
          ++ancestor;
          switch (($currentToken as Token)) {
            case Token.Dot:
              nextToken();
              if (($currentToken & Token.IdentifierName) === 0) {
                throw expectedIdentifier();
              }
              break;
            case Token.DotDot:
            case Token.DotDotDot:
              throw expectedIdentifier();
            case Token.QuestionDot:
              $optional = true;
              nextToken();
              if (($currentToken & Token.IdentifierName) === 0) {
                result = ancestor === 0 ? $this : ancestor === 1 ? $parent : new AccessThisExpression(ancestor);
                optionalThisTail = true;
                break primary;
              }
              break;
            default:
              if ($currentToken & Token.AccessScopeTerminal) {
                result = ancestor === 0 ? $this : ancestor === 1 ? $parent : new AccessThisExpression(ancestor);
                break primary;
              }
              throw invalidMemberExpression();
          }
        } while ($currentToken === Token.ParentScope);
        // falls through
      case Token.Identifier: { // identifier
        const id = $tokenValue as string;
        if (expressionType & ExpressionType.IsIterator) {
          result = new BindingIdentifier(id);
        } else if ($accessGlobal && ($globalContext?.[id] !== void 0)) {
          result = new AccessGlobalExpression(id);
        } else {
          result = new AccessScopeExpression(id, ancestor);
        }
        $assignable = !$optional;
        nextToken();
        if (consumeOpt(Token.Arrow)) {
          if (($currentToken as Token) === Token.OpenBrace) {
            throw functionBodyInArrowFn();
          }
          const _optional = $optional;
          const _scopeDepth = $scopeDepth;
          ++$scopeDepth;
          const body = parse(Precedence.Assign, ExpressionType.None) as IsAssign;
          $optional = _optional;
          $scopeDepth = _scopeDepth;
          $assignable = false;
          result = new ArrowFunction([new BindingIdentifier(id)], body);
        }
        break;
      }
      case Token.DotDot:
        throw unexpectedDoubleDot();
      case Token.DotDotDot:
        throw invalidSpreadOp();
      case Token.ThisScope: // $this
        $assignable = false;
        nextToken();
        switch ($scopeDepth) {
          case 0:
            result = $this;
            break;
          case 1:
            result = $parent;
            break;
          default:
            result = new AccessThisExpression($scopeDepth);
            break;
        }
        break;
      case Token.OpenParen:
        result = parseCoverParenthesizedExpressionAndArrowParameterList(expressionType);
        break;
      case Token.OpenBracket:
        result = $input.search(/\s+of\s+/) > $index ? parseArrayDestructuring() : parseArrayLiteralExpression(expressionType);
        break;
      case Token.OpenBrace:
        result = parseObjectLiteralExpression(expressionType);
        break;
      case Token.TemplateTail:
        result = new TemplateExpression([$tokenValue as string]);
        $assignable = false;
        nextToken();
        break;
      case Token.TemplateContinuation:
        result = parseTemplate(expressionType, result as IsLeftHandSide, false);
        break;
      case Token.StringLiteral:
      case Token.NumericLiteral:
        result = new PrimitiveLiteralExpression($tokenValue);
        $assignable = false;
        nextToken();
        break;
      case Token.NullKeyword:
      case Token.UndefinedKeyword:
      case Token.TrueKeyword:
      case Token.FalseKeyword:
        result = TokenValues[$currentToken & Token.Type] as PrimitiveLiteralExpression;
        $assignable = false;
        nextToken();
        break;
      default:
        if ($index >= $length) {
          throw unexpectedEndOfExpression();
        } else {
          throw unconsumedToken();
        }
    }

    if (expressionType & ExpressionType.IsIterator) {
      // eslint-disable-next-line @typescript-eslint/no-explicit-any
      return parseForOfStatement(result as BindingIdentifierOrPattern) as any;
    }
    if (Precedence.LeftHandSide < minPrecedence) {
      // eslint-disable-next-line @typescript-eslint/no-explicit-any
      return result as any;
    }

    if (($currentToken as Token) === Token.DotDot || ($currentToken as Token) === Token.DotDotDot) {
      throw expectedIdentifier();
    }

    if (result.$kind === ExpressionKind.AccessThis) {
      switch ($currentToken as Token) {
        case Token.QuestionDot:
          $optional = true;
          $assignable = false;
          nextToken();
          if (($currentToken & Token.OptionalSuffix) === 0) {
            throw unexpectedTokenInOptionalChain();
          }

          if ($currentToken & Token.IdentifierName) {
            result = new AccessScopeExpression($tokenValue as string, result.ancestor);
            nextToken();
          } else if (($currentToken as Token) === Token.OpenParen) {
            result = new CallFunctionExpression(result as IsLeftHandSide, parseArguments(), true);
          } else if (($currentToken as Token) === Token.OpenBracket) {
            result = parseKeyedExpression(result, true);
          } else {
            throw invalidTaggedTemplateOnOptionalChain();
          }
          break;
        case Token.Dot:
          $assignable = !$optional;
          nextToken();
          if (($currentToken & Token.IdentifierName) === 0) {
            throw expectedIdentifier();
          }
          result = new AccessScopeExpression($tokenValue as string, result.ancestor);
          nextToken();
          break;
        case Token.DotDot:
        case Token.DotDotDot:
          throw expectedIdentifier();
        case Token.OpenParen:
          result = new CallFunctionExpression(result as IsLeftHandSide, parseArguments(), optionalThisTail);
          break;
        case Token.OpenBracket:
          result = parseKeyedExpression(result, optionalThisTail);
          break;
        case Token.TemplateTail:
          result = createTemplateTail(result as IsLeftHandSide);
          break;
        case Token.TemplateContinuation:
          result = parseTemplate(expressionType, result as IsLeftHandSide, true);
          break;
      }
    }

    /**
     * parseMemberExpression (Token.Dot, Token.OpenBracket, Token.TemplateContinuation)
     *
     * MemberExpression :
     * 1. PrimaryExpression
     * 2. MemberExpression [ AssignmentExpression ]
     * 3. MemberExpression . IdentifierName
     * 4. MemberExpression TemplateLiteral
     *
     * IsValidAssignmentTarget
     * 1,4 = false
     * 2,3 = true
     *
     *
     * parseCallExpression (Token.OpenParen)
     * CallExpression :
     * 1. MemberExpression Arguments
     * 2. CallExpression Arguments
     * 3. CallExpression [ AssignmentExpression ]
     * 4. CallExpression . IdentifierName
     * 5. CallExpression TemplateLiteral
     *
     * IsValidAssignmentTarget
     * 1,2,5 = false
     * 3,4 = true
     */
    while (($currentToken & Token.LeftHandSide) > 0) {
      switch (($currentToken as Token)) {
        case Token.QuestionDot:
          result = parseOptionalChainLHS(result as IsLeftHandSide);
          break;
        case Token.Dot:
          nextToken();
          if (($currentToken & Token.IdentifierName) === 0) {
            throw expectedIdentifier();
          }
          result = parseMemberExpressionLHS(result as IsLeftHandSide, false);
          break;
        case Token.DotDot:
        case Token.DotDotDot:
          throw expectedIdentifier();
        case Token.OpenParen:
          if (result.$kind === ExpressionKind.AccessScope) {
            result = new CallScopeExpression(result.name, parseArguments(), result.ancestor, false);
          } else if (result.$kind === ExpressionKind.AccessMember) {
            result = new CallMemberExpression(result.object, result.name, parseArguments(), result.optional, false);
          } else {
            result = new CallFunctionExpression(result as IsLeftHandSide, parseArguments(), false);
          }
          break;
        case Token.OpenBracket:
          result = parseKeyedExpression(result as IsLeftHandSide, false);
          break;
        case Token.TemplateTail:
          if ($optional) {
            throw invalidTaggedTemplateOnOptionalChain();
          }
          result = createTemplateTail(result as IsLeftHandSide);
          break;
        case Token.TemplateContinuation:
          if ($optional) {
            throw invalidTaggedTemplateOnOptionalChain();
          }
          result = parseTemplate(expressionType, result as IsLeftHandSide, true);
          break;
      }
    }
  }

  if (($currentToken as Token) === Token.DotDot || ($currentToken as Token) === Token.DotDotDot) {
    throw expectedIdentifier();
  }

  if (Precedence.Binary < minPrecedence) {
      // eslint-disable-next-line @typescript-eslint/no-explicit-any
    return result as any;
  }

  /**
   * parseBinaryExpression
   *
   * https://tc39.github.io/ecma262/#sec-multiplicative-operators
   *
   * MultiplicativeExpression : (local precedence 6)
   * UnaryExpression
   * MultiplicativeExpression * / % UnaryExpression
   *
   * AdditiveExpression : (local precedence 5)
   * MultiplicativeExpression
   * AdditiveExpression + - MultiplicativeExpression
   *
   * RelationalExpression : (local precedence 4)
   * AdditiveExpression
   * RelationalExpression < > <= >= instanceof in AdditiveExpression
   *
   * EqualityExpression : (local precedence 3)
   * RelationalExpression
   * EqualityExpression == != === !== RelationalExpression
   *
   * LogicalANDExpression : (local precedence 2)
   * EqualityExpression
   * LogicalANDExpression && EqualityExpression
   *
   * LogicalORExpression : (local precedence 1)
   * LogicalANDExpression
   * LogicalORExpression || LogicalANDExpression
   *
   * CoalesceExpression :
   * CoalesceExpressionHead ?? BitwiseORExpression
   *
   * CoalesceExpressionHead :
   * CoelesceExpression
   * BitwiseORExpression
   *
   * ShortCircuitExpression :
   * LogicalORExpression
   * CoalesceExpression
   */
  while (($currentToken & Token.BinaryOp) > 0) {
    const opToken = $currentToken;
    if ((opToken & Token.Precedence) <= minPrecedence) {
      break;
    }
    nextToken();
    result = new BinaryExpression(TokenValues[opToken & Token.Type] as BinaryOperator, result as IsBinary, parse(opToken & Token.Precedence, expressionType) as IsBinary);
    $assignable = false;
  }
  if (Precedence.Conditional < minPrecedence) {
      // eslint-disable-next-line @typescript-eslint/no-explicit-any
    return result as any;
  }

  /**
   * parseConditionalExpression
   * https://tc39.github.io/ecma262/#prod-ConditionalExpression
   *
   * ConditionalExpression :
   * 1. ShortCircuitExpression
   * 2. ShortCircuitExpression ? AssignmentExpression : AssignmentExpression
   *
   * IsValidAssignmentTarget
   * 1,2 = false
   */

  if (consumeOpt(Token.Question)) {
    const yes = parse(Precedence.Assign, expressionType) as IsAssign;
    consume(Token.Colon);
    result = new ConditionalExpression(result as IsBinary, yes, parse(Precedence.Assign, expressionType) as IsAssign);
    $assignable = false;
  }
  if (Precedence.Assign < minPrecedence) {
      // eslint-disable-next-line @typescript-eslint/no-explicit-any
    return result as any;
  }

  /**
   * parseAssignmentExpression
   *
   * https://tc39.github.io/ecma262/#prod-AssignmentExpression
   * Note: AssignmentExpression here is equivalent to ES Expression because we don't parse the comma operator
   *
   * AssignmentExpression :
   * 1. ConditionalExpression
   * 2. LeftHandSideExpression = AssignmentExpression
   *
   * IsValidAssignmentTarget
   * 1,2 = false
   */
  if (consumeOpt(Token.Equals)) {
    if (!$assignable) {
      throw lhsNotAssignable();
    }
    result = new AssignExpression(result as IsAssignable, parse(Precedence.Assign, expressionType) as IsAssign);
  }
  if (Precedence.Variadic < minPrecedence) {
    // eslint-disable-next-line @typescript-eslint/no-explicit-any
    return result as any;
  }

  /**
   * parseValueConverter
   */
  while (consumeOpt(Token.Bar)) {
    if ($currentToken === Token.EOF) {
      throw expectedValueConverterIdentifier();
    }
    const name = $tokenValue as string;
    nextToken();
    const args = new Array<IsAssign>();
    while (consumeOpt(Token.Colon)) {
      args.push(parse(Precedence.Assign, expressionType) as IsAssign);
    }
    result = new ValueConverterExpression(result as IsValueConverter, name, args);
  }

  /**
   * parseBindingBehavior
   */
  while (consumeOpt(Token.Ampersand)) {
    if ($currentToken === Token.EOF) {
      throw expectedBindingBehaviorIdentifier();
    }
    const name = $tokenValue as string;
    nextToken();
    const args = new Array<IsAssign>();
    while (consumeOpt(Token.Colon)) {
      args.push(parse(Precedence.Assign, expressionType) as IsAssign);
    }
    result = new BindingBehaviorExpression(result as IsBindingBehavior, name, args);
  }

  if ($currentToken !== Token.EOF) {
    if ((expressionType & ExpressionType.Interpolation) > 0 && $currentToken === Token.CloseBrace) {
      // eslint-disable-next-line @typescript-eslint/no-explicit-any
      return result as any;
    }
    if ((expressionType & ExpressionType.IsChainable) > 0 && $currentToken === Token.Semicolon) {
      if ($index === $length) {
        throw unconsumedToken();
      }
      $semicolonIndex = $index - 1;
      // eslint-disable-next-line @typescript-eslint/no-explicit-any
      return result as any;
    }
    if ($tokenRaw() === 'of') {
      throw unexpectedOfKeyword();
    }
    throw unconsumedToken();
  }
  // eslint-disable-next-line @typescript-eslint/no-explicit-any
  return result as any;
}

/**
 * [key,]
 * [key]
 * [,value]
 * [key,value]
 */
function parseArrayDestructuring(): DAE {
  const items: DASE[] = [];
  const dae = new DAE(ExpressionKind.ArrayDestructuring, items, void 0, void 0);
  let target: string = '';
  let $continue = true;
  let index = 0;
  while ($continue) {
    nextToken();
    switch ($currentToken) {
      case Token.CloseBracket:
        $continue = false;
        addItem();
        break;
      case Token.Comma:
        addItem();
        break;
      case Token.Identifier:
        target = $tokenRaw();
        break;
      default:
        throw unexpectedTokenInDestructuring();
    }
  }
  consume(Token.CloseBracket);
  return dae;

  function addItem() {
    if (target !== '') {
      items.push(new DASE(new AccessMemberExpression($this, target), new AccessKeyedExpression($this, new PrimitiveLiteralExpression(index++)), void 0));
      target = '';
    } else {
      index++;
    }
  }
}

function parseArguments() {
  const _optional = $optional;

  nextToken();
  const args: IsAssign[] = [];
  while (($currentToken as Token) !== Token.CloseParen) {
    args.push(parse(Precedence.Assign, ExpressionType.None) as IsAssign);
    if (!consumeOpt(Token.Comma)) {
      break;
    }
  }
  consume(Token.CloseParen);

  $assignable = false;
  $optional = _optional;

  return args;
}

function parseKeyedExpression(result: IsLeftHandSide, optional: boolean) {
  const _optional = $optional;

  nextToken();
  result = new AccessKeyedExpression(result, parse(Precedence.Assign, ExpressionType.None) as IsAssign, optional);
  consume(Token.CloseBracket);

  $assignable = !_optional;
  $optional = _optional;

  return result;
}

function parseOptionalChainLHS(lhs: IsLeftHandSide) {
  $optional = true;
  $assignable = false;
  nextToken();
  if (($currentToken & Token.OptionalSuffix) === 0) {
    throw unexpectedTokenInOptionalChain();
  }

  if ($currentToken & Token.IdentifierName) {
    return parseMemberExpressionLHS(lhs, true);
  }

  if (($currentToken as Token) === Token.OpenParen) {
    if (lhs.$kind === ExpressionKind.AccessScope) {
      return new CallScopeExpression(lhs.name, parseArguments(), lhs.ancestor, true);
    } else if (lhs.$kind === ExpressionKind.AccessMember) {
      return new CallMemberExpression(lhs.object, lhs.name, parseArguments(), lhs.optional, true);
    } else {
      return new CallFunctionExpression(lhs, parseArguments(), true);
    }
  }

  if (($currentToken as Token) === Token.OpenBracket) {
    return parseKeyedExpression(lhs, true);
  }

  throw invalidTaggedTemplateOnOptionalChain();
}

function parseMemberExpressionLHS(lhs: IsLeftHandSide, optional: boolean) {
  const rhs = $tokenValue as string;
  switch (($currentToken as Token)) {
    case Token.QuestionDot: {
      $optional = true;
      $assignable = false;

      const indexSave = $index;
      const startIndexSave = $startIndex;
      const currentTokenSave = $currentToken;
      const currentCharSave = $currentChar;
      const tokenValueSave = $tokenValue;
      const assignableSave = $assignable;
      const optionalSave = $optional;

      nextToken();
      if (($currentToken & Token.OptionalSuffix) === 0) {
        throw unexpectedTokenInOptionalChain();
      }

      if (($currentToken as Token) === Token.OpenParen) {
        return new CallMemberExpression(lhs, rhs, parseArguments(), optional, true);
      }

      $index = indexSave;
      $startIndex = startIndexSave;
      $currentToken = currentTokenSave;
      $currentChar = currentCharSave;
      $tokenValue = tokenValueSave;
      $assignable = assignableSave;
      $optional = optionalSave;

      return new AccessMemberExpression(lhs, rhs, optional);
    }
    case Token.OpenParen: {
      $assignable = false;
      return new CallMemberExpression(lhs, rhs, parseArguments(), optional, false);
    }
    default: {
      $assignable = !$optional;
      nextToken();
      return new AccessMemberExpression(lhs, rhs, optional);
    }
  }
}

_START_CONST_ENUM();
const enum ArrowFnParams {
  Valid         = 1,
  Invalid       = 2,
  Default       = 3,
  Destructuring = 4,
}
_END_CONST_ENUM();

/**
 * https://tc39.es/ecma262/#prod-CoverParenthesizedExpressionAndArrowParameterList
 * CoverParenthesizedExpressionAndArrowParameterList :
 * ( Expression )
 * ( )
 * ( BindingIdentifier )
 * ( Expression , BindingIdentifier )
 */
function parseCoverParenthesizedExpressionAndArrowParameterList(expressionType: ExpressionType): IsAssign {
  nextToken();

  const indexSave = $index;
  const startIndexSave = $startIndex;
  const currentTokenSave = $currentToken;
  const currentCharSave = $currentChar;
  const tokenValueSave = $tokenValue;
  const assignableSave = $assignable;
  const optionalSave = $optional;

  const arrowParams: BindingIdentifier[] = [];
  let paramsState = ArrowFnParams.Valid;
  let isParamList = false;

  // eslint-disable-next-line no-constant-condition
  loop: while (true) {
    if (($currentToken as Token) === Token.DotDotDot) {
      nextToken();
      if (($currentToken as Token) !== Token.Identifier) {
        throw expectedIdentifier();
      }
      arrowParams.push(new BindingIdentifier($tokenValue as string));

      nextToken();
      if (($currentToken as Token) === Token.Comma) {
        throw restParamsMustBeLastParam();
      }

      if (($currentToken as Token) !== Token.CloseParen) {
        throw invalidSpreadOp();
      }

      nextToken();
      if (($currentToken as Token) !== Token.Arrow) {
        throw invalidSpreadOp();
      }

      nextToken();
      const _optional = $optional;
      const _scopeDepth = $scopeDepth;
      ++$scopeDepth;
      const body = parse(Precedence.Assign, ExpressionType.None) as IsAssign;
      $optional = _optional;
      $scopeDepth = _scopeDepth;
      $assignable = false;
      return new ArrowFunction(arrowParams, body, true);
    }

    switch ($currentToken as Token) {
      case Token.Identifier:
        arrowParams.push(new BindingIdentifier($tokenValue as string));
        nextToken();
        break;
      case Token.CloseParen:
        // ()     - only valid if followed directly by an arrow
        nextToken();
        break loop;
      /* eslint-disable */
      case Token.OpenBrace:
        // ({     - may be a valid parenthesized expression
      case Token.OpenBracket:
        // ([     - may be a valid parenthesized expression
        nextToken();
        paramsState = ArrowFnParams.Destructuring;
        break;
      /* eslint-enable */
      case Token.Comma:
        // (,     - never valid
        // (a,,   - never valid
        paramsState = ArrowFnParams.Invalid;
        isParamList = true;
        break loop;
      case Token.OpenParen:
        // ((     - may be a valid nested parenthesized expression or arrow fn
        // (a,(   - never valid
        paramsState = ArrowFnParams.Invalid;
        break loop;
      default:
        nextToken();
        paramsState = ArrowFnParams.Invalid;
        break;
    }

    // eslint-disable-next-line @typescript-eslint/no-unnecessary-type-assertion
    switch ($currentToken as Token) {
      case Token.Comma:
        nextToken();
        isParamList = true;
        if (paramsState === ArrowFnParams.Valid) {
          break;
        }
        // ([something invalid],   - treat as arrow fn / invalid arrow params
        break loop;
      case Token.CloseParen:
        nextToken();
        break loop;
      case Token.Equals:
        // (a=a     - may be a valid parenthesized expression
        if (paramsState === ArrowFnParams.Valid) {
          paramsState = ArrowFnParams.Default;
        }
        break loop;
      case Token.Arrow:
        // (a,a=>  - never valid
        if (isParamList) {
          throw invalidArrowParameterList();
        }
        // (a=>    - may be a valid parenthesized expression with nested arrow fn
        nextToken();
        paramsState = ArrowFnParams.Invalid;
        break loop;
      default:
        if (paramsState === ArrowFnParams.Valid) {
          paramsState = ArrowFnParams.Invalid;
        }
        break loop;
    }
  }

  if ($currentToken === Token.Arrow) {
    if (paramsState === ArrowFnParams.Valid) {
      nextToken();
      if (($currentToken as Token) === Token.OpenBrace) {
        throw functionBodyInArrowFn();
      }
      const _optional = $optional;
      const _scopeDepth = $scopeDepth;
      ++$scopeDepth;
      const body = parse(Precedence.Assign, ExpressionType.None) as IsAssign;
      $optional = _optional;
      $scopeDepth = _scopeDepth;
      $assignable = false;
      return new ArrowFunction(arrowParams, body);
    }
    throw invalidArrowParameterList();
  } else if (paramsState === ArrowFnParams.Valid && arrowParams.length === 0) {
    // ()    - never valid as a standalone expression
    throw missingExpectedToken(Token.Arrow);
  }

  if (isParamList) {
    // ([something invalid],   - treat as arrow fn / invalid arrow params
    switch (paramsState) {
      case ArrowFnParams.Invalid:
        throw invalidArrowParameterList();
      case ArrowFnParams.Default:
        throw defaultParamsInArrowFn();
      case ArrowFnParams.Destructuring:
        throw destructuringParamsInArrowFn();
    }
  }

  $index = indexSave;
  $startIndex = startIndexSave;
  $currentToken = currentTokenSave;
  $currentChar = currentCharSave;
  $tokenValue = tokenValueSave;
  $assignable = assignableSave;
  $optional = optionalSave;

  const _optional = $optional;
  const expr = parse(Precedence.Assign, expressionType) as IsAssign;
  $optional = _optional;
  consume(Token.CloseParen);

  if ($currentToken === Token.Arrow) {
    // we only get here if there was a valid parenthesized expression which was not valid as arrow fn params
    switch (paramsState) {
      case ArrowFnParams.Invalid:
        throw invalidArrowParameterList();
      case ArrowFnParams.Default:
        throw defaultParamsInArrowFn();
      case ArrowFnParams.Destructuring:
        throw destructuringParamsInArrowFn();
    }
  }

  return expr;
}

/**
 * parseArrayLiteralExpression
 * https://tc39.github.io/ecma262/#prod-ArrayLiteralExpression
 *
 * ArrayLiteralExpression :
 * [ Elision(opt) ]
 * [ ElementList ]
 * [ ElementList, Elision(opt) ]
 *
 * ElementList :
 * Elision(opt) AssignmentExpression
 * ElementList, Elision(opt) AssignmentExpression
 *
 * Elision :
 * ,
 * Elision ,
 */
function parseArrayLiteralExpression(expressionType: ExpressionType): ArrayBindingPattern | ArrayLiteralExpression {
  const _optional = $optional;

  nextToken();
  const elements = new Array<IsAssign>();
  while ($currentToken !== Token.CloseBracket) {
    if (consumeOpt(Token.Comma)) {
      elements.push($undefined);
      if (($currentToken as Token) === Token.CloseBracket) {
        break;
      }
    } else {
      elements.push(parse(Precedence.Assign, expressionType & ~ExpressionType.IsIterator) as IsAssign);
      if (consumeOpt(Token.Comma)) {
        if (($currentToken as Token) === Token.CloseBracket) {
          break;
        }
      } else {
        break;
      }
    }
  }

  $optional = _optional;

  consume(Token.CloseBracket);
  if (expressionType & ExpressionType.IsIterator) {
    return new ArrayBindingPattern(elements);
  } else {
    $assignable = false;
    return new ArrayLiteralExpression(elements);
  }
}

function parseForOfStatement(result: BindingIdentifierOrPattern): ForOfStatement {
  if ((result.$kind & (
    ExpressionKind.ArrayBindingPattern
    | ExpressionKind.ObjectBindingPattern
    | ExpressionKind.BindingIdentifier
  )) === 0) {
    throw invalidLHSBindingIdentifierInForOf();
  }
  if ($currentToken !== Token.OfKeyword) {
    throw invalidLHSBindingIdentifierInForOf();
  }
  nextToken();
  const declaration = result;
  const statement = parse(Precedence.Variadic, ExpressionType.IsChainable);
  return new ForOfStatement(declaration, statement as IsBindingBehavior, $semicolonIndex);
}

/**
 * parseObjectLiteralExpression
 * https://tc39.github.io/ecma262/#prod-Literal
 *
 * ObjectLiteralExpression :
 * { }
 * { PropertyDefinitionList }
 *
 * PropertyDefinitionList :
 * PropertyDefinition
 * PropertyDefinitionList, PropertyDefinition
 *
 * PropertyDefinition :
 * IdentifierName
 * PropertyName : AssignmentExpression
 *
 * PropertyName :
 * IdentifierName
 * StringLiteral
 * NumericLiteral
 */
function parseObjectLiteralExpression(expressionType: ExpressionType): ObjectBindingPattern | ObjectLiteralExpression {
  const _optional = $optional;

  const keys = new Array<string | number>();
  const values = new Array<IsAssign>();
  nextToken();
  while ($currentToken !== Token.CloseBrace) {
    keys.push($tokenValue);
    // Literal = mandatory colon
    if ($currentToken & Token.StringOrNumericLiteral) {
      nextToken();
      consume(Token.Colon);
      values.push(parse(Precedence.Assign, expressionType & ~ExpressionType.IsIterator) as IsAssign);
    } else if ($currentToken & Token.IdentifierName) {
      // IdentifierName = optional colon
      const currentChar = $currentChar;
      const currentToken = $currentToken;
      const index = $index;
      nextToken();
      if (consumeOpt(Token.Colon)) {
        values.push(parse(Precedence.Assign, expressionType & ~ExpressionType.IsIterator) as IsAssign);
      } else {
        // Shorthand
        $currentChar = currentChar;
        $currentToken = currentToken;
        $index = index;
        values.push(parse(Precedence.Primary, expressionType & ~ExpressionType.IsIterator) as IsAssign);
      }
    } else {
      throw invalidPropDefInObjLiteral();
    }
    if (($currentToken as Token) !== Token.CloseBrace) {
      consume(Token.Comma);
    }
  }

  $optional = _optional;

  consume(Token.CloseBrace);
  if (expressionType & ExpressionType.IsIterator) {
    return new ObjectBindingPattern(keys, values);
  } else {
    $assignable = false;
    return new ObjectLiteralExpression(keys, values);
  }
}

function parseInterpolation(): Interpolation {
  const parts = [];
  const expressions: (IsBindingBehavior | Interpolation)[] = [];
  const length = $length;
  let result = '';
  while ($index < length) {
    switch ($currentChar) {
      case Char.Dollar:
        if ($charCodeAt($index + 1) === Char.OpenBrace) {
          parts.push(result);
          result = '';

          $index += 2;
          $currentChar = $charCodeAt($index);
          nextToken();
          const expression = parse(Precedence.Variadic, ExpressionType.Interpolation) as IsBindingBehavior | Interpolation;
          expressions.push(expression);
          continue;
        } else {
          result += '$';
        }
        break;
      case Char.Backslash:
        result += stringFromCharCode(unescapeCode(nextChar()));
        break;
      default:
        result += stringFromCharCode($currentChar);
    }
    nextChar();
  }
  if (expressions.length) {
    parts.push(result);
    return new Interpolation(parts, expressions as IsBindingBehavior[]);
  }
  return null!;
}

/**
 * parseTemplateLiteralExpression
 * https://tc39.github.io/ecma262/#prod-Literal
 *
 * TemplateExpression :
 * NoSubstitutionTemplate
 * TemplateHead
 *
 * NoSubstitutionTemplate :
 * ` TemplateCharacters(opt) `
 *
 * TemplateHead :
 * ` TemplateCharacters(opt) ${
 *
 * TemplateSubstitutionTail :
 * TemplateMiddle
 * TemplateTail
 *
 * TemplateMiddle :
 * } TemplateCharacters(opt) ${
 *
 * TemplateTail :
 * } TemplateCharacters(opt) `
 *
 * TemplateCharacters :
 * TemplateCharacter TemplateCharacters(opt)
 *
 * TemplateCharacter :
 * $ [lookahead ≠ {]
 * \ EscapeSequence
 * SourceCharacter (but not one of ` or \ or $)
 */
function parseTemplate(expressionType: ExpressionType, result: IsLeftHandSide, tagged: boolean): TaggedTemplateExpression | TemplateExpression {
  const _optional = $optional;

  const cooked = [$tokenValue as string];
  // TODO: properly implement raw parts / decide whether we want this
  consume(Token.TemplateContinuation);
  const expressions = [parse(Precedence.Assign, expressionType) as IsAssign];
  while (($currentToken = scanTemplateTail()) !== Token.TemplateTail) {
    cooked.push($tokenValue as string);
    consume(Token.TemplateContinuation);
    expressions.push(parse(Precedence.Assign, expressionType) as IsAssign);
  }
  cooked.push($tokenValue as string);

  $assignable = false;
  $optional = _optional;
  if (tagged) {
    nextToken();
    return new TaggedTemplateExpression(cooked, cooked, result, expressions);
  } else {
    nextToken();
    return new TemplateExpression(cooked, expressions);
  }
}

function createTemplateTail(result: IsLeftHandSide) {
  $assignable = false;
  const strings = [$tokenValue as string];
  nextToken();
  return new TaggedTemplateExpression(strings, strings, result);
}

function nextToken(): void {
  while ($index < $length) {
    $startIndex = $index;
    if (($currentToken = (CharScanners[$currentChar]()) as Token) != null) { // a null token means the character must be skipped
      return;
    }
  }
  $currentToken = Token.EOF;
}

function nextChar(): number {
  return $currentChar = $charCodeAt(++$index);
}

function scanIdentifier(): Token {
  // run to the next non-idPart
  while (IdParts[nextChar()]);

  const token: Token|undefined = KeywordLookup[$tokenValue = $tokenRaw()];
  return token === undefined ? Token.Identifier : token;
}

function scanNumber(isFloat: boolean): Token {
  let char = $currentChar;
  if (isFloat === false) {
    do {
      char = nextChar();
    } while (char <= Char.Nine && char >= Char.Zero);

    if (char !== Char.Dot) {
      $tokenValue = parseInt($tokenRaw(), 10);
      return Token.NumericLiteral;
    }
    // past this point it's always a float
    char = nextChar();
    if ($index >= $length) {
      // unless the number ends with a dot - that behaves a little different in native ES expressions
      // but in our AST that behavior has no effect because numbers are always stored in variables
      $tokenValue = parseInt($tokenRaw().slice(0, -1), 10);
      return Token.NumericLiteral;
    }
  }

  if (char <= Char.Nine && char >= Char.Zero) {
    do {
      char = nextChar();
    } while (char <= Char.Nine && char >= Char.Zero);
  } else {
    $currentChar = $charCodeAt(--$index);
  }

  $tokenValue = parseFloat($tokenRaw());
  return Token.NumericLiteral;
}

function scanString(): Token {
  const quote = $currentChar;
  nextChar(); // Skip initial quote.

  let unescaped = 0;
  const buffer = new Array<string>();
  let marker = $index;

  while ($currentChar !== quote) {
    if ($currentChar === Char.Backslash) {
      buffer.push($input.slice(marker, $index));
      nextChar();
      unescaped = unescapeCode($currentChar);
      nextChar();
      buffer.push(stringFromCharCode(unescaped));
      marker = $index;
    } else if ($index >= $length) {
      throw unterminatedStringLiteral();
    } else {
      nextChar();
    }
  }

  const last = $input.slice(marker, $index);
  nextChar(); // Skip terminating quote.

  // Compute the unescaped string value.
  buffer.push(last);
  const unescapedStr = buffer.join('');

  $tokenValue = unescapedStr;
  return Token.StringLiteral;
}

function scanTemplate(): Token {
  let tail = true;
  let result = '';

  while (nextChar() !== Char.Backtick) {
    if ($currentChar === Char.Dollar) {
      if (($index + 1) < $length && $charCodeAt($index + 1) === Char.OpenBrace) {
        $index++;
        tail = false;
        break;
      } else {
        result += '$';
      }
    } else if ($currentChar === Char.Backslash) {
      result += stringFromCharCode(unescapeCode(nextChar()));
    } else {
      if ($index >= $length) {
        throw unterminatedTemplateLiteral();
      }
      result += stringFromCharCode($currentChar);
    }
  }

  nextChar();
  $tokenValue = result;
  if (tail) {
    return Token.TemplateTail;
  }
  return Token.TemplateContinuation;
}

const scanTemplateTail = (): Token => {
  if ($index >= $length) {
    throw unterminatedTemplateLiteral();
  }
  $index--;
  return scanTemplate();
};

const consumeOpt = (token: Token): boolean => {
  if ($currentToken === token) {
    nextToken();
    return true;
  }

  return false;
};

const consume = (token: Token): void => {
  if ($currentToken === token) {
    nextToken();
  } else {
    throw missingExpectedToken(token);
  }
};

// #region errors

const invalidStartOfExpression = () => createMappedError(ErrorNames.parse_invalid_start, $input);

const invalidSpreadOp = () => createMappedError(ErrorNames.parse_no_spread, $input);

const expectedIdentifier = () => createMappedError(ErrorNames.parse_expected_identifier, $input);

const invalidMemberExpression = () => createMappedError(ErrorNames.parse_invalid_member_expr, $input);

const unexpectedEndOfExpression = () => createMappedError(ErrorNames.parse_unexpected_end, $input);

const unconsumedToken = () => createMappedError(ErrorNames.parse_unconsumed_token, $tokenRaw(), $index, $input);

const invalidEmptyExpression = () => createMappedError(ErrorNames.parse_invalid_empty);

const lhsNotAssignable = () => createMappedError(ErrorNames.parse_left_hand_side_not_assignable, $input);

const expectedValueConverterIdentifier = () => createMappedError(ErrorNames.parse_expected_converter_identifier, $input);

const expectedBindingBehaviorIdentifier = () => createMappedError(ErrorNames.parse_expected_behavior_identifier, $input);

const unexpectedOfKeyword = () => createMappedError(ErrorNames.parse_unexpected_keyword_of, $input);

const invalidLHSBindingIdentifierInForOf = () => createMappedError(ErrorNames.parse_invalid_identifier_in_forof, $input);

const invalidPropDefInObjLiteral = () => createMappedError(ErrorNames.parse_invalid_identifier_object_literal_key, $input);

const unterminatedStringLiteral = () => createMappedError(ErrorNames.parse_unterminated_string, $input);

const unterminatedTemplateLiteral = () => createMappedError(ErrorNames.parse_unterminated_template_string, $input);

const missingExpectedToken = (token: Token) =>
  __DEV__
    ? createMappedError(ErrorNames.parse_missing_expected_token, TokenValues[token & Token.Type], $input)
    : createMappedError(ErrorNames.parse_missing_expected_token, $input);

const unexpectedCharacter: CharScanner = () => {
  throw createMappedError(ErrorNames.parse_unexpected_character, $input);
};
unexpectedCharacter.notMapped = true;

const unexpectedTokenInDestructuring = () =>
  __DEV__
    ? createMappedError(ErrorNames.parse_unexpected_token_destructuring, $tokenRaw(), $index, $input)
    : createMappedError(ErrorNames.parse_unexpected_token_destructuring, $input);

const unexpectedTokenInOptionalChain = () =>
  __DEV__
    ? createMappedError(ErrorNames.parse_unexpected_token_optional_chain, $tokenRaw(), $index - 1, $input)
    : createMappedError(ErrorNames.parse_unexpected_token_optional_chain, $input);

const invalidTaggedTemplateOnOptionalChain = () => createMappedError(ErrorNames.parse_invalid_tag_in_optional_chain, $input);

const invalidArrowParameterList = () => createMappedError(ErrorNames.parse_invalid_arrow_params, $input);

const defaultParamsInArrowFn = () => createMappedError(ErrorNames.parse_no_arrow_param_default_value, $input);

const destructuringParamsInArrowFn = () => createMappedError(ErrorNames.parse_no_arrow_param_destructuring, $input);

const restParamsMustBeLastParam = () => createMappedError(ErrorNames.parse_rest_must_be_last, $input);

const functionBodyInArrowFn = () => createMappedError(ErrorNames.parse_no_arrow_fn_body, $input);

const unexpectedDoubleDot = () =>
  __DEV__
    ? createMappedError(ErrorNames.parse_unexpected_double_dot, $index - 1, $input)
    : createMappedError(ErrorNames.parse_unexpected_double_dot, $input);

// #endregion

/**
 * Array for mapping tokens to token values. The indices of the values
 * correspond to the token bits 0-38.
 * For this to work properly, the values in the array must be kept in
 * the same order as the token bits.
 * Usage: TokenValues[token & Token.Type]
 */
const TokenValues = [
  $false, $true, $null, $undefined, '$this', null/* '$host' */, '$parent',

  '(', '{', '.', '..', '...', '?.', '}', ')', ',', '[', ']', ':', ';', '?', '\'', '"',

  '&', '|', '??', '||', '&&', '==', '!=', '===', '!==', '<', '>',
  '<=', '>=', 'in', 'instanceof', '+', '-', 'typeof', 'void', '*', '%', '/', '=', '!',
  Token.TemplateTail, Token.TemplateContinuation,
  'of', '=>'
];

const KeywordLookup: Record<string, Token> = objectAssign(Object.create(null), {
  true: Token.TrueKeyword,
  null: Token.NullKeyword,
  false: Token.FalseKeyword,
  undefined: Token.UndefinedKeyword,
  $this: Token.ThisScope,
  $parent: Token.ParentScope,
  in: Token.InKeyword,
  instanceof: Token.InstanceOfKeyword,
  typeof: Token.TypeofKeyword,
  void: Token.VoidKeyword,
  of: Token.OfKeyword,
});

/**
 * Ranges of code points in pairs of 2 (eg 0x41-0x5B, 0x61-0x7B, ...) where the second value is not inclusive (5-7 means 5 and 6)
 * Single values are denoted by the second value being a 0
 *
 * Copied from output generated with "node build/generate-unicode.js"
 *
 * See also: https://en.wikibooks.org/wiki/Unicode/Character_reference/0000-0FFF
 */
const codes = {
  /* [$0-9A-Za_a-z] */
  AsciiIdPart: [0x24, 0, 0x30, 0x3A, 0x41, 0x5B, 0x5F, 0, 0x61, 0x7B],
  IdStart: /* IdentifierStart */[0x24, 0, 0x41, 0x5B, 0x5F, 0, 0x61, 0x7B, 0xAA, 0, 0xBA, 0, 0xC0, 0xD7, 0xD8, 0xF7, 0xF8, 0x2B9, 0x2E0, 0x2E5, 0x1D00, 0x1D26, 0x1D2C, 0x1D5D, 0x1D62, 0x1D66, 0x1D6B, 0x1D78, 0x1D79, 0x1DBF, 0x1E00, 0x1F00, 0x2071, 0, 0x207F, 0, 0x2090, 0x209D, 0x212A, 0x212C, 0x2132, 0, 0x214E, 0, 0x2160, 0x2189, 0x2C60, 0x2C80, 0xA722, 0xA788, 0xA78B, 0xA7AF, 0xA7B0, 0xA7B8, 0xA7F7, 0xA800, 0xAB30, 0xAB5B, 0xAB5C, 0xAB65, 0xFB00, 0xFB07, 0xFF21, 0xFF3B, 0xFF41, 0xFF5B],
  Digit: /* DecimalNumber */[0x30, 0x3A],
  Skip: /* Skippable */[0, 0x21, 0x7F, 0xA1]
};

/**
 * Decompress the ranges into an array of numbers so that the char code
 * can be used as an index to the lookup
 */
const decompress = (lookup: (CharScanner | number)[] | null, $set: Set<number> | null, compressed: number[], value: CharScanner | number | boolean): void => {
  const rangeCount = compressed.length;
  for (let i = 0; i < rangeCount; i += 2) {
    const start = compressed[i];
    let end = compressed[i + 1];
    end = end > 0 ? end : start + 1;
    if (lookup) {
      lookup.fill(value as CharScanner | number, start, end);
    }
    if ($set) {
      for (let ch = start; ch < end; ch++) {
        $set.add(ch);
      }
    }
  }
};

// CharFuncLookup functions
const returnToken = (token: Token): () => Token =>
  () => {
    nextChar();
    return token;
  };

// ASCII IdentifierPart lookup
const AsciiIdParts = new Set<number>();
decompress(null, AsciiIdParts, codes.AsciiIdPart, true);

// IdentifierPart lookup
const IdParts = new Uint8Array(0xFFFF);
// eslint-disable-next-line @typescript-eslint/no-explicit-any
decompress(IdParts as any, null, codes.IdStart, 1);
// eslint-disable-next-line @typescript-eslint/no-explicit-any
decompress(IdParts as any, null, codes.Digit, 1);

type CharScanner = (() => Token | null) & { notMapped?: boolean };

// Character scanning function lookup
const CharScanners = new Array<CharScanner>(0xFFFF);
CharScanners.fill(unexpectedCharacter, 0, 0xFFFF);

decompress(CharScanners, null, codes.Skip, () => {
  nextChar();
  return null;
});
decompress(CharScanners, null, codes.IdStart, scanIdentifier);
decompress(CharScanners, null, codes.Digit, () => scanNumber(false));

CharScanners[Char.DoubleQuote] =
CharScanners[Char.SingleQuote] = () => {
  return scanString();
};
CharScanners[Char.Backtick] = () => {
  return scanTemplate();
};

// !, !=, !==
CharScanners[Char.Exclamation] = () => {
  if (nextChar() !== Char.Equals) {
    return Token.Exclamation;
  }
  if (nextChar() !== Char.Equals) {
    return Token.ExclamationEquals;
  }
  nextChar();
  return Token.ExclamationEqualsEquals;
};

// =, ==, ===, =>
CharScanners[Char.Equals] =  () => {
  if (nextChar() === Char.GreaterThan) {
    nextChar();
    return Token.Arrow;
  }
  if ($currentChar !== Char.Equals) {
    return Token.Equals;
  }
  if (nextChar() !== Char.Equals) {
    return Token.EqualsEquals;
  }
  nextChar();
  return Token.EqualsEqualsEquals;
};

// &, &&
CharScanners[Char.Ampersand] = () => {
  if (nextChar() !== Char.Ampersand) {
    return Token.Ampersand;
  }
  nextChar();
  return Token.AmpersandAmpersand;
};

// |, ||
CharScanners[Char.Bar] = () => {
  if (nextChar() !== Char.Bar) {
    return Token.Bar;
  }
  nextChar();
  return Token.BarBar;
};

// ?, ??, ?.
CharScanners[Char.Question] = () => {
  if (nextChar() === Char.Dot) {
    const peek = $charCodeAt($index + 1);
    if (peek <= Char.Zero || peek >= Char.Nine) {
      nextChar();
      return Token.QuestionDot;
    }
    return Token.Question;
  }
  if ($currentChar !== Char.Question) {
    return Token.Question;
  }
  nextChar();
  return Token.QuestionQuestion;
};

// ., ...
CharScanners[Char.Dot] = () => {
  if (nextChar() <= Char.Nine && $currentChar >= Char.Zero) {
    return scanNumber(true);
  }
  if ($currentChar === Char.Dot) {
    if (nextChar() !== Char.Dot) {
      return Token.DotDot;
    }
    nextChar();
    return Token.DotDotDot;
  }
  return Token.Dot;
};

// <, <=
CharScanners[Char.LessThan] =  () => {
  if (nextChar() !== Char.Equals) {
    return Token.LessThan;
  }
  nextChar();
  return Token.LessThanEquals;
};

// >, >=
CharScanners[Char.GreaterThan] =  () => {
  if (nextChar() !== Char.Equals) {
    return Token.GreaterThan;
  }
  nextChar();
  return Token.GreaterThanEquals;
};

CharScanners[Char.Percent]      = returnToken(Token.Percent);
CharScanners[Char.OpenParen]    = returnToken(Token.OpenParen);
CharScanners[Char.CloseParen]   = returnToken(Token.CloseParen);
CharScanners[Char.Asterisk]     = returnToken(Token.Asterisk);
CharScanners[Char.Plus]         = returnToken(Token.Plus);
CharScanners[Char.Comma]        = returnToken(Token.Comma);
CharScanners[Char.Minus]        = returnToken(Token.Minus);
CharScanners[Char.Slash]        = returnToken(Token.Slash);
CharScanners[Char.Colon]        = returnToken(Token.Colon);
CharScanners[Char.Semicolon]    = returnToken(Token.Semicolon);
CharScanners[Char.OpenBracket]  = returnToken(Token.OpenBracket);
CharScanners[Char.CloseBracket] = returnToken(Token.CloseBracket);
CharScanners[Char.OpenBrace]    = returnToken(Token.OpenBrace);
CharScanners[Char.CloseBrace]   = returnToken(Token.CloseBrace);<|MERGE_RESOLUTION|>--- conflicted
+++ resolved
@@ -41,14 +41,10 @@
   ArrowFunction,
   AccessGlobalExpression,
 } from './ast';
-<<<<<<< HEAD
-import { createError, createInterface, createLookup, objectAssign } from '../utilities-objects';
-import { IContainer, resolve } from '@aurelia/kernel';
-import { getGlobalContext, IGlobalContext } from '../global-context';
-=======
 import { createInterface, createLookup, objectAssign } from '../utilities';
 import { ErrorNames, createMappedError } from '../errors';
->>>>>>> 09237021
+import { IGlobalContext, getGlobalContext } from '../global-context';
+import { IContainer, resolve } from '@aurelia/kernel';
 
 export interface IExpressionParser extends ExpressionParser {}
 export const IExpressionParser = createInterface<IExpressionParser>('IExpressionParser', x => x.singleton(ExpressionParser));
