import { IIndexable, IServiceLocator } from '@aurelia/kernel';
import {
  IScheduler,
  ITask,
  QueueTaskOptions,
} from '@aurelia/scheduler';
import {
  BindingMode,
  LifecycleFlags,
  ExpressionKind,
} from '../flags';
import { IBinding } from '../lifecycle';
import {
  IBindingTargetAccessor,
  AccessorType,
  INodeAccessor,
  IObservedArray,
  ICollectionSubscriber,
  IndexMap,
  ICollectionObserver,
  CollectionKind,
} from '../observation';
import { IObserverLocator } from '../observation/observer-locator';
import { Interpolation, IsExpression } from './ast';
import {
  connectable,
  IConnectableBinding,
} from './connectable';

import type { Scope } from '../observation/binding-context';

const { toView } = BindingMode;
const queueTaskOptions: QueueTaskOptions = {
  reusable: false,
  preempt: true,
};

// a pseudo binding to manage multiple InterpolationBinding s
// ========
// Note: the child expressions of an Interpolation expression are full Aurelia expressions, meaning they may include
// value converters and binding behaviors.
// Each expression represents one ${interpolation}, and for each we create a child TextBinding unless there is only one,
// in which case the renderer will create the TextBinding directly
export class InterpolationBinding implements IBinding {
  public interceptor: this = this;

  public isBound: boolean = false;
  public $scope?: Scope = void 0;

  public partBindings: ContentBinding[];

  private readonly targetObserver: IBindingTargetAccessor;
  private task: ITask | null = null;

  public constructor(
    public observerLocator: IObserverLocator,
    public interpolation: Interpolation,
    public target: object,
    public targetProperty: string,
    public mode: BindingMode,
    public locator: IServiceLocator,
    public $scheduler: IScheduler,
  ) {
<<<<<<< HEAD
    // Note: the child expressions of an Interpolation expression are full Aurelia expressions, meaning they may include
    // value converters and binding behaviors.
    // Each expression represents one ${interpolation}, and for each we create a child TextBinding unless there is only one,
    // in which case the composer will create the TextBinding directly
=======
    this.targetObserver = observerLocator.getAccessor(LifecycleFlags.none, target, targetProperty);
>>>>>>> 235df0cd
    const expressions = interpolation.expressions;
    const partBindings = this.partBindings = Array(expressions.length);
    for (let i = 0, ii = expressions.length; i < ii; ++i) {
      partBindings[i] = new ContentBinding(expressions[i], target, targetProperty, locator, observerLocator, this);
    }
  }

  public updateTarget(value: unknown, flags: LifecycleFlags): void {
    const partBindings = this.partBindings;
    const staticParts = this.interpolation.parts;
    const ii = partBindings.length;
    let result = '';
    if (ii === 1) {
      result = staticParts[0] + partBindings[0].value + staticParts[1];
    } else {
      result = staticParts[0];
      for (let i = 0; ii > i; ++i) {
        result += partBindings[i].value + staticParts[i + 1];
      }
    }

    const targetObserver = this.targetObserver;
    // Alpha: during bind a simple strategy for bind is always flush immediately
    // todo:
    //  (1). determine whether this should be the behavior
    //  (2). if not, then fix tests to reflect the changes/scheduler to properly yield all with aurelia.start().wait()
    const shouldQueueFlush = (flags & LifecycleFlags.fromBind) === 0 && (targetObserver.type & AccessorType.Layout) > 0;
    if (shouldQueueFlush) {
      flags |= LifecycleFlags.noTargetObserverQueue;
      this.task?.cancel();
      this.task = this.$scheduler.queueRenderTask(() => {
        (targetObserver as unknown as INodeAccessor).flushChanges?.(flags);
        this.task = null;
      }, queueTaskOptions);
    }
    targetObserver.setValue(result, flags, this.target, this.targetProperty);
  }

  public $bind(flags: LifecycleFlags, scope: Scope, hostScope: Scope | null): void {
    if (this.isBound) {
      if (this.$scope === scope) {
        return;
      }
      this.interceptor.$unbind(flags);
    }
    this.isBound = true;
    this.$scope = scope;
    const partBindings = this.partBindings;
    for (let i = 0, ii = partBindings.length; ii > i; ++i) {
      partBindings[i].$bind(flags, scope, hostScope);
    }
    this.updateTarget(void 0, flags);
  }

  public $unbind(flags: LifecycleFlags): void {
    if (!this.isBound) {
      return;
    }
    this.isBound = false;
    this.$scope = void 0;
    const task = this.task;
    const partBindings = this.partBindings;
    for (let i = 0, ii = partBindings.length; i < ii; ++i) {
      partBindings[i].interceptor.$unbind(flags);
    }
    if (task != null) {
      task.cancel();
      this.task = null;
    }
  }
}

// a pseudo binding, part of a larger interpolation binding
// employed to support full expression per expression part of an interpolation
// note: ContentBinding name is used so signal that in a future version, we may add support
// for more than just string part in interpolation.
// consider the following example:
// <div>${start} to ${end}</div>
// `start` and `end` could be more than strings
// if `start` returns <span>Start</span>, `end` returns <span>End</span> (html elements)
// then the final result:
// <div><span>Start</span> to <span>End</span></div>
// this composability is similar to how FAST is doing, and quite familiar with VDOM libs component props
export interface ContentBinding extends IConnectableBinding {}

@connectable()
export class ContentBinding implements ContentBinding, ICollectionSubscriber {
  public interceptor: this = this;

  // at runtime, mode may be overriden by binding behavior
  // but it wouldn't matter here, just start with something for later check
  public readonly mode: BindingMode = BindingMode.toView;
  public value: unknown = '';
  public id!: number;
  public $scope?: Scope;
  public $hostScope: Scope | null = null;
  public task: ITask | null = null;
  public isBound: boolean = false;

  private arrayObserver?: ICollectionObserver<CollectionKind.array> = void 0;

  public constructor(
    public readonly sourceExpression: IsExpression,
    public readonly target: object,
    public readonly targetProperty: string,
    public readonly locator: IServiceLocator,
    public readonly observerLocator: IObserverLocator,
    public readonly owner: InterpolationBinding,
  ) {

  }

  public handleChange(newValue: unknown, oldValue: unknown, flags: LifecycleFlags): void {
    if (!this.isBound) {
      return;
    }
    const sourceExpression = this.sourceExpression;
    const canOptimize = sourceExpression.$kind === ExpressionKind.AccessScope && this.observerSlots > 1;
    if (!canOptimize) {
      const shouldConnect = (this.mode & toView) > 0;
      if (shouldConnect) {
        this.version++;
      }
      newValue = sourceExpression.evaluate(flags, this.$scope!, this.$hostScope, this.locator, shouldConnect ? this.interceptor : null);
      if (shouldConnect) {
        this.interceptor.unobserve(false);
      }
    }
    if (newValue != this.value) {
      this.value = newValue;
      this.unobserveArray();
      if (newValue instanceof Array) {
        this.observeArray(flags, newValue);
      }
      this.owner.updateTarget(newValue, flags);
    }
  }

  public handleCollectionChange(indexMap: IndexMap, flags: LifecycleFlags): void {
    this.owner.updateTarget(void 0, flags);
  }

  public $bind(flags: LifecycleFlags, scope: Scope, hostScope: Scope | null): void {
    if (this.isBound) {
      if (this.$scope === scope) {
        return;
      }
      this.interceptor.$unbind(flags);
    }

    this.isBound = true;
    this.$scope = scope;
    this.$hostScope = hostScope;

    if (this.sourceExpression.hasBind) {
      this.sourceExpression.bind(flags, scope, hostScope, this.interceptor as IIndexable & this);
    }

    const v = this.value = this.sourceExpression.evaluate(
      flags,
      scope,
      hostScope,
      this.locator,
      (this.mode & toView) > 0 ?  this.interceptor : null,
    );
    if (v instanceof Array) {
      this.observeArray(flags, v);
    }
  }

  public $unbind(flags: LifecycleFlags): void {
    if (!this.isBound) {
      return;
    }
    this.isBound = false;

    if (this.sourceExpression.hasUnbind) {
      this.sourceExpression.unbind(flags, this.$scope!, this.$hostScope, this.interceptor);
    }

    this.$scope = void 0;
    this.$hostScope = null;
    this.interceptor.unobserve(true);
    this.unobserveArray();
  }

  private observeArray(flags: LifecycleFlags, arr: IObservedArray): void {
    const newObserver = this.arrayObserver = this.observerLocator.getArrayObserver(flags, arr);
    newObserver.addCollectionSubscriber(this.interceptor);
  }

  private unobserveArray(): void {
    this.arrayObserver?.removeCollectionSubscriber(this.interceptor);
    this.arrayObserver = void 0;
  }
}<|MERGE_RESOLUTION|>--- conflicted
+++ resolved
@@ -61,14 +61,7 @@
     public locator: IServiceLocator,
     public $scheduler: IScheduler,
   ) {
-<<<<<<< HEAD
-    // Note: the child expressions of an Interpolation expression are full Aurelia expressions, meaning they may include
-    // value converters and binding behaviors.
-    // Each expression represents one ${interpolation}, and for each we create a child TextBinding unless there is only one,
-    // in which case the composer will create the TextBinding directly
-=======
     this.targetObserver = observerLocator.getAccessor(LifecycleFlags.none, target, targetProperty);
->>>>>>> 235df0cd
     const expressions = interpolation.expressions;
     const partBindings = this.partBindings = Array(expressions.length);
     for (let i = 0, ii = expressions.length; i < ii; ++i) {
