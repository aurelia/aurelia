--- conflicted
+++ resolved
@@ -19,25 +19,13 @@
   public locator: IServiceLocator;
   public preventDefault: boolean;
   public sourceExpression: IsBindingBehavior;
-  public target: INode;
+  public target: IPixiNode;
   public targetEvent: string;
 
   private eventManager: IEventManager;
   private handler: IDisposable;
 
-<<<<<<< HEAD
-  constructor(
-    public targetEvent: string,
-    public delegationStrategy: DelegationStrategy,
-    public sourceExpression: IsBindingBehavior,
-    public target: IPixiNode,
-    public preventDefault: boolean,
-    private eventManager: IEventManager,
-    public locator: IServiceLocator) {
-    
-    this.handleEvent = this.handleEvent.bind(this);
-=======
-  constructor(targetEvent: string, delegationStrategy: DelegationStrategy, sourceExpression: IsBindingBehavior, target: INode, preventDefault: boolean, eventManager: IEventManager, locator: IServiceLocator) {
+  constructor(targetEvent: string, delegationStrategy: DelegationStrategy, sourceExpression: IsBindingBehavior, target: IPixiNode, preventDefault: boolean, eventManager: IEventManager, locator: IServiceLocator) {
     this.$nextBind = null;
     this.$prevBind = null;
     this.$state = State.none;
@@ -50,7 +38,7 @@
     this.targetEvent = targetEvent;
 
     this.eventManager = eventManager;
->>>>>>> 21b3f462
+    this.handleEvent = this.handleEvent.bind(this);
   }
 
   public callSource(event: PIXI.interaction.InteractionEvent): ReturnType<IsBindingBehavior['evaluate']> {
