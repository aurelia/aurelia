--- conflicted
+++ resolved
@@ -44,12 +44,8 @@
   public id!: number;
   public isBound: boolean = false;
   public $scope?: IScope = void 0;
-<<<<<<< HEAD
-  public part?: string;
-=======
   public $hostScope: IScope | null = null;
 
->>>>>>> 08471543
   public targetObserver?: AccessorOrObserver = void 0;;
 
   public persistentFlags: LifecycleFlags = LifecycleFlags.none;
@@ -105,11 +101,7 @@
       const oldValue = targetObserver.getValue();
 
       if (sourceExpression.$kind !== ExpressionKind.AccessScope || this.observerSlots > 1) {
-<<<<<<< HEAD
-        newValue = sourceExpression.evaluate(flags, $scope, locator, this.part);
-=======
         newValue = sourceExpression.evaluate(flags, $scope!, this.$hostScope, locator);
->>>>>>> 08471543
       }
 
       // todo(fred): maybe let the obsrever decides whether it updates
@@ -124,11 +116,7 @@
 
       if ((this.mode & oneTime) === 0) {
         this.version++;
-<<<<<<< HEAD
-        sourceExpression.connect(flags, $scope, interceptor, this.part);
-=======
-        sourceExpression.connect(flags, $scope!, this.$hostScope, this.interceptor);
->>>>>>> 08471543
+        sourceExpression.connect(flags, $scope!, this.$hostScope, interceptor);
         interceptor.unobserve(false);
       }
 
