import { IIndexable, Primitive } from '@aurelia/kernel';
<<<<<<< HEAD
import { ILifecycle } from '../lifecycle';
import { CollectionKind, ICollectionObserver, IObservedSet, LifecycleFlags } from '../observation';
// tslint:disable:no-reserved-keywords
=======
import { BindingFlags, CollectionKind, IChangeSet, ICollectionObserver, IObservedSet } from '../observation';
>>>>>>> ca6d56c2
import { nativePush, nativeSplice } from './array-observer';
import { collectionObserver } from './collection-observer';

const proto = Set.prototype;
export const nativeAdd = proto.add; // TODO: probably want to make these internal again
export const nativeClear = proto.clear;
export const nativeDelete = proto.delete;

// note: we can't really do much with Set due to the internal data structure not being accessible so we're just using the native calls
// fortunately, add/delete/clear are easy to reconstruct for the indexMap

// https://tc39.github.io/ecma262/#sec-set.prototype.add
function observeAdd(this: IObservedSet, value: IIndexable | Primitive): ReturnType<typeof nativeAdd> {
  const o = this.$observer;
  if (o === undefined) {
    return nativeAdd.call(this, value);
  }
  const oldSize = this.size;
  nativeAdd.call(this, value);
  const newSize = this.size;
  if (newSize === oldSize) {
    return this;
  }
  o.indexMap[oldSize] = -2;
  o.callSubscribers('add', arguments, LifecycleFlags.isCollectionMutation);
  return this;
}

// https://tc39.github.io/ecma262/#sec-set.prototype.clear
function observeClear(this: IObservedSet): ReturnType<typeof nativeClear>  {
  const o = this.$observer;
  if (o === undefined) {
    return nativeClear.call(this);
  }
  const size = this.size;
  if (size > 0) {
    const indexMap = o.indexMap;
    let i = 0;
    for (const entry of this.keys()) {
      if (indexMap[i] > -1) {
        nativePush.call(indexMap.deletedItems, entry);
      }
      i++;
    }
    nativeClear.call(this);
    indexMap.length = 0;
    o.callSubscribers('clear', arguments, LifecycleFlags.isCollectionMutation);
  }
  return undefined;
}

// https://tc39.github.io/ecma262/#sec-set.prototype.delete
function observeDelete(this: IObservedSet, value: IIndexable | Primitive): ReturnType<typeof nativeDelete> {
  const o = this.$observer;
  if (o === undefined) {
    return nativeDelete.call(this, value);
  }
  const size = this.size;
  if (size === 0) {
    return false;
  }
  let i = 0;
  const indexMap = o.indexMap;
  for (const entry of this.keys()) {
    if (entry === value) {
      if (indexMap[i] > -1) {
        nativePush.call(indexMap.deletedItems, entry);
      }
      nativeSplice.call(indexMap, i, 1);
      return nativeDelete.call(this, value);
    }
    i++;
  }
  o.callSubscribers('delete', arguments, LifecycleFlags.isCollectionMutation);
  return false;
}

for (const observe of [observeAdd, observeClear, observeDelete]) {
  Object.defineProperty(observe, 'observing', { value: true, writable: false, configurable: false, enumerable: false });
}

export function enableSetObservation(): void {
  if (proto.add['observing'] !== true) proto.add = observeAdd;
  if (proto.clear['observing'] !== true) proto.clear = observeClear;
  if (proto.delete['observing'] !== true) proto.delete = observeDelete;
}

enableSetObservation();

export function disableSetObservation(): void {
  if (proto.add['observing'] === true) proto.add = nativeAdd;
  if (proto.clear['observing'] === true) proto.clear = nativeClear;
  if (proto.delete['observing'] === true) proto.delete = nativeDelete;
}

export interface SetObserver extends ICollectionObserver<CollectionKind.set> {}

@collectionObserver(CollectionKind.set)
export class SetObserver implements SetObserver {
  public resetIndexMap: () => void;

  public collection: IObservedSet;

<<<<<<< HEAD
  constructor(lifecycle: ILifecycle, set: IObservedSet) {
    this.lifecycle = lifecycle;
    set.$observer = this;
    this.collection = set;
=======
  constructor(changeSet: IChangeSet, observedSet: IObservedSet) {
    this.changeSet = changeSet;
    observedSet.$observer = this;
    this.collection = observedSet;
>>>>>>> ca6d56c2
    this.resetIndexMap();
  }
}

<<<<<<< HEAD
export function getSetObserver(lifecycle: ILifecycle, set: IObservedSet): SetObserver {
  return (set.$observer as SetObserver) || new SetObserver(lifecycle, set);
=======
export function getSetObserver(changeSet: IChangeSet, observedSet: IObservedSet): SetObserver {
  return (observedSet.$observer as SetObserver) || new SetObserver(changeSet, observedSet);
>>>>>>> ca6d56c2
}<|MERGE_RESOLUTION|>--- conflicted
+++ resolved
@@ -1,11 +1,7 @@
 import { IIndexable, Primitive } from '@aurelia/kernel';
-<<<<<<< HEAD
 import { ILifecycle } from '../lifecycle';
 import { CollectionKind, ICollectionObserver, IObservedSet, LifecycleFlags } from '../observation';
 // tslint:disable:no-reserved-keywords
-=======
-import { BindingFlags, CollectionKind, IChangeSet, ICollectionObserver, IObservedSet } from '../observation';
->>>>>>> ca6d56c2
 import { nativePush, nativeSplice } from './array-observer';
 import { collectionObserver } from './collection-observer';
 
@@ -109,26 +105,14 @@
 
   public collection: IObservedSet;
 
-<<<<<<< HEAD
-  constructor(lifecycle: ILifecycle, set: IObservedSet) {
+  constructor(lifecycle: ILifecycle, observedSet: IObservedSet) {
     this.lifecycle = lifecycle;
-    set.$observer = this;
-    this.collection = set;
-=======
-  constructor(changeSet: IChangeSet, observedSet: IObservedSet) {
-    this.changeSet = changeSet;
     observedSet.$observer = this;
     this.collection = observedSet;
->>>>>>> ca6d56c2
     this.resetIndexMap();
   }
 }
 
-<<<<<<< HEAD
-export function getSetObserver(lifecycle: ILifecycle, set: IObservedSet): SetObserver {
-  return (set.$observer as SetObserver) || new SetObserver(lifecycle, set);
-=======
-export function getSetObserver(changeSet: IChangeSet, observedSet: IObservedSet): SetObserver {
-  return (observedSet.$observer as SetObserver) || new SetObserver(changeSet, observedSet);
->>>>>>> ca6d56c2
+export function getSetObserver(lifecycle: ILifecycle, observedSet: IObservedSet): SetObserver {
+  return (observedSet.$observer as SetObserver) || new SetObserver(lifecycle, observedSet);
 }