import { Constructable, IContainer, IResolver, PLATFORM, Reporter, Tracer, Writable } from '@aurelia/kernel';
import { IAddEventListenerOptions, IChildNode, IComment, IDocument, IDocumentFragment, IElement, IEventListenerOptions, IEventListenerOrEventListenerObject, IEventTarget, IHTMLElement, IHTMLTemplateElement, IMutationCallback, IMutationObserver, IMutationObserverInit, INode, INodeSequence, IParentNode, IRenderLocation, IShadowRootInit, ISVGElement, IText, NodeType } from './dom.interfaces';

const slice = Array.prototype.slice;

function isRenderLocation(node: INode): node is IRenderLocation {
  return node.textContent === 'au-end';
}

declare var document: IDocument;
declare var MutationObserver: Constructable & IMutationObserver;
declare var Element: IElement;
declare var HTMLElement: IHTMLElement;
declare var SVGElement: ISVGElement;

// tslint:disable:no-any
export const DOM = {
  createDocumentFragment(markupOrNode?: unknown): IDocumentFragment {
    if (markupOrNode === undefined || markupOrNode === null) {
      return document.createDocumentFragment();
    }
    if (DOM.isNodeInstance(markupOrNode)) {
      if ((markupOrNode as IHTMLTemplateElement).content !== undefined) {
        return (markupOrNode as IHTMLTemplateElement).content;
      }
      const fragment = document.createDocumentFragment();
      fragment.appendChild(markupOrNode);
      return fragment;
    }
    return DOM.createTemplate(markupOrNode).content;
  },
  createTemplate(markup?: unknown): IHTMLTemplateElement {
    if (markup === undefined || markup === null) {
      return document.createElement('template');
    }
    const template = document.createElement('template');
    template.innerHTML = (markup as string | object).toString();
    return template;
  },
  addClass(node: IElement, className: string): void {
    node.classList.add(className);
  },
  addEventListener(eventName: string, subscriber: IEventListenerOrEventListenerObject, publisher?: IEventTarget, options?: boolean | IAddEventListenerOptions): void {
    (publisher || document).addEventListener(eventName, subscriber, options);
  },
  appendChild(parent: INode, child: INode): void {
    parent.appendChild(child);
  },
  attachShadow(host: IElement, options: IShadowRootInit): IDocumentFragment {
    return host.attachShadow(options);
  },
  cloneNode<T extends INode = INode>(node: T, deep?: boolean): T {
    return node.cloneNode(deep !== false) as T; // use true unless the caller explicitly passes in false
  },
  convertToRenderLocation(node: INode): IRenderLocation {
    if (isRenderLocation(node)) {
      return node; // it's already a RenderLocation (converted by FragmentNodeSequence)
    }
    if (node.parentNode === null) {
      throw Reporter.error(52);
    }
    const locationEnd = document.createComment('au-end') as IRenderLocation;
    const locationStart = document.createComment('au-start') as IRenderLocation;
    DOM.replaceNode(locationEnd, node);
    DOM.insertBefore(locationStart, locationEnd);
    locationEnd.$start = locationStart;
    locationStart.$nodes = null;
    return locationEnd;
  },
  createComment(text: string): IComment {
    return document.createComment(text);
  },
  createElement: ((name: string): IElement => {
    return document.createElement(name);
  }) as IDocument['createElement'],
  createNodeObserver(target: INode, callback: IMutationCallback, options: IMutationObserverInit): IMutationObserver {
    const observer = new MutationObserver(callback);
    observer.observe(target, options);
    return observer;
  },
  createTextNode(text: string): IText {
    return document.createTextNode(text);
  },
  getAttribute(node: IElement, name: string): any {
    return node.getAttribute(name);
  },
  hasClass(node: IElement, className: string): boolean {
    return node.classList.contains(className);
  },
  insertBefore(nodeToInsert: INode, referenceNode: INode): void {
    referenceNode.parentNode.insertBefore(nodeToInsert, referenceNode);
  },
  isMarker(node: INode): node is IElement {
    return node.nodeName === 'AU-M';
  },
  isCommentNodeType(node: INode): node is IComment {
    return node.nodeType === NodeType.Comment;
  },
  isDocumentFragmentType(node: INode): node is IDocumentFragment {
    return node.nodeType === NodeType.DocumentFragment;
  },
  isElementNodeType(node: INode): node is IElement {
    return node.nodeType === NodeType.Element;
  },
  isNodeInstance(potentialNode: any): potentialNode is INode {
    return potentialNode.nodeType > 0;
  },
  isTextNodeType(node: INode): node is IText {
    return node.nodeType === NodeType.Text;
  },
  migrateChildNodes(currentParent: INode, newParent: INode): void {
    while (currentParent.firstChild) {
      DOM.appendChild(newParent, currentParent.firstChild);
    }
  },
  registerElementResolver(container: IContainer, resolver: IResolver): void {
    container.registerResolver(INode, resolver);
    container.registerResolver(Element, resolver);
    container.registerResolver(HTMLElement, resolver);
    container.registerResolver(SVGElement, resolver);
  },
  remove(node: INode | IChildNode): void {
    if ((node as IChildNode).remove) {
      (node as IChildNode).remove();
    } else {
      node.parentNode.removeChild(node);
    }
  },
  removeAttribute(node: IElement, name: string): void {
    node.removeAttribute(name);
  },
  removeClass(node: IElement, className: string): void {
    node.classList.remove(className);
  },
  removeEventListener(eventName: string, subscriber: IEventListenerOrEventListenerObject, publisher?: IEventTarget, options?: boolean | IEventListenerOptions): void {
    (publisher || document).removeEventListener(eventName, subscriber, options);
  },
  replaceNode(newChild: INode, oldChild: INode): void {
    if (oldChild.parentNode) {
      oldChild.parentNode.replaceChild(newChild, oldChild);
    }
  },
  setAttribute(node: IElement, name: string, value: any): void {
    node.setAttribute(name, value);
  }
};

// This is an implementation of INodeSequence that represents "no DOM" to render.
// It's used in various places to avoid null and to encode
// the explicit idea of "no view".
const emptySequence: INodeSequence = {
  firstChild: null,
  lastChild: null,
  childNodes: PLATFORM.emptyArray,
  findTargets(): ReturnType<INodeSequence['findTargets']> { return PLATFORM.emptyArray; },
  insertBefore(refNode: INode): ReturnType<INodeSequence['insertBefore']> { /*do nothing*/ },
  appendTo(parent: INode): ReturnType<INodeSequence['appendTo']> { /*do nothing*/ },
  remove(): ReturnType<INodeSequence['remove']> { /*do nothing*/ }
};

export const NodeSequence = {
  empty: emptySequence
};

/**
 * An specialized INodeSequence with optimizations for text (interpolation) bindings
 * The contract of this INodeSequence is:
 * - the previous element is an `au-m` node
 * - text is the actual text node
 */
export class TextNodeSequence implements INodeSequence {
  public firstChild: IText;
  public lastChild: IText;
  public childNodes: IText[];

  private targets: [INode];

  constructor(text: IText) {
    this.firstChild = text;
    this.lastChild = text;
    this.childNodes = [text];
    this.targets = [new AuMarker(text)];
  }

  public findTargets(): ArrayLike<INode> {
    return this.targets;
  }

  public insertBefore(refNode: INode): void {
    refNode.parentNode.insertBefore(this.firstChild, refNode);
  }

  public appendTo(parent: INode): void {
    parent.appendChild(this.firstChild);
  }

  public remove(): void {
    this.firstChild.remove();
  }
}
// tslint:enable:no-any

// This is the most common form of INodeSequence.
// Every custom element or template controller whose node sequence is based on an HTML template
// has an instance of this under the hood. Anyone who wants to create a node sequence from
// a string of markup would also receive an instance of this.
// CompiledTemplates create instances of FragmentNodeSequence.
/** @internal */
export class FragmentNodeSequence implements INodeSequence {
  public firstChild: INode;
  public lastChild: INode;
  public childNodes: INode[];

  private end: IRenderLocation;
  private fragment: IDocumentFragment;
  private start: IRenderLocation;
  private targets: ArrayLike<INode>;

  constructor(fragment: IDocumentFragment) {
    this.fragment = fragment;
    // tslint:disable-next-line:no-any
    const targetNodeList = fragment.querySelectorAll('.au');
    let i = 0;
    let ii = targetNodeList.length;
    const targets = this.targets = Array(ii);
    while (i < ii) {
      // eagerly convert all markers to IRenderLocations (otherwise the renderer
      // will do it anyway) and store them in the target list (since the comments
      // can't be queried)
      const target = targetNodeList[i];
      if (target.nodeName === 'AU-M') {
        // note the renderer will still call this method, but it will just return the
        // location if it sees it's already a location
        targets[i] = DOM.convertToRenderLocation(target);
      } else {
        // also store non-markers for consistent ordering
        targets[i] = target;
      }
      ++i;
    }
    const childNodeList = fragment.childNodes;
    i = 0;
    ii = childNodeList.length;
    const childNodes = this.childNodes = Array(ii);
    while (i < ii) {
      childNodes[i] = childNodeList[i] as Writable<INode>;
      ++i;
    }

    this.firstChild = fragment.firstChild;
    this.lastChild = fragment.lastChild;

    this.start = this.end = null;
  }

  public findTargets(): ArrayLike<INode> {
    return this.targets;
  }

  public insertBefore(refNode: IRenderLocation): void {
    // tslint:disable-next-line:no-any
    refNode.parentNode.insertBefore(this.fragment, refNode);
    // internally we could generally assume that this is an IRenderLocation,
    // but since this is also public API we still need to double check
    // (or horrible things might happen)
    if (isRenderLocation(refNode)) {
      this.end = refNode;
      const start = this.start = refNode.$start;
      if (start.$nodes === null) {
        start.$nodes = this;
      } else {
        // if more than one NodeSequence uses the same RenderLocation, it's an child
        // of a repeater (or something similar) and we shouldn't remove all nodes between
        // start - end since that would always remove all items from a repeater, even
        // when only one is removed
        // so we set $nodes to PLATFORM.emptyObject to 1) tell other sequences that it's
        // occupied and 2) prevent start.$nodes === this from ever evaluating to true
        // during remove()
        start.$nodes = PLATFORM.emptyObject;
      }
    }
  }

  public appendTo(parent: INode): void {
    // tslint:disable-next-line:no-any
    parent.appendChild(this.fragment);
    // this can never be a RenderLocation, and if for whatever reason we moved
    // from a RenderLocation to a host, make sure "start" and "end" are null
    this.start = this.end = null;
  }

  public remove(): void {
    const fragment = this.fragment;
    if (this.start !== null && this.start.$nodes === this) {
      // if we're between a valid "start" and "end" (e.g. if/else, containerless, or a
      // repeater with a single item) then simply remove everything in-between (but not
      // the comments themselves as they belong to the parent)
      const end = this.end;
      let next: INode;
      let current = this.start.nextSibling;
      while (current !== end) {
        next = current.nextSibling;
        // tslint:disable-next-line:no-any
        fragment.appendChild(current);
        current = next;
      }
      this.start.$nodes = null;
      this.start = this.end = null;
    } else {
      // otherwise just remove from first to last child in the regular way
      let current = this.firstChild;

      if (current.parentNode !== fragment) {
        const end = this.lastChild;
        let next: INode;

        while (current !== null) {
          next = current.nextSibling;
          // tslint:disable-next-line:no-any
          fragment.appendChild(current);

          if (current === end) {
            break;
          }

          current = next;
        }
      }
    }
  }
}

export interface INodeSequenceFactory {
  createNodeSequence(): INodeSequence;
}

export class NodeSequenceFactory {
  private readonly deepClone: boolean;
  private readonly node: INode;
  private readonly Type: Constructable;

  constructor(fragment: IDocumentFragment) {
    const childNodes = fragment.childNodes;
    switch (childNodes.length) {
      case 0:
        this.createNodeSequence = () => NodeSequence.empty;
        return;
      case 2:
        const target = childNodes[0];
        if (target.nodeName === 'AU-M' || target.nodeName === '#comment') {
          const text = childNodes[1];
          if (text.nodeType === NodeType.Text && text.textContent.length === 0) {
            this.deepClone = false;
            this.node = text;
            this.Type = TextNodeSequence;
            return;
          }
        }
      // falls through if not returned
      default:
        this.deepClone = true;
        this.node = fragment;
        this.Type = FragmentNodeSequence;
    }
  }

  public static createFor(markupOrNode: unknown): NodeSequenceFactory {
    if (Tracer.enabled) { Tracer.enter('NodeSequenceFactory.createFor', slice.call(arguments)); }
    const fragment = DOM.createDocumentFragment(markupOrNode);
    if (Tracer.enabled) { Tracer.leave(); }
    return new NodeSequenceFactory(fragment);
  }

  public createNodeSequence(): INodeSequence {
    return new this.Type(this.node.cloneNode(this.deepClone));
  }
}

<<<<<<< HEAD
export interface AuMarker extends INode { }

/*@internal*/
=======
/** @internal */
>>>>>>> 186d8659
export class AuMarker implements INode {
  public get parentNode(): INode & IParentNode {
    return this.nextSibling.parentNode;
  }
  public readonly nextSibling: INode;
  public readonly previousSibling: INode;
  public readonly content?: INode;
  public readonly firstChild: IChildNode;
  public readonly lastChild: IChildNode;
  public readonly childNodes: ArrayLike<IChildNode>;
  public readonly nodeName: 'AU-M';
  public readonly nodeType: NodeType.Element;

  public textContent: string;

  constructor(next: INode) {
    this.nextSibling = next;
    this.textContent = '';
  }
  public remove(): void { /* do nothing */ }
}

(proto => {
  proto.previousSibling = null;
  proto.firstChild = null;
  proto.lastChild = null;
  proto.childNodes = PLATFORM.emptyArray;
  proto.nodeName = 'AU-M';
  proto.nodeType = NodeType.Element;
})(AuMarker.prototype as Writable<AuMarker>);<|MERGE_RESOLUTION|>--- conflicted
+++ resolved
@@ -376,13 +376,9 @@
   }
 }
 
-<<<<<<< HEAD
 export interface AuMarker extends INode { }
 
-/*@internal*/
-=======
 /** @internal */
->>>>>>> 186d8659
 export class AuMarker implements INode {
   public get parentNode(): INode & IParentNode {
     return this.nextSibling.parentNode;
