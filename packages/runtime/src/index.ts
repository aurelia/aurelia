export {
  IPlatform,
} from '@aurelia/kernel';
export {
  Platform,
  TaskQueue,
  Task,
  TaskAbortError,
  TaskQueuePriority,
  TaskStatus,
  QueueTaskOptions,
  ITask,
} from '@aurelia/platform';

import { IRegistry } from '@aurelia/kernel';
import {
  FromViewBindingBehavior,
  OneTimeBindingBehavior,
  ToViewBindingBehavior,
  TwoWayBindingBehavior
} from './binding-behaviors/binding-mode';
import { DebounceBindingBehavior } from './binding-behaviors/debounce';
import { SignalBindingBehavior } from './binding-behaviors/signals';
import { ThrottleBindingBehavior } from './binding-behaviors/throttle';

export const DebounceBindingBehaviorRegistration = DebounceBindingBehavior as unknown as IRegistry;
export const OneTimeBindingBehaviorRegistration = OneTimeBindingBehavior as unknown as IRegistry;
export const ToViewBindingBehaviorRegistration = ToViewBindingBehavior as unknown as IRegistry;
export const FromViewBindingBehaviorRegistration = FromViewBindingBehavior as unknown as IRegistry;
export const SignalBindingBehaviorRegistration = SignalBindingBehavior as unknown as IRegistry;
export const ThrottleBindingBehaviorRegistration = ThrottleBindingBehavior as unknown as IRegistry;
export const TwoWayBindingBehaviorRegistration = TwoWayBindingBehavior as unknown as IRegistry;

export {
  alias,
  registerAliases,
} from './alias';
export {
  ExpressionKind,
  CallFunctionExpression,
  CustomExpression,
  BindingBehaviorExpression,
  ValueConverterExpression,
  AssignExpression,
  ConditionalExpression,
  AccessThisExpression,
  AccessScopeExpression,
  AccessMemberExpression,
  AccessKeyedExpression,
  CallScopeExpression,
  CallMemberExpression,
  BinaryExpression,
  UnaryExpression,
  PrimitiveLiteralExpression,
  HtmlLiteralExpression,
  ArrayLiteralExpression,
  ObjectLiteralExpression,
  TemplateExpression,
  TaggedTemplateExpression,
  ArrayBindingPattern,
  ObjectBindingPattern,
  BindingIdentifier,
  ForOfStatement,
  Interpolation,
  AnyBindingExpression,
  IsPrimary,
  IsLiteral,
  IsLeftHandSide,
  IsUnary,
  IsBinary,
  IsConditional,
  IsAssign,
  IsValueConverter,
  IsBindingBehavior,
  IsAssignable,
  IsExpression,
  IsExpressionOrStatement,
  IVisitor,
  BinaryOperator,
  BindingIdentifierOrPattern,
  UnaryOperator,
  IExpressionHydrator,
} from './binding/ast';
export {
  PropertyBinding
} from './binding/property-binding';
export {
  CallBinding
} from './binding/call-binding';
export {
  IPartialConnectableBinding,
  IConnectableBinding,
  connectable,
  BindingMediator,
  MediatedBinding
} from './binding/connectable';
export {
  IExpressionParser,
  BindingType,
  parseExpression,
  Char,
  Access,
  Precedence,
  parse,
  ParserState,
} from './binding/expression-parser';
export {
  ContentBinding,
  InterpolationBinding,
} from './binding/interpolation-binding';
export {
  LetBinding
} from './binding/let-binding';
export {
  RefBinding
} from './binding/ref-binding';

export {
  ArrayObserver,
  ArrayIndexObserver,
  enableArrayObservation,
  disableArrayObservation,
  applyMutationsToIndices,
  synchronizeIndices,
} from './observation/array-observer';
export {
  MapObserver,
  enableMapObservation,
  disableMapObservation
} from './observation/map-observer';
export {
  SetObserver,
  enableSetObservation,
  disableSetObservation
} from './observation/set-observer';
export {
  BindingContext,
  Scope,
  OverrideContext
} from './observation/binding-context';
export {
  CollectionLengthObserver,
} from './observation/collection-length-observer';
export {
  CollectionSizeObserver,
} from './observation/collection-size-observer';
export {
  ComputedOverrides,
  ComputedLookup,
  computed,
  createComputedObserver,
  CustomSetterObserver,
  GetterObserver,
  ComputedWatcher,
  ExpressionWatcher,
} from './observation/computed-observer';
export {
  IDirtyChecker,
  DirtyCheckProperty,
  DirtyCheckSettings
} from './observation/dirty-checker';
export {
  IObservableDefinition,
  observable,
} from './observation/observable';
export {
  IObjectObservationAdapter,
  IObserverLocator,
  ITargetObserverLocator,
  ITargetAccessorLocator,
  getCollectionObserver,
  ObserverLocator
} from './observation/observer-locator';
export {
  PrimitiveObserver,
} from './observation/primitive-observer';
export {
  PropertyAccessor,
} from './observation/property-accessor';
export {
<<<<<<< HEAD
  ProxyObservable,
} from './observation/proxy-observation';
export {
  ProxyObserver,
} from './observation/proxy-observer';
export {
  BindableObserver,
=======
  BindableObserver
>>>>>>> 4fc2e1fb
} from './observation/bindable-observer';
export {
  SetterObserver,
} from './observation/setter-observer';
export {
  ISignaler,
} from './observation/signaler';
export {
  subscriberCollection,
  collectionSubscriberCollection,
} from './observation/subscriber-collection';
export {
  IWatcher,
} from './observation/watcher-switcher';

export {
  bindingBehavior,
  BindingBehavior,
  BindingBehaviorDefinition,
  PartialBindingBehaviorDefinition,
  BindingBehaviorKind,
  BindingBehaviorDecorator,
  BindingBehaviorInstance,
  BindingBehaviorType,
  BindingInterceptor,
  BindingBehaviorFactory,
  BindingBehaviorStrategy,
  IInterceptableBinding,
} from './binding-behavior';
export {
  BindingModeBehavior,
  OneTimeBindingBehavior,
  ToViewBindingBehavior,
  FromViewBindingBehavior,
  TwoWayBindingBehavior
} from './binding-behaviors/binding-mode';
export {
  DebounceBindingBehavior
} from './binding-behaviors/debounce';
export {
  SignalBindingBehavior
} from './binding-behaviors/signals';
export {
  ThrottleBindingBehavior
} from './binding-behaviors/throttle';

export {
  ValueConverter,
  ValueConverterDefinition,
  PartialValueConverterDefinition,
  ValueConverterKind,
  ValueConverterDecorator,
  ValueConverterInstance,
  ValueConverterType,
  valueConverter,
} from './value-converter';

export {
  bindable,
  PartialBindableDefinition,
  BindableDefinition,
  Bindable,
} from './bindable';

export {
  watch,
  Watch,
  IWatchDefinition,
  IWatcherCallback,
  IDepCollectionFn,
} from './observation/watch';

export {
  BindingMode,
  LifecycleFlags,
  AccessorOrObserver,
  IBinding,
  ILifecycle,
  AccessorType,
  Collection,
  CollectionKind,
  DelegationStrategy,
  IAccessor,
  INodeAccessor,
  IBindingContext,
  IBindingTargetAccessor,
  IBindingTargetObserver,
  ICollectionChangeTracker,
  ICollectionObserver,
  ICollectionIndexObserver,
  ICollectionSubscriber,
  IndexMap,
  IBatchable,
  IObservable,
  IObservedArray,
  IObservedMap,
  IObservedSet,
  IOverrideContext,
  IPropertyChangeTracker,
  IPropertyObserver,
  ISubscribable,
  ISubscriberCollection,
  ObservedCollection,
  PropertyObserver,
  CollectionObserver,
  ICollectionSubscriberCollection,
  ICollectionSubscribable,
  ISubscriber,
  isIndexMap,
  copyIndexMap,
  cloneIndexMap,
  createIndexMap,
} from './observation';<|MERGE_RESOLUTION|>--- conflicted
+++ resolved
@@ -178,17 +178,10 @@
   PropertyAccessor,
 } from './observation/property-accessor';
 export {
-<<<<<<< HEAD
   ProxyObservable,
 } from './observation/proxy-observation';
 export {
-  ProxyObserver,
-} from './observation/proxy-observer';
-export {
   BindableObserver,
-=======
-  BindableObserver
->>>>>>> 4fc2e1fb
 } from './observation/bindable-observer';
 export {
   SetterObserver,
