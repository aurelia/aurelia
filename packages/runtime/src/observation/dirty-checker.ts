--- conflicted
+++ resolved
@@ -69,11 +69,7 @@
   public oldValue: unknown;
   public propertyKey: string;
 
-<<<<<<< HEAD
-  private dirtyChecker: IDirtyChecker;
-=======
-  private readonly dirtyChecker: DirtyChecker;
->>>>>>> 2d9b5868
+  private readonly dirtyChecker: IDirtyChecker;
 
   constructor(dirtyChecker: IDirtyChecker, obj: IObservable, propertyKey: string) {
     this.obj = obj;
