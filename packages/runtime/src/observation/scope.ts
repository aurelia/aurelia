--- conflicted
+++ resolved
@@ -1,10 +1,5 @@
-<<<<<<< HEAD
-import { type IBinding, type IBindingContext, type IOverrideContext } from '../observation';
-import { createError } from '../utilities-objects';
-=======
 import { ErrorNames, createMappedError } from '../errors';
 import type { IBinding, IBindingContext, IOverrideContext } from '../observation';
->>>>>>> 09237021
 
 /**
  * A class for creating context in synthetic scope to keep the number of classes of context in scope small
