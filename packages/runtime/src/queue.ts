/* eslint-disable @typescript-eslint/no-explicit-any */
/* eslint-disable jsdoc/check-indentation */
/* eslint-disable jsdoc/no-multi-asterisks */
import { noop } from '@aurelia/kernel';
import { Platform } from '@aurelia/platform';

const tsPending = 'pending';
const tsRunning = 'running';
const tsCompleted = 'completed';
const tsCanceled = 'canceled';
export type TaskStatus = typeof tsPending | typeof tsRunning | typeof tsCompleted | typeof tsCanceled;
export type TaskCallback<T = any> = () => T;

const resolvedPromise = Promise.resolve();
let runScheduled = false;
let isAutoRun = false;

const queue: (Task | RecurringTask | (() => unknown))[] = [];
const recurringTasks: RecurringTask[] = [];
let pendingAsyncCount = 0;
let settlePromise: Promise<boolean> | null = null;
let taskErrors: unknown[] = [];
let settlePromiseResolve: ((value: boolean) => void) | null = null;
let settlePromiseReject: ((reason?: any) => void) | null = null;

const requestRun = () => {
  if (!runScheduled) {
    runScheduled = true;
    void resolvedPromise.then(() => {
      runScheduled = false;
      isAutoRun = true;
      runTasks();
    });
  }
};

const signalSettled = (hasPerformedWork: boolean) => {
  if (settlePromise && queue.length === 0 && pendingAsyncCount === 0) {
    settlePromise = null;
    if (taskErrors.length > 0) {
      const errors = taskErrors;
      taskErrors = [];
      if (errors.length === 1) {
        settlePromiseReject!(errors[0]);
      } else {
        settlePromiseReject!(new AggregateError(errors, 'One or more tasks failed.'));
      }
    } else {
      settlePromiseResolve!(hasPerformedWork);
    }
  }
};

/**
 * **Immediately drain** Aurelia's internal task queue.
 *
 * Normally the scheduler calls this automatically on the next micro-task
 * whenever you enqueue work with {@link queueTask} or {@link queueAsyncTask}.
 * Calling it yourself is only useful in **low-level tests, debugging sessions,
 * or custom instrumentation** where you need a _synchronous_ flush.
 *
 * ### What it does
 * 1. Removes each item from the queue (FIFO) and runs it.
 * 2. If an item queues more work, the loop continues until the queue is empty,
 *    up to **10 000 extra tasks** – after that a "Potential deadlock" error is
 *    thrown and the queue is cleared.
 * 3. Collects every uncaught exception.
 *    * When you invoke the function manually those errors are re-thrown —
 *      either the single error or an `AggregateError` if several tasks failed.*
 *    * During the scheduler's automatic run they are _suppressed_ and will only
 *      surface through `tasksSettled()` or the runtime console, so the app
 *      keeps running.
 * 4. Signals the internal "settled promise" so `await tasksSettled()` continues
 *    once _all_ **synchronous** callbacks have finished (async promises may
 *    still be pending).
 *
 * > **Tip:** In most cases you should prefer `await tasksSettled()`; it waits
 * > for both the synchronous drain **and** any asynchronous work started by
 * > the tasks. `runTasks()` is only needed when you must stay purely
 * > synchronous (e.g. inside a non-async test).
 *
 * @throws Error            If a task throws and you called the function
 *                          directly.
 * @throws AggregateError   If multiple tasks throw.
 * @throws Error            "Potential deadlock detected" when > 10 000 extra
 *                          tasks are re-queued in one drain.
 *
 * @example
 * Synchronous assertion in a non-async test
 * ```ts
 * it('updates the DOM synchronously', () => {
 *   vm.value = 42;
 *   runTasks(); // flush queue synchronously
 *   expect(el.textContent).toBe('42');
 * });
 * ```
 *
 * @example
 * Debugging pending tasks in the browser console
 * ```ts
 * // In the app startup code
 * window.runTasks = runTasks;
 *
 * // After pausing in a breakpoint
 * window.runTasks(); // force the scheduler to drain now
 * ```
 *
 * @example
 * Fail fast when a task throws during manual drain
 * ```ts
 * try {
 *   runTasks();
 * } catch (e) {
 *   console.error('A queued operation failed:', e);
 *   throw e; // make the test fail
 * }
 * ```
 */
export const runTasks = () => {
  const isManualRun = !isAutoRun;
  isAutoRun = false;
  settlePromise ??= new Promise<boolean>((resolve, reject) => {
    settlePromiseResolve = resolve;
    settlePromiseReject = reject;
  });

  let extraTaskCount = -queue.length;

  const isEmpty = queue.length === 0;
  while (queue.length > 0) {
    if (++extraTaskCount > 10000) {
      const error = new Error(`Potential deadlock detected. More than 10000 extra tasks were queued from within tasks.`);
      queue.length = 0;
      settlePromiseReject?.(error);
      settlePromise = null;
      throw error;
    }

    const task = queue.shift()!;
    if (typeof task === 'function') {
      try {
        task();
      } catch (err) {
        taskErrors.push(err);
      }
    } else {
      task.run();
    }
  }
  // Make a copy; this is for testing, signalSettled will clear the array
  const errors = taskErrors.slice();
  signalSettled(!isEmpty);
  if (isManualRun && errors.length > 0) {
    if (errors.length === 1) {
      throw errors[0];
    } else {
      throw new AggregateError(errors, 'One or more tasks failed.');
    }
  }
};

/**
 * Gets a read-only copy of the list of all active recurring tasks.
 *
 * While the returned array is a copy, the `RecurringTask` objects within it
 * are the actual instances managed by the scheduler. This is useful for
 * inspection or for cleaning up all active tasks by iterating over the array
 * and calling `task.cancel()` on each one.
 *
 * @returns A new array containing all currently active {@link RecurringTask} instances.
 *
 * @example
 * Cleaning up after a test
 * ```ts
 * afterEach(() => {
 *   // Ensure no recurring tasks leak between tests
 *   for (const task of getRecurringTasks()) {
 *     task.cancel();
 *   }
 * });
 * ```
 *
 * @example
 * Inspecting active tasks for debugging
 * ```ts
 * function logActiveRecurringTasks() {
 *   const tasks = getRecurringTasks();
 *   if (tasks.length > 0) {
 *     console.log('Active recurring tasks:', tasks.map(t => `ID ${t.id}`));
 *   } else {
 *     console.log('No active recurring tasks.');
 *   }
 * }
 * ```
 */
export const getRecurringTasks = () => {
  return recurringTasks.slice();
};

/**
 * Return a promise that resolves once **all queued work has finished** and the
 * Aurelia scheduler is completely idle.
 *
 * Conceptually similar to a browser's "micro-task drain" (the classic
 * `await Promise.resolve()` trick) but extended to cover:
 *
 * * synchronous micro-tasks queued via {@link queueTask}
 * * asynchronous or delayed tasks queued via {@link queueAsyncTask}
 * * any promises those callbacks return
 *
 * Perfect for unit / component / e2e tests where you must wait for bindings,
 * observers, `requestAnimationFrame` chains and timers to flush **without
 * guessing a timeout**.
 *
 * #### Behaviour
 * | Situation                                                | Result                             |
 * |----------------------------------------------------------|------------------------------------|
 * | At least one task ran before the queue became empty      | **resolves `true`**                |
 * | Nothing was pending when you called the function         | **resolves `false`**               |
 * | One task throws                                          | **rejects** with that error        |
 * | Multiple tasks throw                                     | **rejects** with an `AggregateError` |
 *
 * Re-invocations while work is still pending return the **same** promise; once
 * everything settles, the next call starts a fresh cycle.
 *
 * @returns Promise<boolean> &mdash; `true` if any work was processed,
 *          otherwise `false`.
 *
 * @throws {*} Propagates the error(s) thrown by tasks, see table above.
 *
 * @example
 * <caption>Flush bindings in a component test
 * ```ts
 * vm.todoText = 'Write docs';
 * vm.addTodo();
 * await tasksSettled(); // wait for DOM & animations
 * expect(list.children.length).toBe(1);
 * ```
 *
 * @example
 * Playwright helper to wait for framework idle
 * ```ts
 * // In the app startup code
 * window.tasksSettled = tasksSettled;
 *
 * // helpers.ts
 * export async function waitForIdle(page: Page) {
 *   await page.evaluate(() => window.tasksSettled());
 * }
 *
 * await page.getByRole('button', { name: 'Save' }).click();
 * await waitForIdle(page); // no arbitrary sleeps
 * ```
 *
 * @example
 * Detect and surface aggregated task errors
 * ```ts
 * queueTask(() => { throw new Error('first'); });
 * queueTask(() => { throw new Error('second'); });
 *
 * try {
 *   await tasksSettled();
 * } catch (e) {
 *   if (e instanceof AggregateError) {
 *     console.log('Multiple failures:', e.errors.length);
 *   }
 * }
 * ```
 *
 * @example
 * Ensure every test exits cleanly using the boolean result
 * ```ts
 * afterEach(async () => {
 *   const didWork = await tasksSettled();
 *   if (didWork) {
 *     // Failing here highlights orphaned micro-tasks or timers left by the test
 *     throw new Error('Test left pending work on the Aurelia scheduler');
 *   }
 * });
 * ```
 */
export const tasksSettled = (): Promise<boolean> => {
  // do not convert to async function (it will wrap the internal promise and cause test code to fail)
  if (settlePromise) {
    return settlePromise;
  }
  if (queue.length > 0 || pendingAsyncCount > 0) {
    return settlePromise ??= new Promise<boolean>((resolve, reject) => {
      settlePromiseResolve = resolve;
      settlePromiseReject = reject;
    });
  }
  // Not strictly necessary but without this we need a lot of extra `await Promise.resolve()` in test code
  return resolvedPromise.then(() => {
    if (queue.length > 0 || pendingAsyncCount > 0) {
      return settlePromise ??= new Promise<boolean>((resolve, reject) => {
        settlePromiseResolve = resolve;
        settlePromiseReject = reject;
      });
    }
    return false;
  });
};

/**
 * Queue a **synchronous** callback onto Aurelia's internal task queue.
 *
 * The callback is executed in the same micro-task drain as bindings,
 * computed observers, and other framework internals, immediately after the
 * current call-stack has unwound.
 * Because these tasks are *fire-and-forget* they:
 *
 * * **cannot be awaited** – if you need an awaitable handle use
 *   {@link queueAsyncTask} instead;
 * * are still included in the bookkeeping for {@link tasksSettled}, so tests
 *   that `await tasksSettled()` will not proceed until every queued callback
 *   has run.
 *
 * **Intended audience**: framework contributors, advanced plug-ins, and custom
 * binding strategies. Typical application code rarely needs this API.
 *
 * @param callback - A *synchronous* function to execute after the current
 *                   JavaScript turn.  Any exception it throws is captured and
 *                   surfaced collectively via `tasksSettled()` or `runTasks()`.
 */
export const queueTask = (callback: TaskCallback) => {
  requestRun();
  queue.push(callback);
};

/**
 * Queue a callback to run **asynchronously** on Aurelia's central scheduler
 * and get back a {@link Task} object you can:
 *
 * * `await` – via `task.result`
 * * cancel – via `task.cancel()`
 * * inspect – via `task.status`
 *
 * Any callbacks scheduled this way are automatically tracked by the framework,
 * so `await tasksSettled()` waits until the all tasks (and any promises they return)
 * have finished.
 *
 * @template R The value returned by `callback`, or the value the promise it
 *             returns resolves to.
 *
 * @param callback  - A function to execute. It may be synchronous or asynchronous;
 *                    if it returns a promise, the scheduler treats the task as
 *                    *running* until that promise settles.
 *
 * @param options.delay  - Optional delay **in milliseconds** before the callback
 *                         is queued. While waiting, the task can still be
 *                         cancelled.
 *
 * @returns The {@link Task} representing the scheduled work.
 *
 * @throws {TaskAbortError} The task's `result` promise rejects with this error
 *                          if the task is cancelled before it starts.
 * @throws {*}              The task's `result` promise propagates any error
 *                          thrown by `callback`.
 *
 * ---
 *
 * @example
 * Component integration tests
 * ```ts
 * it('increments the view when the button is clicked', async () => {
 *   const { vm, host } = await createFixture(`<counter></counter>`);
 *   host.querySelector('button')!.click();
 *
 *   // This will resolve after every queued task has finished,
 *   // including rendering.
 *   await tasksSettled();
 *
 *   expect(host.textContent).toContain('1');
 * });
 * ```
 *
 * @example
 * Debounce a network search – cancel if the user keeps typing
 * ```ts
 * let current: Task<SearchResult[]> | null = null;
 *
 * function search(term: string) {
 *   current?.cancel(); // abort the previous call
 *
 *   current = queueAsyncTask(async () => {
 *     const resp = await fetch(`/api/search?q=${encodeURIComponent(term)}`);
 *     return resp.json() as Promise<SearchResult[]>;
 *   }, { delay: 300 }); // classic 300 ms debounce
 *
 *   return current.result; // awaitable by callers
 * }
 * ```
 *
 * @example
 * Schedule expensive canvas work onto the next animation frame (test-friendly)
 * ```ts
 * export function scheduleRender(frameData: Data) {
 *   queueAsyncTask(
 *     () => new Promise<void>(resolve => requestAnimationFrame(() => {
 *       draw(frameData); // expensive canvas work
 *       resolve();
 *     }))
 *   );
 * }
 * ```
 *
 * @example
 * Auto-dismiss a toast after 5 s (test-friendly)
 * ```ts
 * export function showToast(msg: string) {
 *   const toast = createToast(msg);
 *   document.body.appendChild(toast);
 *
 *   queueAsyncTask(() => toast.remove(), { delay: 5000 });
 * }
 * ```
 */
export const queueAsyncTask = <R = any>(callback: TaskCallback<R>, options?: { delay?: number }) => {
  const task = new Task<R>(callback, options?.delay);

  if (task.delay != null && task.delay > 0) {
    ++pendingAsyncCount;
    task._timerId = Platform.getOrCreate(globalThis).setTimeout(() => {
      --pendingAsyncCount;
      task._timerId = undefined;

      if (task.status === tsCanceled) {
        signalSettled(true);
        return;
      }

      queue.push(task);
      requestRun();
    }, task.delay);
  } else {
    queue.push(task);
    requestRun();
  }

  return task;
};

export class TaskAbortError<T = any> extends Error {
  public constructor(public task: Task<T>) {
    super(`Task ${task.id} was canceled.`);
  }
}

/**
 * A handle returned by {@link queueAsyncTask} that lets you observe and control
 * the life-cycle of a piece of scheduled work.
 *
 * Tasks move through **four immutable states**:
 *
 * | State      | Meaning | When it changes |
 * |------------|---------|-----------------|
 * | `"pending"`   | Waiting in the queue <br>(or in a `setTimeout` delay). | Immediately after creation. |
 * | `"running"`   | `callback` is executing. | When the scheduler dequeues the task. |
 * | `"completed"` | Callback (and any returned promise) settled. | After `callback` finishes / promise resolves. |
 * | `"canceled"`  | Task was aborted **or** callback/promise rejected. | When `cancel()` succeeds, or on error. |
 *
 * @template R Type of the value produced by the callback.
 */
export class Task<R = any> {
  /** @internal */
  private static _taskId = 0;
  /**
   * Unique, incrementing identifier – handy for logging / debugging.
   */
  public readonly id: number = ++Task._taskId;

  /** @internal */
  public _timerId?: number;

  /** @internal */
  private _resolve!: (value: Awaited<R>) => void;
  /** @internal */
  private _reject!: (reason?: any) => void;

  /** @internal */
  private readonly _result: Promise<Awaited<R>>;
  /**
   * A promise that:
   * * **fulfils** with the callback's return value, or
   * * **rejects** with:
   *   * whatever error the callback throws,
   *   * whatever rejection the callback's promise yields, or
   *   * a {@link TaskAbortError} if the task is canceled before it starts.
   *
   * Consumers typically `await` this to know when *their* task is done without
   * caring about unrelated work still queued.
   *
   * @example
   * ```ts
   * const toastTask = queueAsyncTask(showToast, { delay: 5000 });
   * await toastTask.result; // waits 5 s then resolves
   * ```
   */
  public get result(): Promise<Awaited<R>> {
    return this._result;
  }

  /** @internal */
  private _status: TaskStatus = tsPending;
  /**
   * Current immutable status of the task.
   *
   * @example
   * ```ts
   * const task = queueAsyncTask(() => 123);
   * console.log(task.status); // "pending"
   * await task.result;
   * console.log(task.status); // "completed"
   * ```
   */
  public get status(): TaskStatus {
    return this._status;
  }

  public constructor(
    public callback: TaskCallback<R>,
    public delay?: number,
  ) {
    this._result = new Promise<Awaited<R>>((resolve, reject) => {
      this._resolve = resolve;
      this._reject = reject;
    });
  }

  /** @internal */
  public run(): void {
    if (this._status !== tsPending) {
      throw new Error(`Cannot run task in ${this._status} state`);
    }
    this._status = tsRunning;
    let ret: unknown;
    try {
      ret = this.callback();
    } catch (err) {
      this._status = tsCanceled;
      this._reject(err);
      taskErrors.push(err);
      return;
    }

    if (ret instanceof Promise) {
      ++pendingAsyncCount;
      ret.then(result => {
        this._status = tsCompleted;
        this._resolve(result);
      }).catch(err => {
        this._status = tsCanceled;
        this._reject(err);
        taskErrors.push(err);
      }).finally(() => {
        --pendingAsyncCount;
        signalSettled(true);
      });
    } else {
      this._status = tsCompleted;
      this._resolve(ret as Awaited<R>);
    }
  }

  /**
   * Attempt to cancel the task **before it runs**.
   *
   * * If the task is still `"pending"` **and**:
   *   * waiting in a `setTimeout` → the timer is cleared.
   *   * sitting in the queue     → it is removed.
   *   The task transitions to `"canceled"` and `result` rejects with
   *   {@link TaskAbortError}.
   * * If the task is already `"running"` or `"completed"` nothing happens.
   *
   * @returns `true` when the task was successfully canceled,
   *          otherwise `false`.
   *
   * @example
   * ```ts
   * const t = queueAsyncTask(fetchData, { delay: 300 });
   * // user typed again before the debounce expired
   * if (t.cancel()) console.log('Previous fetch aborted');
   * ```
   */
  public cancel(): boolean {
    if (this._timerId !== undefined) {
      Platform.getOrCreate(globalThis).clearTimeout(this._timerId);
      --pendingAsyncCount;
      this._timerId = undefined;
      this._status = tsCanceled;
      const abortErr = new TaskAbortError(this);
      this._reject(abortErr);
      // Attach a noop-catch so the promise is immediately handled and the host never
      // emits an `unhandledRejection` for a *normal* cancel.
      //
      // IMPORTANT ──────────────────────────────────────────────────────────────
      // - `cancel()` MUST ONLY reject with the `TaskAbortError` we just created.
      //   Nothing else is allowed to flow through `_reject()` here.
      // - If you ever change that invariant (e.g. forward another error or add
      //   logging-failures), you **must** either:
      //     1. push the new error into `taskErrors` so the scheduler's aggregator
      //        surfaces it, or
      //     2. replace this with a *selective* handler that re-throws anything that
      //        isn't a TaskAbortError.
      //   Failing to do so will silently swallow real errors in dev builds.
      void this._result.catch(noop);
      signalSettled(true);
      return true;
    }

    if (this._status === tsPending) {
      const idx = queue.indexOf(this);
      if (idx > -1) {
        queue.splice(idx, 1);
        this._status = tsCanceled;
        const abortErr = new TaskAbortError(this);
        this._reject(abortErr);
        void this._result.catch(noop);
        signalSettled(true);
        return true;
      }
    }
    return false;
  }
}

/**
 * Queue a callback to run **repeatedly** on a given interval, managed by
 * Aurelia's central scheduler.
 *
 * Unlike a one-off task from {@link queueAsyncTask}, this creates a persistent,
 * timer-based operation that continues until explicitly canceled. Each
 * execution of the callback is pushed onto the normal task queue, ensuring
 * it runs with the same timing and error-handling as other framework tasks.
 *
 * This is useful for polling or any periodic background work that needs to be
 * test-friendly and integrated with Aurelia's life-cycle.
 *
 * @param callback  - The function to execute on each interval. Any exception
 *                    it throws is captured and surfaced collectively via
 *                    `tasksSettled()` or `runTasks()` (after awaiting `task.next()`).
 * @param opts.interval  - The delay **in milliseconds** between the end of one
 *                         execution and the start of the next. Defaults to `0`.
 * @returns A {@link RecurringTask} handle that lets you `cancel()` the
 *                                  repetition or use `await task.next()` to wait for
 *                                  the next run.
 */
export const queueRecurringTask = (callback: TaskCallback, opts?: { interval?: number }) => {
  const task = new RecurringTask(callback, Math.max(opts?.interval ?? 0, 0));
  recurringTasks.push(task);
  task._start();
  return task;
};

/**
 * A handle returned by {@link queueRecurringTask} that lets you observe and
 * control a periodic, repeating task.
 *
 * Unlike a single-use {@link Task}, a `RecurringTask` does not have a status
 * or a final `result` promise. Instead, it continues to schedule itself on a
 * given interval until it is explicitly stopped.
 */
export class RecurringTask {
  /** @internal */
  private static _nextId = 0;
  public readonly id: number = ++RecurringTask._nextId;

  /** @internal */
  private _timerId?: number;
  /** @internal */
  private _canceled = false;
  /** @internal */
  private readonly _nextResolvers: (() => void)[] = [];

  public constructor(
    private readonly _callback: () => unknown,
    private readonly _interval: number,
  ) {}

  /** @internal */
  public run(): void {
    try {
      // TODO: possibly store return value to connect to resolver
      this._callback();
    } catch (err) {
      taskErrors.push(err);
      return;
    }
  }

  /** @internal */
  public _start(): void {
    if (this._canceled) {
      return;
    }

<<<<<<< HEAD
    this._timerId = Platform.getOrCreate(globalThis).setTimeout(() => {
=======
    this._timerId = setTimeout(() => {
>>>>>>> 4aa88168
      this._tick();
      if (!this._canceled) {
        this._start();
      }
    }, this._interval);
  }

<<<<<<< HEAD
=======
  /** @internal */
>>>>>>> 4aa88168
  private _tick(): void {
    queue.push(this);
    requestRun();

    const resolvers = this._nextResolvers.splice(0);
    for (const resolver of resolvers) {
      resolver();
    }
  }

  /**
   * Returns a promise that resolves after the next time the task's callback
   * is queued for execution.
   *
   * This is useful for synchronizing other work with the task's interval,
   * especially in tests. If the task has already been canceled, it returns an
   * immediately-resolved promise.
   *
   * @returns A promise that resolves when the next interval occurs.
   *
   * @example
   * Synchronizing with a polling task in a test
   * ```ts
   * it('updates data on a polling interval', async () => {
   *   let count = 0;
   *   const poller = queueRecurringTask(() => count++, { interval: 100 });
   *
   *   await poller.next();
   *   await tasksSettled();
   *   expect(count).toBe(1);
   *
   *   await poller.next();
   *   await tasksSettled();
   *   expect(count).toBe(2);
   *
   *   poller.cancel();
   * });
   * ```
   */
  public next(): Promise<void> {
    if (this._canceled) {
      return Promise.resolve();
    }
    return new Promise(resolve => this._nextResolvers.push(resolve));
  }

  /**
   * Permanently stops the recurring task.
   *
   * This action clears any pending timer, prevents future executions, removes
   * the task from the scheduler's list of recurring tasks, and immediately
   * resolves any pending promises created by `next()`.
   *
   * Once canceled, a recurring task cannot be restarted.
   */
  public cancel(): void {
    this._canceled = true;
    if (this._timerId !== undefined) {
<<<<<<< HEAD
      Platform.getOrCreate(globalThis).clearTimeout(this._timerId);
=======
      clearTimeout(this._timerId);
>>>>>>> 4aa88168
      this._timerId = undefined;
    }

    const idx = recurringTasks.indexOf(this);
    if (idx > -1) {
      recurringTasks.splice(idx, 1);
    }

    const resolvers = this._nextResolvers.splice(0);
    for (const resolve of resolvers) {
      resolve();
    }
  }
}<|MERGE_RESOLUTION|>--- conflicted
+++ resolved
@@ -695,11 +695,7 @@
       return;
     }
 
-<<<<<<< HEAD
     this._timerId = Platform.getOrCreate(globalThis).setTimeout(() => {
-=======
-    this._timerId = setTimeout(() => {
->>>>>>> 4aa88168
       this._tick();
       if (!this._canceled) {
         this._start();
@@ -707,10 +703,7 @@
     }, this._interval);
   }
 
-<<<<<<< HEAD
-=======
-  /** @internal */
->>>>>>> 4aa88168
+  /** @internal */
   private _tick(): void {
     queue.push(this);
     requestRun();
@@ -769,11 +762,7 @@
   public cancel(): void {
     this._canceled = true;
     if (this._timerId !== undefined) {
-<<<<<<< HEAD
       Platform.getOrCreate(globalThis).clearTimeout(this._timerId);
-=======
-      clearTimeout(this._timerId);
->>>>>>> 4aa88168
       this._timerId = undefined;
     }
 
