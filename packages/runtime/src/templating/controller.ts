/* eslint-disable @typescript-eslint/no-unnecessary-type-assertion */
import {
  IContainer,
  IIndexable,
  nextId,
  Writable,
  Constructable,
  IDisposable,
  isObject,
  ILogger,
  LogLevel,
  resolveAll,
} from '@aurelia/kernel';
import {
  PropertyBinding,
} from '../binding/property-binding';
import {
  HooksDefinition,
} from '../definitions';
import {
  INode,
  INodeSequence,
  IRenderLocation
} from '../dom';
import {
  LifecycleFlags,
} from '../flags';
import {
  IBinding,
  IController,
  ILifecycle,
  IViewModel,
  ViewModelKind,
  MountStrategy,
  IViewFactory,
  ISyntheticView,
  ICustomAttributeController,
  IDryCustomElementController,
  IContextualCustomElementController,
  ICompiledCustomElementController,
  ICustomElementController,
  ICustomElementViewModel,
  ICustomAttributeViewModel,
  IActivationHooks,
  ICompileHooks,
  IHydratedController,
  IHydratedParentController,
  State,
  stringifyState,
  ControllerVisitor,
} from '../lifecycle';
import {
  IBindingTargetAccessor,
  IScope,
} from '../observation';
import {
  Scope,
} from '../observation/binding-context';
import {
  ProxyObserver,
} from '../observation/proxy-observer';
import {
  BindableObserver,
} from '../observation/bindable-observer';
import {
  IElementProjector,
  IProjectorLocator,
  CustomElementDefinition,
  CustomElement,
} from '../resources/custom-element';
import {
  CustomAttributeDefinition,
  CustomAttribute,
} from '../resources/custom-attribute';
import {
  BindableDefinition,
} from './bindable';
import {
  IRenderContext,
  getRenderContext,
  RenderContext,
} from './render-context';
<<<<<<< HEAD
import { ChildrenObserver } from './children';
import { RegisteredProjections } from '../resources/custom-elements/au-slot';

type BindingContext<T extends INode, C extends IViewModel<T>> = IIndexable<C & {
  create(
    controller: IController,
    definition: CustomElementDefinition,
    parentContainer: IContainer,
    flags: LifecycleFlags,
  ): PartialCustomElementDefinition | void;
  beforeCompile(
    controller: IController,
    definition: CustomElementDefinition,
    container: IContainer,
    flags: LifecycleFlags,
  ): void;
  afterCompile(
    controller: IController,
    compiledDefinition: CustomElementDefinition,
    projector: IElementProjector,
    nodes: INodeSequence | null,
    flags: LifecycleFlags,
  ): void;
  afterCompileChildren(
    children: readonly IController[] | undefined,
    flags: LifecycleFlags,
  ): void;

  beforeBind(flags: LifecycleFlags): MaybePromiseOrTask;
  afterBind(flags: LifecycleFlags): void;

  beforeUnbind(flags: LifecycleFlags): MaybePromiseOrTask;
  afterUnbind(flags: LifecycleFlags): void;

  beforeAttach(flags: LifecycleFlags): void;
  afterAttach(flags: LifecycleFlags): void;
=======
import {
  ChildrenObserver,
} from './children';
import { IStartTaskManager } from '../lifecycle-task';
>>>>>>> 54611ecd

function callDispose(disposable: IDisposable): void {
  disposable.dispose();
}

type BindingContext<T extends INode, C extends IViewModel<T>> = IIndexable<
  C &
  Required<ICompileHooks<T>> &
  Required<IActivationHooks<IHydratedParentController<T> | null, T>>
>;

const controllerLookup: WeakMap<object, Controller> = new WeakMap();
export class Controller<
  T extends INode = INode,
  C extends IViewModel<T> = IViewModel<T>,
> implements IController<T, C> {
  public readonly id: number = nextId('au$component');

  public head: Controller<T, C> | null = null;
  public tail: Controller<T, C> | null = null;
  public next: Controller<T, C> | null = null;

  public parent: Controller<T> | null = null;
  public bindings: IBinding[] | undefined = void 0;
  public children: Controller<T>[] | undefined = void 0;

  public hasLockedScope: boolean = false;

  public isStrictBinding: boolean = false;

<<<<<<< HEAD
  public scope: IScope | undefined = void 0;
  public hostScope: IScope | null = null;
=======
  public scope: Writable<IScope> | undefined = void 0;
  public part: string | undefined = void 0;
>>>>>>> 54611ecd
  public projector: IElementProjector | undefined = void 0;

  public nodes: INodeSequence<T> | undefined = void 0;
  public context: RenderContext<T> | undefined = void 0;
  public location: IRenderLocation<T> | undefined = void 0;
  public mountStrategy: MountStrategy = MountStrategy.insertBefore;

  public state: State = State.none;
  public get isActive(): boolean {
    return (this.state & (State.activating | State.activated)) > 0 && (this.state & State.deactivating) === 0;
  }

  private get name(): string {
    let parentName = this.parent?.name ?? '';
    parentName = parentName.length > 0 ? `${parentName} -> ` : '';
    switch (this.vmKind) {
      case ViewModelKind.customAttribute:
        return `${parentName}Attribute<${this.viewModel?.constructor.name}>`;
      case ViewModelKind.customElement:
        return `${parentName}Element<${this.viewModel?.constructor.name}>`;
      case ViewModelKind.synthetic:
        return `${parentName}View<${this.viewFactory?.name}>`;
    }
  }

  private promise: Promise<void> | undefined = void 0;
  private resolve: (() => void) | undefined = void 0;
  private reject: ((reason?: unknown) => void) | undefined = void 0;
  private logger: ILogger | null = null;
  private debug: boolean = false;
  private fullyNamed: boolean = false;

  public constructor(
    public readonly vmKind: ViewModelKind,
    public flags: LifecycleFlags,
    public readonly lifecycle: ILifecycle,
    public readonly definition: CustomElementDefinition | CustomAttributeDefinition | undefined,
    public hooks: HooksDefinition,
    /**
     * The viewFactory. Only present for synthetic views.
     */
    public viewFactory: IViewFactory<T> | undefined,
    /**
     * The backing viewModel. This is never a proxy. Only present for custom attributes and elements.
     */
    public viewModel: C | undefined,
    /**
     * The binding context. This may be a proxy. If it is not, then it is the same instance as the viewModel. Only present for custom attributes and elements.
     */
    public bindingContext: BindingContext<T, C> | undefined,
    /**
     * The physical host dom node. Only present for custom elements.
     */
    public host: T | undefined,
  ) {}

  public static getCached<
    T extends INode = INode,
    C extends ICustomElementViewModel<T> = ICustomElementViewModel<T>,
  >(viewModel: C): ICustomElementController<T, C> | undefined {
    return controllerLookup.get(viewModel) as ICustomElementController<T, C> | undefined;
  }

  public static getCachedOrThrow<
    T extends INode = INode,
    C extends ICustomElementViewModel<T> = ICustomElementViewModel<T>,
  >(viewModel: C): ICustomElementController<T, C> {
    const controller = Controller.getCached(viewModel);
    if (controller === void 0) {
      throw new Error(`There is no cached controller for the provided ViewModel: ${String(viewModel)}`);
    }
    return controller as ICustomElementController<T, C>;
  }

  public static forCustomElement<
    T extends INode = INode,
    C extends ICustomElementViewModel<T> = ICustomElementViewModel<T>,
  >(
    viewModel: C,
    lifecycle: ILifecycle,
    host: T,
    parentContainer: IContainer,
    // projections *targeted* for this custom element. these are not the projections *provided* by this custom element.
    targetedProjections: RegisteredProjections | null,
    flags: LifecycleFlags = LifecycleFlags.none,
    hydrate: boolean = true,
    // Use this when `instance.constructor` is not a custom element type to pass on the CustomElement definition
    definition: CustomElementDefinition | undefined = void 0,
  ): ICustomElementController<T, C> {
    if (controllerLookup.has(viewModel)) {
      return controllerLookup.get(viewModel) as unknown as ICustomElementController<T, C>;
    }

    definition = definition ?? CustomElement.getDefinition(viewModel.constructor as Constructable);
    flags |= definition.strategy;

    const controller = new Controller<T, C>(
      /* vmKind         */ViewModelKind.customElement,
      /* flags          */flags,
      /* lifecycle      */lifecycle,
      /* definition     */definition,
      /* hooks          */definition.hooks,
      /* viewFactory    */void 0,
      /* viewModel      */viewModel,
      /* bindingContext */getBindingContext<T, C>(flags, viewModel),
      /* host           */host,
    );

    controllerLookup.set(viewModel, controller as Controller);

<<<<<<< HEAD
    controller.hydrateCustomElement(definition, parentContainer, targetedProjections);
=======
    if (hydrate) {
      controller.hydrateCustomElement(parentContainer, parts);
    }
>>>>>>> 54611ecd

    return controller as unknown as ICustomElementController<T, C>;
  }

  public static forCustomAttribute<
    T extends INode = INode,
    C extends ICustomAttributeViewModel<T> = ICustomAttributeViewModel<T>,
  >(
    viewModel: C,
    lifecycle: ILifecycle,
    host: T,
    flags: LifecycleFlags = LifecycleFlags.none,
  ): ICustomAttributeController<T, C> {
    if (controllerLookup.has(viewModel)) {
      return controllerLookup.get(viewModel) as unknown as ICustomAttributeController<T, C>;
    }

    const definition = CustomAttribute.getDefinition(viewModel.constructor as Constructable);
    flags |= definition.strategy;

    const controller = new Controller<T, C>(
      /* vmKind         */ViewModelKind.customAttribute,
      /* flags          */flags,
      /* lifecycle      */lifecycle,
      /* definition     */definition,
      /* hooks          */definition.hooks,
      /* viewFactory    */void 0,
      /* viewModel      */viewModel,
      /* bindingContext */getBindingContext<T, C>(flags, viewModel),
      /* host           */host
    );

    controllerLookup.set(viewModel, controller as Controller);

    controller.hydrateCustomAttribute();

    return controller as unknown as ICustomAttributeController<T, C>;
  }

  public static forSyntheticView<
    T extends INode = INode,
  >(
    viewFactory: IViewFactory<T>,
    lifecycle: ILifecycle,
    context: IRenderContext<T>,
    flags: LifecycleFlags = LifecycleFlags.none,
  ): ISyntheticView<T> {
    const controller = new Controller<T>(
      /* vmKind         */ViewModelKind.synthetic,
      /* flags          */flags,
      /* lifecycle      */lifecycle,
      /* definition     */void 0,
      /* hooks          */HooksDefinition.none,
      /* viewFactory    */viewFactory,
      /* viewModel      */void 0,
      /* bindingContext */void 0,
      /* host           */void 0,
    );

    controller.hydrateSynthetic(context);

    return controller as unknown as ISyntheticView<T>;
  }

  private hydrateCustomElement(
    parentContainer: IContainer,
    targetedProjections: RegisteredProjections | null,
  ): void {
    this.logger = parentContainer.get(ILogger).root;
    this.debug = this.logger.config.level <= LogLevel.debug;
    if (this.debug) {
      this.logger = this.logger.scopeTo(this.name);
    }

    let definition = this.definition as CustomElementDefinition;
    const flags = this.flags |= definition.strategy;
    const instance = this.viewModel as BindingContext<T, C>;
    createObservers(this.lifecycle, definition, flags, instance);
    createChildrenObservers(this as Controller, definition, flags, instance);

    const scope = this.scope = Scope.create(flags, this.bindingContext!, null);

    const hooks = this.hooks;
    if (hooks.hasCreate) {
      if (this.debug) {
        this.logger.trace(`invoking create() hook`);
      }
      const result = instance.create(
        /* controller      */this as unknown as IDryCustomElementController<T, typeof instance>,
        /* parentContainer */parentContainer,
        /* definition      */definition,
      );
      if (result !== void 0 && result !== definition) {
        definition = CustomElementDefinition.getOrCreate(result);
      }
    }

<<<<<<< HEAD
    const context = this.context = getRenderContext<T>(definition, parentContainer, targetedProjections?.projections);
=======
    const context = this.context = getRenderContext<T>(definition, parentContainer, parts) as RenderContext<T>;
>>>>>>> 54611ecd
    // Support Recursive Components by adding self to own context
    definition.register(context);
    if (definition.injectable !== null) {
      // If the element is registered as injectable, support injecting the instance into children
      context.beginChildComponentOperation(instance as ICustomElementViewModel);
    }

    if (hooks.hasBeforeCompile) {
      if (this.debug) {
        this.logger.trace(`invoking hasBeforeCompile() hook`);
      }
      instance.beforeCompile(this as unknown as IContextualCustomElementController<T, typeof instance>);
    }

    const compiledContext = context.compile(targetedProjections);
    const compiledDefinition = compiledContext.compiledDefinition;

    compiledContext.registerProjections(compiledDefinition.projectionsMap, scope);
    // once the projections are registered, we can cleanup the projection map to prevent memory leaks.
    compiledDefinition.projectionsMap.clear();
    this.isStrictBinding = compiledDefinition.isStrictBinding;

    const projectorLocator = parentContainer.get(IProjectorLocator);

    this.projector = projectorLocator.getElementProjector(
      context.dom,
      this as unknown as ICustomElementController,
      this.host!,
      compiledDefinition,
    );

    (instance as Writable<C>).$controller = this;
    const nodes = this.nodes = compiledContext.createNodes();

    if (hooks.hasAfterCompile) {
      if (this.debug) {
        this.logger.trace(`invoking hasAfterCompile() hook`);
      }
      instance.afterCompile(this as unknown as ICompiledCustomElementController<T, typeof instance>);
    }

    const taskmgr = parentContainer.get(IStartTaskManager);
    taskmgr.runBeforeCompileChildren(parentContainer);

    const targets = nodes.findTargets();
    compiledContext.render(
      /* flags      */this.flags,
      /* controller */this,
      /* targets    */targets,
      /* definition */compiledDefinition,
      /* host       */this.host,
    );

    if (hooks.hasAfterCompileChildren) {
      if (this.debug) {
        this.logger.trace(`invoking afterCompileChildren() hook`);
      }
      instance.afterCompileChildren(this as unknown as ICustomElementController<T, ICompileHooks<T>>);
    }
  }

  private hydrateCustomAttribute(): void {
    const definition = this.definition as CustomElementDefinition;
    const flags = this.flags | definition.strategy;
    const instance = this.viewModel!;
    createObservers(this.lifecycle, definition, flags, instance);

    (instance as Writable<C>).$controller = this;
  }

  private hydrateSynthetic(
    context: IRenderContext<T>,
  ): void {
<<<<<<< HEAD
    this.context = context;
    const compiledContext = context.compile(null);
=======
    this.context = context as RenderContext<T>;
    const compiledContext = context.compile();
>>>>>>> 54611ecd
    const compiledDefinition = compiledContext.compiledDefinition;

    this.isStrictBinding = compiledDefinition.isStrictBinding;

    const nodes = this.nodes = compiledContext.createNodes();
    const targets = nodes.findTargets();
    compiledContext.render(
      /* flags      */this.flags,
      /* controller */this,
      /* targets    */targets,
      /* definition */compiledDefinition,
      /* host       */void 0,
    );
  }

  private canceling: boolean = false;
  public cancel(
    initiator: Controller<T>,
    parent: Controller<T> | null,
    flags: LifecycleFlags,
  ): void {
    if (this.canceling) {
      return;
    }
    this.canceling = true;
    if ((this.state & State.activating) === State.activating) {
      this.state = (this.state ^ State.activating) | State.deactivating;
      this.bindingContext?.onCancel?.(initiator as IHydratedController<T>, parent as IHydratedParentController<T>, flags);
      if (
        (this.state & State.activateChildrenCalled) === State.activateChildrenCalled &&
        this.children !== void 0
      ) {
        for (const child of this.children) {
          child.cancel(initiator, parent, flags);
        }
      }
    } else if ((this.state & State.deactivating) === State.deactivating) {
      this.state = (this.state ^ State.deactivating) | State.activating;
      this.bindingContext?.onCancel?.(initiator as IHydratedController<T>, parent as IHydratedParentController<T>, flags);
      if (
        (this.state & State.deactivateChildrenCalled) === State.deactivateChildrenCalled &&
        this.children !== void 0
      ) {
        for (const child of this.children) {
          child.cancel(initiator, parent, flags);
        }
      }
    }
  }

  public activate(
    initiator: Controller<T>,
    parent: Controller<T> | null,
    flags: LifecycleFlags,
    scope?: Writable<IScope>,
    part?: string,
  ): void | Promise<void> {
    this.canceling = false;
    switch (this.state) {
      case State.none:
      case State.deactivated:
        if (!(parent === null || parent.isActive)) {
          // If this is not the root, and the parent is either:
          // 1. Not activated, or activating children OR
          // 2. Deactivating itself
          // abort.
          return;
        }
        // Otherwise, proceed normally.
        // 'deactivated' and 'none' are treated the same because, from an activation perspective, they mean the same thing.
        this.state = State.activating;
        break;
      case State.activated:
        // If we're already activated, no need to do anything.
        return;
      case State.disposed:
        throw new Error(`${this.name} trying to activate a controller that is disposed.`);
      default:
        if ((this.state & State.activating) === State.activating) {
          // We're already activating, so no need to do anything.
          return this.promise;
        }
        if ((this.state & State.deactivating) === State.deactivating) {
          // We're in an incomplete deactivation, so we can still abort some of it.
          // Simply add the 'activating' bit (and remove 'deactivating' so we know what was the last request) and return.
          this.state = (this.state ^ State.deactivating) | State.activating;
          if (
            (this.state & State.deactivateChildrenCalled) === State.deactivateChildrenCalled &&
            this.children !== void 0
          ) {
            return resolveAll(
              this.onResolve(this.$activateChildren(initiator, parent, flags)),
              this.promise,
            );
          }
          return this.promise;
        } else {
          throw new Error(`${this.name} unexpected state: ${stringifyState(this.state)}.`);
        }
    }

<<<<<<< HEAD
    return this.unmountSynthetic(flags);
  }

  public bind(flags: LifecycleFlags, scope?: IScope, hostScope?: IScope | null): ILifecycleTask {
    this.hostScope = hostScope ?? null;
    // TODO: benchmark which of these techniques is fastest:
    // - the current one (enum with switch)
    // - set the name of the method in the constructor, e.g. this.bindMethod = 'bindCustomElement'
    //    and then doing this[this.bindMethod](flags, scope) instead of switch (eliminates branching
    //    but computed property access might be harmful to browser optimizations)
    // - make bind() a property and set it to one of the 3 methods in the constructor,
    //    e.g. this.bind = this.bindCustomElement (eliminates branching + reduces call stack depth by 1,
    //    but might make the call site megamorphic)
=======
    this.parent = parent;
    if (this.debug && !this.fullyNamed) {
      this.fullyNamed = true;
      this.logger = this.context!.get(ILogger).root.scopeTo(this.name);
      this.logger!.trace(`activate()`);
    }
    this.part = part;
>>>>>>> 54611ecd
    flags |= LifecycleFlags.fromBind;

    switch (this.vmKind) {
      case ViewModelKind.customElement:
<<<<<<< HEAD
        return this.bindCustomElement(flags, scope, hostScope);
      case ViewModelKind.customAttribute:
        return this.bindCustomAttribute(flags, scope, hostScope);
      case ViewModelKind.synthetic:
        return this.bindSynthetic(flags, scope, hostScope);
=======
        // Custom element scope is created and assigned during hydration
        this.scope!.parentScope = scope === void 0 ? null : scope;
        this.scope!.scopeParts = this.scopeParts!;
        break;
      case ViewModelKind.customAttribute:
        this.scope = scope;
        break;
      case ViewModelKind.synthetic:
        if (scope === void 0 || scope === null) {
          throw new Error(`Scope is null or undefined`);
        }

        scope.scopeParts = mergeDistinct(scope.scopeParts, this.scopeParts, false);

        if (!this.hasLockedScope) {
          this.scope = scope;
        }
        break;
>>>>>>> 54611ecd
    }

    if (this.isStrictBinding) {
      flags |= LifecycleFlags.isStrictBindingStrategy;
    }

    return this.beforeBind(initiator, parent, flags);
  }

  private beforeBind(
    initiator: Controller<T>,
    parent: Controller<T> | null,
    flags: LifecycleFlags,
  ): void | Promise<void> {
    if (this.debug) {
      this.logger!.trace(`beforeBind()`);
    }

    return this.onResolve(
      this.bindingContext?.beforeBind?.(initiator as IHydratedController<T>, parent as IHydratedParentController<T>, flags),
      () => {
        return this.bind(initiator, parent, flags);
      },
    );
  }

  private bind(
    initiator: Controller<T>,
    parent: Controller<T> | null,
    flags: LifecycleFlags,
  ): void | Promise<void> {
    if (this.debug) {
      this.logger!.trace(`bind()`);
    }

    this.state |= State.beforeBindCalled;
    if ((this.state & State.deactivating) === State.deactivating) {
      return this.afterUnbind(initiator, parent, flags);
    }

    if (this.bindings !== void 0) {
      const { scope, part, bindings } = this;
      for (let i = 0, ii = bindings.length; i < ii; ++i) {
        bindings[i].$bind(flags, scope!, part);
      }
    }

    return this.afterBind(initiator, parent, flags);
  }

  private afterBind(
    initiator: Controller<T>,
    parent: Controller<T> | null,
    flags: LifecycleFlags,
  ): void | Promise<void> {
    if (this.debug) {
      this.logger!.trace(`afterBind()`);
    }

    return this.onResolve(
      this.bindingContext?.afterBind?.(initiator as IHydratedController<T>, parent as IHydratedParentController<T>, flags),
      () => {
        return this.attach(initiator, parent, flags);
      },
    );
  }

  private attach(
    initiator: Controller<T>,
    parent: Controller<T> | null,
    flags: LifecycleFlags,
  ): void | Promise<void> {
    if (this.debug) {
      this.logger!.trace(`attach()`);
    }

    if ((this.state & State.deactivating) === State.deactivating) {
      return this.beforeUnbind(initiator, parent, flags);
    }

    switch (this.vmKind) {
      case ViewModelKind.customElement:
        this.projector!.project(this.nodes!);
        break;
      case ViewModelKind.synthetic:
        switch (this.mountStrategy) {
          case MountStrategy.append:
            this.nodes!.appendTo(this.location! as T);
            break;
          case MountStrategy.insertBefore:
            this.nodes!.insertBefore(this.location!);
            break;
        }
        break;
    }

    return this.afterAttach(initiator, parent, flags);
  }

<<<<<<< HEAD
  // #region bind/unbind
  private bindCustomElement(flags: LifecycleFlags, scope?: IScope, hostScope?: IScope | null): ILifecycleTask {
    const $scope = this.scope as Writable<IScope>;

    $scope.parentScope = scope === void 0 ? null : scope;

    if ((this.state & State.isBound) > 0) {
      return LifecycleTask.done;
    }

    flags |= LifecycleFlags.fromBind;

    this.state |= State.isBinding;

    this.lifecycle.afterBind.begin();

    if (this.hooks.hasBeforeBind) {
      const ret = (this.bindingContext as BindingContext<T, C>).beforeBind(flags);
      if (hasAsyncWork(ret)) {
        // this.scope could be reassigned during beforeBind so reference that instead of $scope.
        return new ContinuationTask(ret, this.bindBindings, this, flags, this.scope!, hostScope!);
      }
    }

    return this.bindBindings(flags, this.scope!, hostScope!);
  }

  private bindCustomAttribute(flags: LifecycleFlags, scope?: IScope, hostScope?: IScope | null): ILifecycleTask {
    if ((this.state & State.isBound) > 0) {
      if (this.scope === scope) {
        return LifecycleTask.done;
      }

      flags |= LifecycleFlags.fromBind;
      const task = this.unbind(flags);

      if (!task.done) {
        return new ContinuationTask(task, this.bind, this, flags, scope, hostScope);
      }
    } else {
      flags |= LifecycleFlags.fromBind;
=======
  private afterAttach(
    initiator: Controller<T>,
    parent: Controller<T> | null,
    flags: LifecycleFlags,
  ): void | Promise<void> {
    if (this.debug) {
      this.logger!.trace(`afterAttach()`);
    }

    return this.onResolve(
      this.bindingContext?.afterAttach?.(initiator as IHydratedController<T>, parent as IHydratedParentController<T>, flags),
      () => {
        return this.activateChildren(initiator, parent, flags);
      },
    );
  }

  private activateChildren(
    initiator: Controller<T>,
    parent: Controller<T> | null,
    flags: LifecycleFlags,
  ): void | Promise<void> {
    if (this.debug) {
      this.logger!.trace(`activateChildren()`);
>>>>>>> 54611ecd
    }

    this.state |= State.activateChildrenCalled;

    return this.onResolve(
      this.$activateChildren(initiator, parent, flags),
      () => {
        return this.endActivate(initiator, parent, flags);
      },
    );
  }

  private $activateChildren(
    initiator: Controller<T>,
    parent: Controller<T> | null,
    flags: LifecycleFlags,
  ): void | Promise<void> {
    if (this.children !== void 0) {
      const { children, scope, part } = this;
      return resolveAll(
        ...children.map(child => {
          return child.activate(initiator, this as Controller<T>, flags, scope, part);
        }),
      );
    }
  }

<<<<<<< HEAD
  private bindSynthetic(flags: LifecycleFlags, scope?: IScope, hostScope?: IScope | null): ILifecycleTask {
    if (scope == void 0) {
      throw new Error(`Scope is null or undefined`); // TODO: create error code
    }

    if ((this.state & State.isBound) > 0) {
      if (this.scope === scope || (this.state & State.hasLockedScope) > 0) {
        return LifecycleTask.done;
      }

      flags |= LifecycleFlags.fromBind;
      const task = this.unbind(flags);

      if (!task.done) {
        return new ContinuationTask(task, this.bind, this, flags, scope);
      }
=======
  private endActivate(
    initiator: Controller<T>,
    parent: Controller<T> | null,
    flags: LifecycleFlags,
  ): void | Promise<void> {
    if (this.debug) {
      this.logger!.trace(`afterAttachChildren()`);
    }

    this.state ^= State.activateChildrenCalled;
    if ((this.state & State.deactivating) === State.deactivating) {
      clearLinks(initiator);
      return this.beforeDetach(initiator, parent, flags);
    } else if ((this.state & State.beforeDetachCalled) === State.beforeDetachCalled) {
      this.state ^= State.beforeDetachCalled;
      this.resolvePromise();
      return;
    }

    let promises: Promise<void>[] | undefined = void 0;
    let ret: void | Promise<void>;

    if (initiator.head === null) {
      initiator.head = this as Controller<T>;
>>>>>>> 54611ecd
    } else {
      initiator.tail!.next = this as Controller<T>;
    }
    initiator.tail = this as Controller<T>;

    if (initiator === this) {
      if (initiator.head !== null) {
        let cur = initiator.head;
        initiator.head = initiator.tail = null;
        let next: Controller<T> | null;

        do {
          ret = cur.afterAttachChildren(initiator, parent, flags);
          if (ret instanceof Promise) {
            (promises ?? (promises = [])).push(ret);
          }
          next = cur.next;
          cur.next = null;
          cur = next!;
        } while (cur !== null);

        if (promises !== void 0) {
          const promise = promises.length === 1
            ? promises[0]
            : Promise.all(promises) as unknown as Promise<void>;

          return promise.then(() => {
            this.resolvePromise();
          });
        }
      }

<<<<<<< HEAD
    this.lifecycle.afterBind.begin();
    return this.bindBindings(flags, this.scope!, hostScope!);
  }

  private bindBindings(flags: LifecycleFlags, scope: IScope, hostScope: IScope | null): ILifecycleTask {
    const { bindings } = this;
    if (bindings !== void 0) {
      const { length } = bindings;
      if (this.isStrictBinding) {
        flags |= LifecycleFlags.isStrictBindingStrategy;
      }
      for (let i = 0; i < length; ++i) {
        bindings[i].$bind(flags, scope, hostScope);
      }
    }

    return this.bindControllers(flags, this.scope!, hostScope);
  }

  private bindControllers(flags: LifecycleFlags, scope: IScope, hostScope: IScope | null): ILifecycleTask {
    let tasks: ILifecycleTask[] | undefined = void 0;
    let task: ILifecycleTask | undefined;

    const { controllers } = this;
    if (controllers !== void 0) {
      const { length } = controllers;
      for (let i = 0; i < length; ++i) {
        controllers[i].parent = this as unknown as IHydratedController<T>;
        task = controllers[i].bind(flags, scope, hostScope);
        if (!task.done) {
          if (tasks === void 0) {
            tasks = [];
=======
      this.resolvePromise();
    }
  }

  private afterAttachChildren(
    initiator: Controller<T>,
    parent: Controller<T> | null,
    flags: LifecycleFlags,
  ): Promise<void> | void {
    return this.onResolve(
      this.bindingContext?.afterAttachChildren?.(initiator as IHydratedController<T>, flags),
      () => {
        if ((this.state & State.deactivating) === State.deactivating) {
          this.state = State.activated;
          // If the cancellation of activation was requested once the children were already activating,
          // then there were no more sensible cancellation points and we had to wait out the remainder of the operation.
          // Now, after activation finally finished, we can proceed to deactivate.
          return this.deactivate(this as Controller<T>, parent, flags);
        }

        this.state = State.activated;
        if (initiator !== this) {
          // For the initiator, the promise is resolved at the end of endAactivate because that promise resolution
          // has to come after all descendant postEndActivate calls resolved. Otherwise, the initiator might resolve
          // while some of its descendants are still busy.
          this.resolvePromise();
        }
      },
    );
  }

  public deactivate(
    initiator: Controller<T>,
    parent: Controller<T> | null,
    flags: LifecycleFlags,
  ): void | Promise<void> {
    this.canceling = false;
    switch ((this.state & ~State.released)) {
      case State.activated:
        // We're fully activated, so proceed with normal deactivation.
        this.state = State.deactivating;
        break;
      case State.none:
      case State.deactivated:
      case State.disposed:
      case State.deactivated | State.disposed:
        // If we're already deactivated (or even disposed), or never activated in the first place, no need to do anything.
        return;
      default:
        if ((this.state & State.deactivating) === State.deactivating) {
          // We're already deactivating, so no need to do anything.
          return this.promise;
        }
        if ((this.state & State.activating) === State.activating) {
          // We're in an incomplete activation, so we can still abort some of it.
          // Simply add the 'deactivating' bit (and remove 'activating' so we know what was the last request) and return.
          this.state = (this.state ^ State.activating) | State.deactivating;
          if (
            (this.state & State.activateChildrenCalled) === State.activateChildrenCalled &&
            this.children !== void 0
          ) {
            return resolveAll(
              this.onResolve(this.$deactivateChildren(initiator, parent, flags)),
              this.promise,
            );
>>>>>>> 54611ecd
          }
          return this.promise;
        } else {
          throw new Error(`${this.name} unexpected state: ${stringifyState(this.state)}.`);
        }
    }

    if (this.debug) {
      this.logger!.trace(`deactivate()`);
    }

    return this.beforeDetach(initiator, parent, flags);
  }

  private beforeDetach(
    initiator: Controller<T>,
    parent: Controller<T> | null,
    flags: LifecycleFlags,
  ): void | Promise<void> {
    if (this.debug) {
      this.logger!.trace(`beforeDetach()`);
    }

    return this.onResolve(
      this.bindingContext?.beforeDetach?.(initiator as IHydratedController<T>, parent as IHydratedParentController<T>, flags),
      () => {
        return this.detach(initiator, parent, flags);
      },
    );
  }

  private detach(
    initiator: Controller<T>,
    parent: Controller<T> | null,
    flags: LifecycleFlags,
  ): void | Promise<void> {
    if (this.debug) {
      this.logger!.trace(`detach()`);
    }

    this.state |= State.beforeDetachCalled;
    if ((this.state & State.activating) === State.activating) {
      return this.afterAttach(initiator, parent, flags);
    }

    switch (this.vmKind) {
      case ViewModelKind.customElement:
        this.projector!.take(this.nodes!);
        break;
      case ViewModelKind.synthetic:
        this.nodes!.remove();
        this.nodes!.unlink();
        break;
    }

    return this.beforeUnbind(initiator, parent, flags);
  }

  private beforeUnbind(
    initiator: Controller<T>,
    parent: Controller<T> | null,
    flags: LifecycleFlags,
  ): void | Promise<void> {
    if (this.debug) {
      this.logger!.trace(`beforeUnbind()`);
    }

    return this.onResolve(
      this.bindingContext?.beforeUnbind?.(initiator as IHydratedController<T>, parent as IHydratedParentController<T>, flags),
      () => {
        return this.unbind(initiator, parent, flags);
      },
    );
  }

  private unbind(
    initiator: Controller<T>,
    parent: Controller<T> | null,
    flags: LifecycleFlags,
  ): void | Promise<void> {
    if (this.debug) {
      this.logger!.trace(`unbind()`);
    }

    if ((this.state & State.activating) === State.activating) {
      return this.afterBind(initiator, parent, flags);
    }

    flags |= LifecycleFlags.fromUnbind;

    if (this.bindings !== void 0) {
      const { bindings } = this;
      for (let i = 0, ii = bindings.length; i < ii; ++i) {
        bindings[i].$unbind(flags);
      }
    }

    return this.afterUnbind(initiator, parent, flags);
  }

  private afterUnbind(
    initiator: Controller<T>,
    parent: Controller<T> | null,
    flags: LifecycleFlags,
  ): void | Promise<void> {
    if (this.debug) {
      this.logger!.trace(`afterUnbind()`);
    }

    return this.onResolve(
      this.bindingContext?.afterUnbind?.(initiator as IHydratedController<T>, parent as IHydratedParentController<T>, flags),
      () => {
        return this.deactivateChildren(initiator, parent, flags);
      },
    );
  }

  private deactivateChildren(
    initiator: Controller<T>,
    parent: Controller<T> | null,
    flags: LifecycleFlags,
  ): void | Promise<void> {
    if (this.debug) {
      this.logger!.trace(`deactivateChildren()`);
    }

    this.state |= State.deactivateChildrenCalled;

    return this.onResolve(
      this.$deactivateChildren(initiator, parent, flags),
      () => {
        return this.endDeactivate(initiator, parent, flags);
      },
    );
  }

  private $deactivateChildren(
    initiator: Controller<T>,
    parent: Controller<T> | null,
    flags: LifecycleFlags,
  ): void | Promise<void> {
    if (this.children !== void 0) {
      const { children } = this;
      return resolveAll(
        ...children.map(child => {
          return child.deactivate(initiator, this as Controller<T>, flags);
        }),
      );
    }
  }

  private endDeactivate(
    initiator: Controller<T>,
    parent: Controller<T> | null,
    flags: LifecycleFlags,
  ): void | Promise<void> {
    if (this.debug) {
      this.logger!.trace(`afterUnbindChildren()`);
    }

    this.state ^= State.deactivateChildrenCalled;
    if ((this.state & State.activating) === State.activating) {
      // In a short-circuit it's possible that descendants have already started building the links for afterUnbindChildren hooks.
      // Those hooks are never invoked (because only the initiator can do that), but we still need to clear the list so as to avoid corrupting the next lifecycle.
      clearLinks(initiator);
      return this.beforeBind(initiator, parent, flags);
    } else if ((this.state & State.beforeBindCalled) === State.beforeBindCalled) {
      this.state ^= State.beforeBindCalled;
      this.resolvePromise();
      return;
    }

    let promises: Promise<void>[] | undefined = void 0;
    let ret: void | Promise<void>;

    if (initiator.head === null) {
      initiator.head = this as Controller<T>;
    } else {
      initiator.tail!.next = this as Controller<T>;
    }
    initiator.tail = this as Controller<T>;

    if (initiator === this) {
      if (initiator.head !== null) {
        let cur = initiator.head;
        initiator.head = initiator.tail = null;
        let next: Controller<T> | null;

        do {
          ret = cur.afterUnbindChildren(initiator, parent, flags);
          if (ret instanceof Promise) {
            (promises ?? (promises = [])).push(ret);
          }
          next = cur.next;
          cur.next = null;
          cur = next!;
        } while (cur !== null);

        if (promises !== void 0) {
          const promise = promises.length === 1
            ? promises[0]
            : Promise.all(promises) as unknown as Promise<void>;

          return promise.then(() => {
            this.resolvePromise();
          });
        }
      }

      this.resolvePromise();
    }
  }

  private afterUnbindChildren(
    initiator: Controller<T>,
    parent: Controller<T> | null,
    flags: LifecycleFlags,
  ): Promise<void> | void {
    return this.onResolve(
      this.bindingContext?.afterUnbindChildren?.(initiator as IHydratedController<T>, flags),
      () => {
        this.parent = null;

        switch (this.vmKind) {
          case ViewModelKind.customAttribute:
            this.scope = void 0;
            break;
          case ViewModelKind.synthetic:
            if (!this.hasLockedScope) {
              this.scope = void 0;
            }

            if (
              (this.state & State.released) === State.released &&
              !this.viewFactory!.tryReturnToCache(this as ISyntheticView<T>)
            ) {
              this.dispose();
            }
            break;
          case ViewModelKind.customElement:
            this.scope!.parentScope = null;
            break;
        }

        if ((this.state & State.activating) === State.activating) {
          this.state = (this.state & State.disposed) | State.deactivated;
          return this.activate(this as Controller<T>, parent, flags);
        }

        if ((flags & LifecycleFlags.dispose) === LifecycleFlags.dispose) {
          this.dispose();
        }
        this.state = (this.state & State.disposed) | State.deactivated;
        if (initiator !== this) {
          // For the initiator, the promise is resolved at the end of endDeactivate because that promise resolution
          // has to come after all descendant postEndDeactivate calls resolved. Otherwise, the initiator might resolve
          // while some of its descendants are still busy.
          this.resolvePromise();
        }
      },
    );
  }

  private onResolve(
    maybePromise: Promise<void> | void,
    resolveCallback?: () => Promise<void> | void,
  ): Promise<void> | void {
    if (maybePromise instanceof Promise) {
      if (this.promise === void 0) {
        this.promise = new Promise((resolve, reject) => {
          this.resolve = resolve;
          this.reject = reject;
        });
      }
      maybePromise = maybePromise.catch(err => {
        this.logger?.error(err);
        const reject = this.reject;
        this.promise = this.resolve = this.reject = void 0;
        reject!(err);
        throw err;
      });

      return resolveCallback === void 0
        ? maybePromise
        : maybePromise.then(resolveCallback);
    }

    if (resolveCallback !== void 0) {
      return resolveCallback();
    }
  }

  public addBinding(binding: IBinding): void {
    if (this.bindings === void 0) {
      this.bindings = [binding];
    } else {
      this.bindings[this.bindings.length] = binding;
    }
  }

  public addController(controller: Controller<T>): void {
    if (this.children === void 0) {
      this.children = [controller];
    } else {
      this.children[this.children.length] = controller;
    }
  }

  public is(name: string): boolean {
    switch (this.vmKind) {
      case ViewModelKind.customAttribute: {
        const def = CustomAttribute.getDefinition(this.viewModel!.constructor as Constructable);
        return def.name === name;
      }
      case ViewModelKind.customElement: {
        const def = CustomElement.getDefinition(this.viewModel!.constructor as Constructable);
        return def.name === name;
      }
      case ViewModelKind.synthetic:
        return this.viewFactory!.name === name;
    }
  }

  public lockScope(scope: Writable<IScope>): void {
    this.scope = scope;
    this.hasLockedScope = true;
  }

  public setLocation(location: IRenderLocation<T>, mountStrategy: MountStrategy): void {
    this.location = location;
    this.mountStrategy = mountStrategy;
  }

  public release(): void {
    this.state |= State.released;
  }

  public dispose(): void {
    if (this.debug) {
      this.logger!.trace(`dispose()`);
    }

    if ((this.state & State.disposed) === State.disposed) {
      return;
    }
    this.state |= State.disposed;

    if (this.hooks.hasDispose) {
      this.bindingContext!.dispose();
    }

    if (this.children !== void 0) {
      this.children.forEach(callDispose);
      this.children = void 0;
    }

    if (this.bindings !== void 0) {
      this.bindings.forEach(callDispose);
      this.bindings = void 0;
    }

    this.scope = void 0;
    this.projector = void 0;

    this.nodes = void 0;
    this.context = void 0;
    this.location = void 0;

    this.viewFactory = void 0;
    if (this.viewModel !== void 0) {
      controllerLookup.delete(this.viewModel);
      this.viewModel = void 0;
    }
    this.bindingContext = void 0;
    this.host = void 0;
  }

  public accept(visitor: ControllerVisitor<T>): void | true {
    if (visitor(this as IHydratedController<T>) === true) {
      return true;
    }

    if (this.hooks.hasAccept && this.bindingContext!.accept(visitor) === true) {
      return true;
    }

    if (this.children !== void 0) {
      const { children } = this;
      for (let i = 0, ii = children.length; i < ii; ++i) {
        if (children[i].accept(visitor) === true) {
          return true;
        }
      }
    }
  }

  public getTargetAccessor(propertyName: string): IBindingTargetAccessor | undefined {
    const { bindings } = this;
    if (bindings !== void 0) {
      const binding = bindings.find(b => (b as PropertyBinding).targetProperty === propertyName) as PropertyBinding;
      if (binding !== void 0) {
        return binding.targetObserver;
      }
    }
    return void 0;
  }

  private resolvePromise(): void {
    const resolve = this.resolve;
    if (resolve !== void 0) {
      this.promise = this.resolve = this.reject = void 0;
      resolve();
    }
  }
}

function getBindingContext<T extends INode, C extends IViewModel<T>>(flags: LifecycleFlags, instance: object): BindingContext<T, C> {
  if ((instance as IIndexable).noProxy === true || (flags & LifecycleFlags.proxyStrategy) === 0) {
    return instance as BindingContext<T, C>;
  }

  return ProxyObserver.getOrCreate(instance).proxy as unknown as BindingContext<T, C>;
}

function getLookup(instance: IIndexable): Record<string, BindableObserver | ChildrenObserver> {
  let lookup = instance.$observers;
  if (lookup === void 0) {
    Reflect.defineProperty(
      instance,
      '$observers',
      {
        enumerable: false,
        value: lookup = {},
      },
    );
  }
  return lookup as Record<string, BindableObserver | ChildrenObserver>;
}

function createObservers(
  lifecycle: ILifecycle,
  definition: CustomElementDefinition | CustomAttributeDefinition,
  flags: LifecycleFlags,
  instance: object,
): void {
  const bindables = definition.bindables;
  const observableNames = Object.getOwnPropertyNames(bindables);
  const length = observableNames.length;
  if (length > 0) {
    let name: string;
    let bindable: BindableDefinition;

    if ((flags & LifecycleFlags.proxyStrategy) > 0) {
      for (let i = 0; i < length; ++i) {
        name = observableNames[i];
        bindable = bindables[name];

        new BindableObserver(
          lifecycle,
          flags,
          ProxyObserver.getOrCreate(instance).proxy,
          name,
          bindable.callback,
          bindable.set,
        );
      }
    } else {
      const observers = getLookup(instance as IIndexable);

      for (let i = 0; i < length; ++i) {
        name = observableNames[i];

        if (observers[name] === void 0) {
          bindable = bindables[name];

          observers[name] = new BindableObserver(
            lifecycle,
            flags,
            instance as IIndexable,
            name,
            bindable.callback,
            bindable.set,
          );
        }
      }
    }
  }
}

function createChildrenObservers(
  controller: Controller,
  definition: CustomElementDefinition,
  flags: LifecycleFlags,
  instance: object,
): void {
  const childrenObservers = definition.childrenObservers;
  const childObserverNames = Object.getOwnPropertyNames(childrenObservers);
  const length = childObserverNames.length;
  if (length > 0) {
    const observers = getLookup(instance as IIndexable);

    let name: string;
    for (let i = 0; i < length; ++i) {
      name = childObserverNames[i];

      if (observers[name] == void 0) {
        const childrenDescription = childrenObservers[name];
        observers[name] = new ChildrenObserver(
          controller as ICustomElementController,
          instance as IIndexable,
          flags,
          name,
          childrenDescription.callback,
          childrenDescription.query,
          childrenDescription.filter,
          childrenDescription.map,
          childrenDescription.options,
        );
      }
    }
  }
}

function clearLinks<T extends INode>(initiator: Controller<T>): void {
  let cur = initiator.head;
  initiator.head = initiator.tail = null;
  let next: Controller<T> | null;
  while (cur !== null) {
    next = cur.next;
    cur.next = null;
    cur = next;
  }
}

export function isCustomElementController<
  T extends INode = INode,
  C extends ICustomElementViewModel<T> = ICustomElementViewModel<T>,
>(value: unknown): value is ICustomElementController<T, C> {
  return value instanceof Controller && value.vmKind === ViewModelKind.customElement;
}

export function isCustomElementViewModel<
  T extends INode = INode,
>(value: unknown): value is ICustomElementViewModel<T> {
  return isObject(value) && CustomElement.isType(value.constructor);
}<|MERGE_RESOLUTION|>--- conflicted
+++ resolved
@@ -80,49 +80,9 @@
   getRenderContext,
   RenderContext,
 } from './render-context';
-<<<<<<< HEAD
 import { ChildrenObserver } from './children';
 import { RegisteredProjections } from '../resources/custom-elements/au-slot';
-
-type BindingContext<T extends INode, C extends IViewModel<T>> = IIndexable<C & {
-  create(
-    controller: IController,
-    definition: CustomElementDefinition,
-    parentContainer: IContainer,
-    flags: LifecycleFlags,
-  ): PartialCustomElementDefinition | void;
-  beforeCompile(
-    controller: IController,
-    definition: CustomElementDefinition,
-    container: IContainer,
-    flags: LifecycleFlags,
-  ): void;
-  afterCompile(
-    controller: IController,
-    compiledDefinition: CustomElementDefinition,
-    projector: IElementProjector,
-    nodes: INodeSequence | null,
-    flags: LifecycleFlags,
-  ): void;
-  afterCompileChildren(
-    children: readonly IController[] | undefined,
-    flags: LifecycleFlags,
-  ): void;
-
-  beforeBind(flags: LifecycleFlags): MaybePromiseOrTask;
-  afterBind(flags: LifecycleFlags): void;
-
-  beforeUnbind(flags: LifecycleFlags): MaybePromiseOrTask;
-  afterUnbind(flags: LifecycleFlags): void;
-
-  beforeAttach(flags: LifecycleFlags): void;
-  afterAttach(flags: LifecycleFlags): void;
-=======
-import {
-  ChildrenObserver,
-} from './children';
 import { IStartTaskManager } from '../lifecycle-task';
->>>>>>> 54611ecd
 
 function callDispose(disposable: IDisposable): void {
   disposable.dispose();
@@ -153,13 +113,8 @@
 
   public isStrictBinding: boolean = false;
 
-<<<<<<< HEAD
   public scope: IScope | undefined = void 0;
   public hostScope: IScope | null = null;
-=======
-  public scope: Writable<IScope> | undefined = void 0;
-  public part: string | undefined = void 0;
->>>>>>> 54611ecd
   public projector: IElementProjector | undefined = void 0;
 
   public nodes: INodeSequence<T> | undefined = void 0;
@@ -270,13 +225,9 @@
 
     controllerLookup.set(viewModel, controller as Controller);
 
-<<<<<<< HEAD
-    controller.hydrateCustomElement(definition, parentContainer, targetedProjections);
-=======
     if (hydrate) {
-      controller.hydrateCustomElement(parentContainer, parts);
-    }
->>>>>>> 54611ecd
+      controller.hydrateCustomElement(parentContainer, targetedProjections);
+    }
 
     return controller as unknown as ICustomElementController<T, C>;
   }
@@ -374,11 +325,7 @@
       }
     }
 
-<<<<<<< HEAD
-    const context = this.context = getRenderContext<T>(definition, parentContainer, targetedProjections?.projections);
-=======
-    const context = this.context = getRenderContext<T>(definition, parentContainer, parts) as RenderContext<T>;
->>>>>>> 54611ecd
+    const context = this.context = getRenderContext<T>(definition, parentContainer, targetedProjections?.projections) as RenderContext<T>;
     // Support Recursive Components by adding self to own context
     definition.register(context);
     if (definition.injectable !== null) {
@@ -452,13 +399,8 @@
   private hydrateSynthetic(
     context: IRenderContext<T>,
   ): void {
-<<<<<<< HEAD
-    this.context = context;
+    this.context = context as RenderContext<T>;
     const compiledContext = context.compile(null);
-=======
-    this.context = context as RenderContext<T>;
-    const compiledContext = context.compile();
->>>>>>> 54611ecd
     const compiledDefinition = compiledContext.compiledDefinition;
 
     this.isStrictBinding = compiledDefinition.isStrictBinding;
@@ -513,8 +455,8 @@
     initiator: Controller<T>,
     parent: Controller<T> | null,
     flags: LifecycleFlags,
-    scope?: Writable<IScope>,
-    part?: string,
+    scope?: IScope,
+    hostScope?: IScope | null,
   ): void | Promise<void> {
     this.canceling = false;
     switch (this.state) {
@@ -560,43 +502,19 @@
         }
     }
 
-<<<<<<< HEAD
-    return this.unmountSynthetic(flags);
-  }
-
-  public bind(flags: LifecycleFlags, scope?: IScope, hostScope?: IScope | null): ILifecycleTask {
-    this.hostScope = hostScope ?? null;
-    // TODO: benchmark which of these techniques is fastest:
-    // - the current one (enum with switch)
-    // - set the name of the method in the constructor, e.g. this.bindMethod = 'bindCustomElement'
-    //    and then doing this[this.bindMethod](flags, scope) instead of switch (eliminates branching
-    //    but computed property access might be harmful to browser optimizations)
-    // - make bind() a property and set it to one of the 3 methods in the constructor,
-    //    e.g. this.bind = this.bindCustomElement (eliminates branching + reduces call stack depth by 1,
-    //    but might make the call site megamorphic)
-=======
     this.parent = parent;
     if (this.debug && !this.fullyNamed) {
       this.fullyNamed = true;
       this.logger = this.context!.get(ILogger).root.scopeTo(this.name);
       this.logger!.trace(`activate()`);
     }
-    this.part = part;
->>>>>>> 54611ecd
+    this.hostScope = hostScope ?? null;
     flags |= LifecycleFlags.fromBind;
 
     switch (this.vmKind) {
       case ViewModelKind.customElement:
-<<<<<<< HEAD
-        return this.bindCustomElement(flags, scope, hostScope);
-      case ViewModelKind.customAttribute:
-        return this.bindCustomAttribute(flags, scope, hostScope);
-      case ViewModelKind.synthetic:
-        return this.bindSynthetic(flags, scope, hostScope);
-=======
         // Custom element scope is created and assigned during hydration
-        this.scope!.parentScope = scope === void 0 ? null : scope;
-        this.scope!.scopeParts = this.scopeParts!;
+        (this.scope as Writable<IScope>).parentScope = scope === void 0 ? null : scope;
         break;
       case ViewModelKind.customAttribute:
         this.scope = scope;
@@ -606,13 +524,10 @@
           throw new Error(`Scope is null or undefined`);
         }
 
-        scope.scopeParts = mergeDistinct(scope.scopeParts, this.scopeParts, false);
-
         if (!this.hasLockedScope) {
           this.scope = scope;
         }
         break;
->>>>>>> 54611ecd
     }
 
     if (this.isStrictBinding) {
@@ -654,9 +569,9 @@
     }
 
     if (this.bindings !== void 0) {
-      const { scope, part, bindings } = this;
+      const { scope, hostScope, bindings } = this;
       for (let i = 0, ii = bindings.length; i < ii; ++i) {
-        bindings[i].$bind(flags, scope!, part);
+        bindings[i].$bind(flags, scope!, hostScope);
       }
     }
 
@@ -712,49 +627,6 @@
     return this.afterAttach(initiator, parent, flags);
   }
 
-<<<<<<< HEAD
-  // #region bind/unbind
-  private bindCustomElement(flags: LifecycleFlags, scope?: IScope, hostScope?: IScope | null): ILifecycleTask {
-    const $scope = this.scope as Writable<IScope>;
-
-    $scope.parentScope = scope === void 0 ? null : scope;
-
-    if ((this.state & State.isBound) > 0) {
-      return LifecycleTask.done;
-    }
-
-    flags |= LifecycleFlags.fromBind;
-
-    this.state |= State.isBinding;
-
-    this.lifecycle.afterBind.begin();
-
-    if (this.hooks.hasBeforeBind) {
-      const ret = (this.bindingContext as BindingContext<T, C>).beforeBind(flags);
-      if (hasAsyncWork(ret)) {
-        // this.scope could be reassigned during beforeBind so reference that instead of $scope.
-        return new ContinuationTask(ret, this.bindBindings, this, flags, this.scope!, hostScope!);
-      }
-    }
-
-    return this.bindBindings(flags, this.scope!, hostScope!);
-  }
-
-  private bindCustomAttribute(flags: LifecycleFlags, scope?: IScope, hostScope?: IScope | null): ILifecycleTask {
-    if ((this.state & State.isBound) > 0) {
-      if (this.scope === scope) {
-        return LifecycleTask.done;
-      }
-
-      flags |= LifecycleFlags.fromBind;
-      const task = this.unbind(flags);
-
-      if (!task.done) {
-        return new ContinuationTask(task, this.bind, this, flags, scope, hostScope);
-      }
-    } else {
-      flags |= LifecycleFlags.fromBind;
-=======
   private afterAttach(
     initiator: Controller<T>,
     parent: Controller<T> | null,
@@ -779,7 +651,6 @@
   ): void | Promise<void> {
     if (this.debug) {
       this.logger!.trace(`activateChildren()`);
->>>>>>> 54611ecd
     }
 
     this.state |= State.activateChildrenCalled;
@@ -798,33 +669,15 @@
     flags: LifecycleFlags,
   ): void | Promise<void> {
     if (this.children !== void 0) {
-      const { children, scope, part } = this;
+      const { children, scope, hostScope } = this;
       return resolveAll(
         ...children.map(child => {
-          return child.activate(initiator, this as Controller<T>, flags, scope, part);
+          return child.activate(initiator, this as Controller<T>, flags, scope, hostScope);
         }),
       );
     }
   }
 
-<<<<<<< HEAD
-  private bindSynthetic(flags: LifecycleFlags, scope?: IScope, hostScope?: IScope | null): ILifecycleTask {
-    if (scope == void 0) {
-      throw new Error(`Scope is null or undefined`); // TODO: create error code
-    }
-
-    if ((this.state & State.isBound) > 0) {
-      if (this.scope === scope || (this.state & State.hasLockedScope) > 0) {
-        return LifecycleTask.done;
-      }
-
-      flags |= LifecycleFlags.fromBind;
-      const task = this.unbind(flags);
-
-      if (!task.done) {
-        return new ContinuationTask(task, this.bind, this, flags, scope);
-      }
-=======
   private endActivate(
     initiator: Controller<T>,
     parent: Controller<T> | null,
@@ -849,7 +702,6 @@
 
     if (initiator.head === null) {
       initiator.head = this as Controller<T>;
->>>>>>> 54611ecd
     } else {
       initiator.tail!.next = this as Controller<T>;
     }
@@ -882,40 +734,6 @@
         }
       }
 
-<<<<<<< HEAD
-    this.lifecycle.afterBind.begin();
-    return this.bindBindings(flags, this.scope!, hostScope!);
-  }
-
-  private bindBindings(flags: LifecycleFlags, scope: IScope, hostScope: IScope | null): ILifecycleTask {
-    const { bindings } = this;
-    if (bindings !== void 0) {
-      const { length } = bindings;
-      if (this.isStrictBinding) {
-        flags |= LifecycleFlags.isStrictBindingStrategy;
-      }
-      for (let i = 0; i < length; ++i) {
-        bindings[i].$bind(flags, scope, hostScope);
-      }
-    }
-
-    return this.bindControllers(flags, this.scope!, hostScope);
-  }
-
-  private bindControllers(flags: LifecycleFlags, scope: IScope, hostScope: IScope | null): ILifecycleTask {
-    let tasks: ILifecycleTask[] | undefined = void 0;
-    let task: ILifecycleTask | undefined;
-
-    const { controllers } = this;
-    if (controllers !== void 0) {
-      const { length } = controllers;
-      for (let i = 0; i < length; ++i) {
-        controllers[i].parent = this as unknown as IHydratedController<T>;
-        task = controllers[i].bind(flags, scope, hostScope);
-        if (!task.done) {
-          if (tasks === void 0) {
-            tasks = [];
-=======
       this.resolvePromise();
     }
   }
@@ -981,7 +799,6 @@
               this.onResolve(this.$deactivateChildren(initiator, parent, flags)),
               this.promise,
             );
->>>>>>> 54611ecd
           }
           return this.promise;
         } else {
@@ -1222,7 +1039,7 @@
             }
             break;
           case ViewModelKind.customElement:
-            this.scope!.parentScope = null;
+            (this.scope as Writable<IScope>).parentScope = null;
             break;
         }
 
