import { all, DI, IContainer, Immutable, inject, PLATFORM, Reporter } from '@aurelia/kernel';
import { IChangeSet } from '../binding/change-set';
import { IEventManager } from '../binding/event-manager';
import { IExpressionParser } from '../binding/expression-parser';
import { IObserverLocator } from '../binding/observer-locator';
import { DOM, INode, INodeSequence, NodeSequence } from '../dom';
import { IResourceDescriptions, IResourceKind, IResourceType, ResourceDescription } from '../resource';
import { IAnimator } from './animator';
import { ICustomAttribute, ICustomAttributeType } from './custom-attribute';
import { ICustomElement, ICustomElementType } from './custom-element';
import { ITemplateSource, TemplateDefinition, TemplatePartDefinitions } from './instructions';
import { createRenderContext, ExposedContext, IRenderContext } from './render-context';
import { IRenderable } from './renderable';
import { IRenderer, Renderer } from './renderer';
import { RuntimeBehavior } from './runtime-behavior';
import { ITemplate } from './template';
import { ITemplateCompiler } from './template-compiler';
<<<<<<< HEAD
import { IViewFactory, ViewFactory } from './view';
=======
import { IViewFactory, View, ViewFactory, ViewWithCentralComponent } from './view';
import { ViewCompileFlags } from './view-compile-flags';
>>>>>>> a2be6185

export interface IRenderingEngine {
  getElementTemplate(definition: TemplateDefinition, componentType?: ICustomElementType): ITemplate;
  getViewFactory(source: Immutable<ITemplateSource>, parentContext?: IRenderContext): IViewFactory;

  applyRuntimeBehavior(type: ICustomAttributeType, instance: ICustomAttribute): void;
  applyRuntimeBehavior(type: ICustomElementType, instance: ICustomElement): void

  createRenderer(context: IRenderContext): IRenderer;
}

export const IRenderingEngine = DI.createInterface<IRenderingEngine>()
  .withDefault(x => x.singleton(RenderingEngine));

// This is an implementation of ITemplate that always returns a node sequence representing "no DOM" to render.
const noViewTemplate: ITemplate = {
  renderContext: null,
  createFor(renderable: IRenderable): INodeSequence {
    return NodeSequence.empty;
  }
};

const defaultCompilerName = 'default';

@inject(IContainer, IChangeSet, IObserverLocator, IEventManager, IExpressionParser, IAnimator, all(ITemplateCompiler))
/*@internal*/
export class RenderingEngine implements IRenderingEngine {
  private templateLookup = new Map<TemplateDefinition, ITemplate>();
  private factoryLookup = new Map<Immutable<ITemplateSource>, IViewFactory>();
  private behaviorLookup = new Map<ICustomElementType | ICustomAttributeType, RuntimeBehavior>();
  private compilers: Record<string, ITemplateCompiler>;

  constructor(
    private container: IContainer,
    private changeSet: IChangeSet,
    private observerLocator: IObserverLocator,
    private eventManager: IEventManager,
    private parser: IExpressionParser,
    private animator: IAnimator,
    templateCompilers: ITemplateCompiler[]
  ) {
    this.compilers = templateCompilers.reduce(
      (acc, item) => {
        acc[item.name] = item;
        return acc;
      },
      Object.create(null)
    );
  }

  public getElementTemplate(definition: TemplateDefinition, componentType?: ICustomElementType): ITemplate {
    if (!definition) {
      return null;
    }

    let found = this.templateLookup.get(definition);

    if (!found) {
      found = this.templateFromSource(definition);

      //If the element has a view, support Recursive Components by adding self to own view template container.
      if (found.renderContext !== null && componentType) {
        componentType.register(<ExposedContext>found.renderContext);
      }

      this.templateLookup.set(definition, found);
    }

    return found;
  }

  public getViewFactory(definition: Immutable<ITemplateSource>, parentContext?: IRenderContext): IViewFactory {
    if (!definition) {
      return null;
    }

    let found = this.factoryLookup.get(definition);

    if (!found) {
      const validSource = createDefinition(definition);
      found = this.factoryFromSource(validSource, parentContext);
      this.factoryLookup.set(definition, found);
    }

    return found;
  }

  public applyRuntimeBehavior(type: ICustomAttributeType | ICustomElementType, instance: ICustomAttribute | ICustomElement): void {
    let found = this.behaviorLookup.get(type);

    if (!found) {
      found = RuntimeBehavior.create(type, instance);
      this.behaviorLookup.set(type, found);
    }

    found.applyTo(instance, this.changeSet);
  }

  public createRenderer(context: IRenderContext): IRenderer {
    return new Renderer(
      context,
      this.observerLocator,
      this.eventManager,
      this.parser,
      this
    );
  }

  private factoryFromSource(definition: TemplateDefinition, parentContext?: IRenderContext): IViewFactory {
    const template = this.templateFromSource(definition, parentContext);
    const factory = new ViewFactory(definition.name, template, this.animator);
    factory.setCacheSize(definition.cache, true);
    return factory;
  }

  private templateFromSource(definition: TemplateDefinition, parentContext?: IRenderContext,): ITemplate {
    parentContext = parentContext || <ExposedContext>this.container;

    if (definition && definition.templateOrNode) {
      if (definition.build.required) {
        const compilerName = definition.build.compiler || defaultCompilerName;
        const compiler = this.compilers[compilerName];

        if (!compiler) {
          throw Reporter.error(20, compilerName);
        }

<<<<<<< HEAD
        definition = compiler.compile(definition, new RuntimeCompilationResources(<ExposedContext>parentContext));
=======
        definition = compiler.compile(definition, new RuntimeCompilationResources(<ExposedContext>context), ViewCompileFlags.surrogate);
>>>>>>> a2be6185
      }

      return new CompiledTemplate(this, parentContext, definition);
    }

    return noViewTemplate;
  }
}

/*@internal*/
export function createDefinition(definition: Immutable<ITemplateSource>): TemplateDefinition {
  return {
    name: definition.name || 'Unnamed Template',
    templateOrNode: definition.templateOrNode,
    cache: definition.cache || 0,
    build: definition.build || {
      required: false
    },
    bindables: definition.bindables || PLATFORM.emptyObject,
    instructions: definition.instructions ? Array.from(definition.instructions) : PLATFORM.emptyArray,
    dependencies: definition.dependencies ? Array.from(definition.dependencies) : PLATFORM.emptyArray,
    surrogates: definition.surrogates ? Array.from(definition.surrogates) : PLATFORM.emptyArray,
    containerless: definition.containerless || false,
    shadowOptions: definition.shadowOptions || null,
    hasSlots: definition.hasSlots || false
  };
}

// This is the main implementation of ITemplate.
// It is used to create instances of IView based on a compiled TemplateDefinition.
// TemplateDefinitions are hand-coded today, but will ultimately be the output of the
// TemplateCompiler either through a JIT or AOT process.
// Essentially, CompiledTemplate wraps up the small bit of code that is needed to take a TemplateDefinition
// and create instances of it on demand.
/*@internal*/
export class CompiledTemplate implements ITemplate {
  public renderContext: IRenderContext;
  private createNodeSequence: () => INodeSequence;

  constructor(renderingEngine: IRenderingEngine, parentRenderContext: IRenderContext, private templateDefinition: TemplateDefinition) {
    this.renderContext = createRenderContext(renderingEngine, parentRenderContext, templateDefinition.dependencies);
    this.createNodeSequence = DOM.createFactoryFromMarkupOrNode(templateDefinition.templateOrNode);
  }

  public createFor(renderable: IRenderable, host?: INode, replacements?: TemplatePartDefinitions): INodeSequence {
    const nodes = this.createNodeSequence();
    this.renderContext.render(renderable, nodes.findTargets(), this.templateDefinition, host, replacements);
    return nodes;
  }
}

/*@internal*/
export class RuntimeCompilationResources implements IResourceDescriptions {
  constructor(private context: ExposedContext) {}

  public find<TSource>(kind: IResourceKind<TSource>, name: string): ResourceDescription<TSource> | null {
    const key = kind.keyFrom(name);
    const resolver = this.context.getResolver(key);

    if (resolver !== null && resolver.getFactory) {
      const factory = resolver.getFactory(this.context);

      if (factory !== null) {
        return (factory.type as IResourceType<TSource>).description;
      }
    }

    return null;
  }

  public create<TSource, TType extends IResourceType<TSource>>(kind: IResourceKind<TSource, TType>, name: string): InstanceType<TType> | null {
    return this.context.get(kind.keyFrom(name)) || null;
  }
}<|MERGE_RESOLUTION|>--- conflicted
+++ resolved
@@ -15,12 +15,8 @@
 import { RuntimeBehavior } from './runtime-behavior';
 import { ITemplate } from './template';
 import { ITemplateCompiler } from './template-compiler';
-<<<<<<< HEAD
 import { IViewFactory, ViewFactory } from './view';
-=======
-import { IViewFactory, View, ViewFactory, ViewWithCentralComponent } from './view';
 import { ViewCompileFlags } from './view-compile-flags';
->>>>>>> a2be6185
 
 export interface IRenderingEngine {
   getElementTemplate(definition: TemplateDefinition, componentType?: ICustomElementType): ITemplate;
@@ -136,7 +132,7 @@
     return factory;
   }
 
-  private templateFromSource(definition: TemplateDefinition, parentContext?: IRenderContext,): ITemplate {
+  private templateFromSource(definition: TemplateDefinition, parentContext?: IRenderContext): ITemplate {
     parentContext = parentContext || <ExposedContext>this.container;
 
     if (definition && definition.templateOrNode) {
@@ -148,11 +144,7 @@
           throw Reporter.error(20, compilerName);
         }
 
-<<<<<<< HEAD
-        definition = compiler.compile(definition, new RuntimeCompilationResources(<ExposedContext>parentContext));
-=======
-        definition = compiler.compile(definition, new RuntimeCompilationResources(<ExposedContext>context), ViewCompileFlags.surrogate);
->>>>>>> a2be6185
+        definition = compiler.compile(definition, new RuntimeCompilationResources(<ExposedContext>parentContext), ViewCompileFlags.surrogate);
       }
 
       return new CompiledTemplate(this, parentContext, definition);
