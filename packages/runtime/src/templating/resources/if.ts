--- conflicted
+++ resolved
@@ -8,33 +8,20 @@
 
 export interface If extends ICustomAttribute {}
 @templateController('if')
-@inject(IViewFactory, IRenderLocation, CompositionCoordinator)
+@inject(IViewFactory, INsRenderLocation, CompositionCoordinator)
 export class If {
   public static register: IRegistry['register'];
 
-<<<<<<< HEAD
-  @bindable public value: boolean = false;
-
-  public elseFactory: IViewFactory = null;
-
-  public ifView: IView = null;
-  public elseView: IView = null;
-
-  constructor(
-    public ifFactory: IViewFactory,
-    public location: INsRenderLocation,
-    public coordinator: CompositionCoordinator) { }
-=======
   @bindable public value: boolean;
 
   public elseFactory: IViewFactory ;
   public elseView: IView;
   public ifFactory: IViewFactory;
   public ifView: IView;
-  public location: IRenderLocation;
+  public location: INsRenderLocation;
   public coordinator: CompositionCoordinator;
 
-  constructor(ifFactory: IViewFactory, location: IRenderLocation, coordinator: CompositionCoordinator) {
+  constructor(ifFactory: IViewFactory, location: INsRenderLocation, coordinator: CompositionCoordinator) {
     this.value = false;
 
     this.coordinator = coordinator;
@@ -44,7 +31,6 @@
     this.ifView = null;
     this.location = location;
   }
->>>>>>> 21b3f462
 
   public binding(flags: LifecycleFlags): void {
     const view = this.updateView(flags);
