--- conflicted
+++ resolved
@@ -12,29 +12,16 @@
 export class If {
   public static register: IRegistry['register'];
 
-<<<<<<< HEAD
-  @bindable public value: boolean = false;
-
-  public elseFactory: IViewFactory = null;
-
-  public ifView: IView = null;
-  public elseView: IView = null;
-
-  constructor(
-    public ifFactory: IViewFactory,
-    public location: IPixiRenderLocation,
-    public coordinator: CompositionCoordinator) { }
-=======
   @bindable public value: boolean;
 
   public elseFactory: IViewFactory ;
   public elseView: IView;
   public ifFactory: IViewFactory;
   public ifView: IView;
-  public location: IRenderLocation;
+  public location: IPixiRenderLocation;
   public coordinator: CompositionCoordinator;
 
-  constructor(ifFactory: IViewFactory, location: IRenderLocation, coordinator: CompositionCoordinator) {
+  constructor(ifFactory: IViewFactory, location: IPixiRenderLocation, coordinator: CompositionCoordinator) {
     this.value = false;
 
     this.coordinator = coordinator;
@@ -44,7 +31,6 @@
     this.ifView = null;
     this.location = location;
   }
->>>>>>> 21b3f462
 
   public binding(flags: LifecycleFlags): void {
     const view = this.updateView(flags);
