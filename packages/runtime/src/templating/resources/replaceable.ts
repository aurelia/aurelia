import { inject, IRegistry } from '@aurelia/kernel';
import { IRenderLocation } from '../../dom';
import { IView, IViewFactory } from '../../lifecycle';
import { LifecycleFlags } from '../../observation';
import { ICustomAttribute, templateController } from '../custom-attribute';
import { IPixiRenderLocation } from '../../pixi-dom';

export interface Replaceable extends ICustomAttribute {}
@templateController('replaceable')
@inject(IViewFactory, IRenderLocation)
export class Replaceable {
  public static register: IRegistry['register'];

  private currentView: IView;
  private factory: IViewFactory;

  constructor(factory: IViewFactory, location: IRenderLocation) {
    this.factory = factory;

<<<<<<< HEAD
  constructor(private factory: IViewFactory, location: IPixiRenderLocation) {
=======
>>>>>>> 21b3f462
    this.currentView = this.factory.create();
    this.currentView.hold(location, LifecycleFlags.fromCreate);
  }

  public binding(flags: LifecycleFlags): void {
    this.currentView.$bind(flags, this.$scope);
  }

  public attaching(flags: LifecycleFlags): void {
    this.currentView.$attach(flags);
  }

  public detaching(flags: LifecycleFlags): void {
    this.currentView.$detach(flags);
  }

  public unbinding(flags: LifecycleFlags): void {
    this.currentView.$unbind(flags);
  }
}<|MERGE_RESOLUTION|>--- conflicted
+++ resolved
@@ -14,13 +14,9 @@
   private currentView: IView;
   private factory: IViewFactory;
 
-  constructor(factory: IViewFactory, location: IRenderLocation) {
+  constructor(factory: IViewFactory, location: IPixiRenderLocation) {
     this.factory = factory;
 
-<<<<<<< HEAD
-  constructor(private factory: IViewFactory, location: IPixiRenderLocation) {
-=======
->>>>>>> 21b3f462
     this.currentView = this.factory.create();
     this.currentView.hold(location, LifecycleFlags.fromCreate);
   }
