--- conflicted
+++ resolved
@@ -19,14 +19,10 @@
   private currentView: IView = null;
   private factory: IViewFactory;
 
-<<<<<<< HEAD
-  constructor(private factory: IViewFactory, location: IPixiRenderLocation) {
-=======
-  constructor(factory: IViewFactory, location: IRenderLocation) {
+  constructor(factory: IViewFactory, location: IPixiRenderLocation) {
     this.value = null;
 
     this.factory = factory;
->>>>>>> 21b3f462
     this.currentView = this.factory.create();
     this.currentView.hold(location, LifecycleFlags.fromCreate);
   }
