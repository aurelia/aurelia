--- conflicted
+++ resolved
@@ -29,22 +29,13 @@
 
   public $nextUnbindAfterDetach: ILifecycleUnbind;
 
-<<<<<<< HEAD
-  public $state: State = State.none;
-  public $scope: IScope = null;
+  public $state: State;
+  public $scope: IScope;
   public $nodes: INsNodeSequence;
   public $context: IRenderContext;
   public location: INsRenderLocation;
-  public isFree: boolean = false;
-=======
-  public $state: State;
-  public $scope: IScope;
-  public $nodes: INodeSequence;
-  public $context: IRenderContext;
   public cache: IViewCache;
-  public location: IRenderLocation;
   public isFree: boolean;
->>>>>>> 21b3f462
 
   public readonly $lifecycle: ILifecycle;
 
