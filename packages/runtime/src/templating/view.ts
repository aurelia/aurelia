import { Constructable, ConstructableClass, DI, IContainer, IResolver, Registration, Metadata, Protocol } from '@aurelia/kernel';
import { INode } from '../dom';
import { LifecycleFlags } from '../flags';
import {
  ILifecycle,
  IViewFactory,
  ICustomElementViewModel,
  ISyntheticView,
  IDryCustomElementController,
  IContextualCustomElementController,
  ICompiledCustomElementController,
  ICustomElementController,
  IHydratedController,
  IHydratedParentController,
} from '../lifecycle';
import { Scope } from '../observation/binding-context';
import { CustomElement, PartialCustomElementDefinition, CustomElementDefinition } from '../resources/custom-element';
import { Controller } from './controller';
<<<<<<< HEAD
import { IRenderContext } from './render-context';
import { MaybePromiseOrTask } from '../lifecycle-task';
import { AuSlotContentType } from '../resources/custom-elements/au-slot';
import { IScope } from '../observation';
=======
import { PartialCustomElementDefinitionParts, mergeParts } from '../definitions';
import { IRenderContext, getRenderContext } from './render-context';
>>>>>>> 54611ecd

export class ViewFactory<T extends INode = INode> implements IViewFactory<T> {
  public static maxCacheSize: number = 0xFFFF;

  public isCaching: boolean = false;

  private cache: ISyntheticView<T>[] = null!;
  private cacheSize: number = -1;

  public constructor(
    public name: string,
    public readonly context: IRenderContext<T>,
    private readonly lifecycle: ILifecycle,
    public readonly contentType: AuSlotContentType | undefined,
    public readonly projectionScope: IScope | null = null,
  ) {}

  public setCacheSize(size: number | '*', doNotOverrideIfAlreadySet: boolean): void {
    if (size) {
      if (size === '*') {
        size = ViewFactory.maxCacheSize;
      } else if (typeof size === 'string') {
        size = parseInt(size, 10);
      }

      if (this.cacheSize === -1 || !doNotOverrideIfAlreadySet) {
        this.cacheSize = size;
      }
    }

    if (this.cacheSize > 0) {
      this.cache = [];
    } else {
      this.cache = null!;
    }

    this.isCaching = this.cacheSize > 0;
  }

  public canReturnToCache(controller: ISyntheticView<T>): boolean {
    return this.cache != null && this.cache.length < this.cacheSize;
  }

  public tryReturnToCache(controller: ISyntheticView<T>): boolean {
    if (this.canReturnToCache(controller)) {
      this.cache.push(controller);
      return true;
    }

    return false;
  }

  public create(flags?: LifecycleFlags): ISyntheticView<T> {
    const cache = this.cache;
    let controller: ISyntheticView<T>;

    if (cache != null && cache.length > 0) {
      controller = cache.pop()!;
      return controller;
    }

    controller = Controller.forSyntheticView(this, this.lifecycle, this.context, flags);
    return controller;
  }
}

const seenViews = new WeakSet();
function notYetSeen($view: PartialCustomElementDefinition): boolean {
  return !seenViews.has($view);
}
function toCustomElementDefinition($view: PartialCustomElementDefinition): CustomElementDefinition {
  seenViews.add($view);
  return CustomElementDefinition.create($view);
}

export const Views = {
  name: Protocol.resource.keyFor('views'),
  has(value: object): boolean {
    return typeof value === 'function' && (Metadata.hasOwn(Views.name, value) || '$views' in value);
  },
  get(value: object | Constructable): readonly CustomElementDefinition[] {
    if (typeof value === 'function' && '$views' in value) {
      // TODO: a `get` operation with side effects is not a good thing. Should refactor this to a proper resource kind.
      const $views = (value as { $views: PartialCustomElementDefinition[] }).$views;
      const definitions = $views.filter(notYetSeen).map(toCustomElementDefinition);
      for (const def of definitions) {
        Views.add(value, def);
      }
    }
    let views = Metadata.getOwn(Views.name, value) as CustomElementDefinition[] | undefined;
    if (views === void 0) {
      Metadata.define(Views.name, views = [], value);
    }
    return views;
  },
  add<T extends Constructable>(Type: T, partialDefinition: PartialCustomElementDefinition): readonly CustomElementDefinition[] {
    const definition = CustomElementDefinition.create(partialDefinition);
    let views = Metadata.getOwn(Views.name, Type) as CustomElementDefinition[] | undefined;
    if (views === void 0) {
      Metadata.define(Views.name, views = [definition], Type);
    } else {
      views.push(definition);
    }
    return views;
  },
};

export function view(v: PartialCustomElementDefinition) {
  return function<T extends Constructable> (target: T) {
    Views.add(target, v);
  };
}

export const IViewLocator = DI.createInterface<IViewLocator>('IViewLocator')
  .noDefault();

export interface IViewLocator {
  getViewComponentForObject<T extends ClassInstance<ICustomElementViewModel>>(
    object: T | null | undefined,
    viewNameOrSelector?: string | ViewSelector,
  ): ComposableObjectComponentType<T> | null;
}

export type ClassInstance<T> = T & {
  // eslint-disable-next-line @typescript-eslint/ban-types
  readonly constructor: Function;
};

export type ViewSelector = (object: ICustomElementViewModel, views: readonly PartialCustomElementDefinition[]) => string;
export type ComposableObjectComponentType<T extends ICustomElementViewModel>
  = ConstructableClass<{ viewModel: T } & ICustomElementViewModel>;

export class ViewLocator implements IViewLocator {
  private readonly modelInstanceToBoundComponent: WeakMap<object, Record<string, ComposableObjectComponentType<ICustomElementViewModel>>> = new WeakMap();
  private readonly modelTypeToUnboundComponent: Map<object, Record<string, ComposableObjectComponentType<ICustomElementViewModel>>> = new Map();

  public static register(container: IContainer): IResolver<IViewLocator> {
    return Registration.singleton(IViewLocator, this).register(container);
  }

  public getViewComponentForObject<T extends ClassInstance<ICustomElementViewModel>>(
    object: T | null | undefined,
    viewNameOrSelector?: string | ViewSelector
  ): ComposableObjectComponentType<T> | null {
    if (object) {
      const availableViews = Views.has(object.constructor) ? Views.get(object.constructor) : [];
      const resolvedViewName = typeof viewNameOrSelector === 'function'
        ? viewNameOrSelector(object, availableViews)
        : this.getViewName(availableViews, viewNameOrSelector);

      return this.getOrCreateBoundComponent<T>(
        object,
        availableViews,
        resolvedViewName
      );
    }

    return null;
  }

  private getOrCreateBoundComponent<T extends ClassInstance<ICustomElementViewModel>>(
    object: T,
    availableViews: readonly CustomElementDefinition[],
    resolvedViewName: string
  ): ComposableObjectComponentType<T> {
    let lookup = this.modelInstanceToBoundComponent.get(object);
    let BoundComponent: ComposableObjectComponentType<T> | undefined;

    if (lookup === void 0) {
      lookup = {};
      this.modelInstanceToBoundComponent.set(object, lookup);
    } else {
      BoundComponent = lookup[resolvedViewName] as ComposableObjectComponentType<T>;
    }

    if (BoundComponent === void 0) {
      const UnboundComponent = this.getOrCreateUnboundComponent<T>(
        object,
        availableViews,
        resolvedViewName
      );

      BoundComponent = CustomElement.define<INode, ComposableObjectComponentType<T>>(
        CustomElement.getDefinition(UnboundComponent),
        class extends UnboundComponent {
          public constructor() {
            super(object);
          }
        }
      );

      lookup[resolvedViewName] = BoundComponent;
    }

    return BoundComponent;
  }

  private getOrCreateUnboundComponent<T extends ClassInstance<ICustomElementViewModel>>(
    object: T,
    availableViews: readonly CustomElementDefinition[],
    resolvedViewName: string
  ): ComposableObjectComponentType<T> {
    let lookup = this.modelTypeToUnboundComponent.get(object.constructor);
    let UnboundComponent: ComposableObjectComponentType<T> | undefined;

    if (lookup === void 0) {
      lookup = {};
      this.modelTypeToUnboundComponent.set(object.constructor, lookup);
    } else {
      UnboundComponent = lookup[resolvedViewName] as ComposableObjectComponentType<T>;
    }

    if (UnboundComponent === void 0) {
      UnboundComponent = CustomElement.define<INode, ComposableObjectComponentType<T>>(
        this.getView(availableViews, resolvedViewName),
        class {
          public constructor(public viewModel: T) {}

          public create(
            controller: IDryCustomElementController<INode, T>,
            parentContainer: IContainer,
            definition: CustomElementDefinition,
          ): PartialCustomElementDefinition | void {
            const vm = this.viewModel;
            controller.scope = Scope.fromParent(
              controller.flags,
              controller.scope,
              vm,
            );

            if (vm.create !== void 0) {
              return vm.create(controller, parentContainer, definition);
            }
          }
        }
      );

      const proto = UnboundComponent.prototype;

      if ('beforeCompile' in object) {
        proto.beforeCompile = function beforeCompile(
          controller: IContextualCustomElementController,
        ): void {
          this.viewModel.beforeCompile!(controller as IContextualCustomElementController<INode, T>);
        };
      }
      if ('afterCompile' in object) {
        proto.afterCompile = function afterCompile(
          controller: ICompiledCustomElementController,
        ): void {
          this.viewModel.afterCompile!(controller as ICompiledCustomElementController<INode, T>);
        };
      }
      if ('afterCompileChildren' in object) {
        proto.afterCompileChildren = function afterCompileChildren(
          controller: ICustomElementController,
        ): void {
          this.viewModel.afterCompileChildren!(controller as ICustomElementController<INode, T>);
        };
      }

      if ('beforeBind' in object) {
        proto.beforeBind = function beforeBind(
          initiator: IHydratedController<T>,
          parent: IHydratedParentController<T> | null,
          flags: LifecycleFlags,
        ): void | Promise<void> {
          return this.viewModel.beforeBind!(initiator, parent, flags);
        };
      }
      if ('afterBind' in object) {
        proto.afterBind = function afterBind(
          initiator: IHydratedController<T>,
          parent: IHydratedParentController<T> | null,
          flags: LifecycleFlags,
        ): void | Promise<void> {
          return this.viewModel.afterBind!(initiator, parent, flags);
        };
      }
      if ('afterAttach' in object) {
        proto.afterAttach = function afterAttach(
          initiator: IHydratedController<T>,
          parent: IHydratedParentController<T> | null,
          flags: LifecycleFlags,
        ): void | Promise<void> {
          return this.viewModel.afterAttach!(initiator, parent, flags);
        };
      }
      if ('afterAttachChildren' in object) {
        proto.afterAttachChildren = function afterAttachChildren(
          initiator: IHydratedController<T>,
          flags: LifecycleFlags,
        ): void | Promise<void> {
          return this.viewModel.afterAttachChildren!(initiator, flags);
        };
      }

      if ('beforeDetach' in object) {
        proto.beforeDetach = function beforeDetach(
          initiator: IHydratedController<T>,
          parent: IHydratedParentController<T> | null,
          flags: LifecycleFlags,
        ): void | Promise<void> {
          return this.viewModel.beforeDetach!(initiator, parent, flags);
        };
      }
      if ('beforeUnbind' in object) {
        proto.beforeUnbind = function beforeUnbind(
          initiator: IHydratedController<T>,
          parent: IHydratedParentController<T> | null,
          flags: LifecycleFlags,
        ): void | Promise<void> {
          return this.viewModel.beforeUnbind!(initiator, parent, flags);
        };
      }
      if ('afterUnbind' in object) {
        proto.afterUnbind = function afterUnbind(
          initiator: IHydratedController<T>,
          parent: IHydratedParentController<T> | null,
          flags: LifecycleFlags,
        ): void | Promise<void> {
          return this.viewModel.afterUnbind!(initiator, parent, flags);
        };
      }
      if ('afterUnbindChildren' in object) {
        proto.afterUnbindChildren = function afterUnbindChildren(
          initiator: IHydratedController<T>,
          flags: LifecycleFlags,
        ): void | Promise<void> {
          return this.viewModel.afterUnbindChildren!(initiator, flags);
        };
      }

      if ('dispose' in object) {
        proto.dispose = function dispose(): void {
          this.viewModel.dispose!();
        };
      }

      lookup[resolvedViewName] = UnboundComponent;
    }

    return UnboundComponent;
  }

  private getViewName(views: readonly CustomElementDefinition[], requestedName?: string) {
    if (requestedName) {
      return requestedName;
    }

    if (views.length === 1) {
      return views[0].name;
    }

    return 'default-view';
  }

  private getView(views: readonly CustomElementDefinition[], name: string): CustomElementDefinition {
    const v = views.find(x => x.name === name);

    if (v === void 0) {
      // TODO: Use Reporter
      throw new Error(`Could not find view: ${name}`);
    }

    return v;
  }
}<|MERGE_RESOLUTION|>--- conflicted
+++ resolved
@@ -16,15 +16,9 @@
 import { Scope } from '../observation/binding-context';
 import { CustomElement, PartialCustomElementDefinition, CustomElementDefinition } from '../resources/custom-element';
 import { Controller } from './controller';
-<<<<<<< HEAD
 import { IRenderContext } from './render-context';
-import { MaybePromiseOrTask } from '../lifecycle-task';
 import { AuSlotContentType } from '../resources/custom-elements/au-slot';
 import { IScope } from '../observation';
-=======
-import { PartialCustomElementDefinitionParts, mergeParts } from '../definitions';
-import { IRenderContext, getRenderContext } from './render-context';
->>>>>>> 54611ecd
 
 export class ViewFactory<T extends INode = INode> implements IViewFactory<T> {
   public static maxCacheSize: number = 0xFFFF;
