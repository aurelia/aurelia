{
<<<<<<< HEAD
    "name": "@aurelia/store",
    "version": "0.6.0",
    "main": "dist/esnext/index.js",
    "module": "dist/esnext/index.js",
    "type": "module",
    "types": "dist/index.d.ts",
    "typings": "dist/index.d.ts",
    "license": "MIT",
    "homepage": "https://aurelia.io",
    "repository": {
        "type": "git",
        "url": "https://github.com/aurelia/aurelia"
    },
    "bugs": {
        "url": "https://github.com/aurelia/aurelia/issues"
    },
    "keywords": [
        "aurelia",
        "store"
    ],
    "files": [
        "dist",
        "src",
        "README.md",
        "CHANGELOG.md",
        "LICENSE"
    ],
    "scripts": {
        "lint": "eslint --cache --ext .js,.ts src/",
        "build": "tsc -b",
        "bundle": "ts-node -P ../../tsconfig.json ../../scripts/bundle.ts umd,esm,system store",
        "dev": "tsc -b -w"
    },
    "publishConfig": {
        "access": "public"
    },
    "dependencies": {
        "@aurelia/kernel": "0.6.0",
        "@aurelia/runtime": "0.6.0",
        "@aurelia/testing": "0.6.0",
        "rxjs": "^6.5.3"
    },
    "devDependencies": {
        "@types/node": "^12.12.7",
        "tslib": "^1.10.0",
        "typescript": "^3.7.4"
    }
=======
  "name": "@aurelia/store",
  "version": "0.7.0",
  "main": "dist/esnext/index.js",
  "module": "dist/esnext/index.js",
  "types": "dist/index.d.ts",
  "typings": "dist/index.d.ts",
  "license": "MIT",
  "homepage": "https://aurelia.io",
  "repository": {
    "type": "git",
    "url": "https://github.com/aurelia/aurelia"
  },
  "bugs": {
    "url": "https://github.com/aurelia/aurelia/issues"
  },
  "keywords": [
    "aurelia",
    "store"
  ],
  "files": [
    "dist",
    "src",
    "README.md",
    "CHANGELOG.md",
    "LICENSE"
  ],
  "scripts": {
    "lint": "eslint --cache --ext .js,.ts src/",
    "build": "tsc -b",
    "dev": "tsc -b -w"
  },
  "publishConfig": {
    "access": "public"
  },
  "dependencies": {
    "@aurelia/kernel": "0.7.0",
    "@aurelia/metadata": "0.7.0",
    "rxjs": "^6.5.3"
  },
  "devDependencies": {
    "typescript": "^3.8.3"
  }
>>>>>>> d425f662
}<|MERGE_RESOLUTION|>--- conflicted
+++ resolved
@@ -1,7 +1,6 @@
 {
-<<<<<<< HEAD
     "name": "@aurelia/store",
-    "version": "0.6.0",
+    "version": "0.7.0",
     "main": "dist/esnext/index.js",
     "module": "dist/esnext/index.js",
     "type": "module",
@@ -37,58 +36,14 @@
         "access": "public"
     },
     "dependencies": {
-        "@aurelia/kernel": "0.6.0",
-        "@aurelia/runtime": "0.6.0",
-        "@aurelia/testing": "0.6.0",
+        "@aurelia/kernel": "0.7.0",
+        "@aurelia/runtime": "0.7.0",
+        "@aurelia/testing": "0.7.0",
         "rxjs": "^6.5.3"
     },
     "devDependencies": {
         "@types/node": "^12.12.7",
         "tslib": "^1.10.0",
-        "typescript": "^3.7.4"
+        "typescript": "^3.8.3"
     }
-=======
-  "name": "@aurelia/store",
-  "version": "0.7.0",
-  "main": "dist/esnext/index.js",
-  "module": "dist/esnext/index.js",
-  "types": "dist/index.d.ts",
-  "typings": "dist/index.d.ts",
-  "license": "MIT",
-  "homepage": "https://aurelia.io",
-  "repository": {
-    "type": "git",
-    "url": "https://github.com/aurelia/aurelia"
-  },
-  "bugs": {
-    "url": "https://github.com/aurelia/aurelia/issues"
-  },
-  "keywords": [
-    "aurelia",
-    "store"
-  ],
-  "files": [
-    "dist",
-    "src",
-    "README.md",
-    "CHANGELOG.md",
-    "LICENSE"
-  ],
-  "scripts": {
-    "lint": "eslint --cache --ext .js,.ts src/",
-    "build": "tsc -b",
-    "dev": "tsc -b -w"
-  },
-  "publishConfig": {
-    "access": "public"
-  },
-  "dependencies": {
-    "@aurelia/kernel": "0.7.0",
-    "@aurelia/metadata": "0.7.0",
-    "rxjs": "^6.5.3"
-  },
-  "devDependencies": {
-    "typescript": "^3.8.3"
-  }
->>>>>>> d425f662
 }