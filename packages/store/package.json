--- conflicted
+++ resolved
@@ -47,13 +47,8 @@
     "access": "public"
   },
   "dependencies": {
-<<<<<<< HEAD
-    "@aurelia/kernel": "0.3.0-dev.20190130",
-    "rxjs": "^6.3.3"
-=======
     "@aurelia/kernel": "0.3.0",
     "rxjs": "^6.4.0"
->>>>>>> 02a18773
   },
   "devDependencies": {
     "@types/chai": "^4.1.7",
