--- conflicted
+++ resolved
@@ -1,52 +1,4 @@
 {
-<<<<<<< HEAD
-    "name": "@aurelia/store",
-    "version": "0.7.0",
-    "main": "dist/esnext/index.js",
-    "module": "dist/esnext/index.js",
-    "types": "dist/index.d.ts",
-    "typings": "dist/index.d.ts",
-    "license": "MIT",
-    "homepage": "https://aurelia.io",
-    "repository": {
-        "type": "git",
-        "url": "https://github.com/aurelia/aurelia"
-    },
-    "bugs": {
-        "url": "https://github.com/aurelia/aurelia/issues"
-    },
-    "keywords": [
-        "aurelia",
-        "store"
-    ],
-    "files": [
-        "dist",
-        "src",
-        "README.md",
-        "CHANGELOG.md",
-        "LICENSE"
-    ],
-    "scripts": {
-        "lint": "eslint --cache --ext .js,.ts src/",
-        "build": "tsc -b",
-        "bundle": "ts-node -P ../../tsconfig.json ../../scripts/bundle.ts umd,esm,system store",
-        "dev": "tsc -b -w"
-    },
-    "publishConfig": {
-        "access": "public"
-    },
-    "dependencies": {
-        "@aurelia/kernel": "0.7.0",
-        "@aurelia/runtime": "0.7.0",
-        "@aurelia/runtime-html": "0.7.0",
-        "rxjs": "^6.5.3"
-    },
-    "devDependencies": {
-        "@types/node": "^12.12.7",
-        "tslib": "^1.10.0",
-        "typescript": "^3.8.3"
-    }
-=======
   "name": "@aurelia/store",
   "version": "2.0.0-alpha.2",
   "main": "dist/esm/index.js",
@@ -97,5 +49,4 @@
   "engines": {
     "node": ">=14.15.0"
   }
->>>>>>> 0a2d77e2
 }