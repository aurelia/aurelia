--- conflicted
+++ resolved
@@ -100,23 +100,12 @@
   readonly to: string;
 }
 
-<<<<<<< HEAD
-export class MultiAttrInstruction {
-  public readonly type = multiAttr;
-
-  public constructor(
-    /** Expression source (JIT) or pre-parsed AST (AOT) */
-    public value: string | IsBindingBehavior,
-    public to: string,
-    public command: string | null,
-  ) {}
-=======
 export interface MultiAttrInstruction extends IInstruction {
   readonly type: typeof itMultiAttr;
-  readonly value: string;
+  /** Expression source (JIT) or pre-parsed AST (AOT) */
+  readonly value: string | IsBindingBehavior;
   readonly to: string;
   readonly command: string | null;
->>>>>>> f9bedb46
 }
 
 export interface HydrateElementInstruction<
