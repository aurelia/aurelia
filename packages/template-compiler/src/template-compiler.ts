/* eslint-disable max-lines-per-function */
/* eslint-disable function-call-argument-newline */
/* eslint-disable @typescript-eslint/prefer-nullish-coalescing */
/* eslint-disable @typescript-eslint/strict-boolean-expressions */
import {
  emptyArray,
  toArray,
  ILogger,
  camelCase,
  noop,
  getResourceKeyFor,
  allResources,
  IPlatform,
  pascalCase,
  createImplementationRegister,
  registrableMetadataKey,
  isString,
} from '@aurelia/kernel';
import {
  IExpressionParser,
  createPrimitiveLiteralExpression,
} from '@aurelia/expression-parser';
import { IAttrMapper } from './attribute-mapper';
import { ITemplateElementFactory } from './template-element-factory';
import {
  HydrateAttributeInstruction,
  HydrateElementInstruction,
  HydrateLetElementInstruction,
  HydrateTemplateController,
  InterpolationInstruction,
  LetBindingInstruction,
  SetAttributeInstruction,
  SetClassAttributeInstruction,
  SetPropertyInstruction,
  SetStyleAttributeInstruction,
  TextBindingInstruction,
  PropertyBindingInstruction,
  SpreadElementPropBindingInstruction,
  propertyBinding,
  IInstruction,
  SpreadTransferedBindingInstruction,
  SpreadValueBindingInstruction,
} from './instructions';
import { AttrSyntax, IAttributeParser } from './attribute-pattern';
import { BindingCommand, BindingCommandInstance } from './binding-command';
import { etInterpolation, etIsProperty, tcObjectFreeze, tcCreateInterface, singletonRegistration, definitionTypeElement } from './utilities';
import { auLocationStart, auLocationEnd, appendManyToTemplate, appendToTemplate, insertBefore, insertManyBefore, isElement, isTextNode } from './utilities-dom';

import type {
  IContainer,
  Constructable,
  Key,
  IRegistry,
} from '@aurelia/kernel';
import type {
  AnyBindingExpression,
  IsBindingBehavior,
} from '@aurelia/expression-parser';
import type {
  IAttributeComponentDefinition,
  ICompiledElementComponentDefinition,
  IComponentBindablePropDefinition,
  IDomPlatform,
  IElementComponentDefinition,
  StringBindingMode,
} from './interfaces-template-compiler';
import { ErrorNames, createMappedError } from './errors';
import { ITemplateCompiler } from './interfaces-template-compiler';

const auslotAttr = 'au-slot';
const defaultSlotName = 'default';
export const generateElementName = ((id) => () => `anonymous-${++id}`)(0);

/**
 * Result of classifying all attributes on an element.
 * Groups attributes into their semantic categories for instruction generation.
 */
interface IAttrClassificationResult {
  /** Instructions for template controllers (if, repeat, etc.) */
  tcInstructions: HydrateTemplateController[] | undefined;
  /** Instructions for custom attributes */
  attrInstructions: HydrateAttributeInstruction[] | undefined;
  /** Instructions for custom element bindable properties */
  elBindableInstructions: IInstruction[] | undefined;
  /** Instructions for plain attribute bindings/interpolations */
  plainAttrInstructions: IInstruction[] | undefined;
  /** Whether the element has the containerless attribute */
  hasContainerless: boolean;
}

export class TemplateCompiler implements ITemplateCompiler {
  public static register = /*@__PURE__*/ createImplementationRegister(ITemplateCompiler);

  public debug: boolean = false;
  public resolveResources: boolean = true;

  public compile(
    definition: IElementComponentDefinition,
    container: IContainer,
  ): ICompiledElementComponentDefinition {
    if (definition.template == null || definition.needsCompile === false) {
      return definition as ICompiledElementComponentDefinition;
    }

    const context = new CompilationContext(definition, container, null, null, void 0);
    const template = isString(definition.template) || !definition.enhance
      ? context._templateFactory.createTemplate(definition.template)
      : definition.template as HTMLElement;
    const isTemplateElement = template.nodeName === TEMPLATE_NODE_NAME && (template as HTMLTemplateElement).content != null;
    const content = isTemplateElement ? (template as HTMLTemplateElement).content : template;
    const hooks = TemplateCompilerHooks.findAll(container);
    const ii = hooks.length;
    let i = 0;
    if (ii > 0) {
      while (ii > i) {
        hooks[i].compiling?.(template);
        ++i;
      }
    }

    if (template.hasAttribute(localTemplateIdentifier)) {
      throw createMappedError(ErrorNames.compiler_root_is_local, definition);
    }
    this._compileLocalElement(content, context);
    this._compileNode(content, context);

    const compiledDef = {
      ...definition,
      name: definition.name || generateElementName(),
      dependencies: (definition.dependencies ?? emptyArray).concat(context.deps ?? emptyArray),
      instructions: context.rows,
      surrogates: isTemplateElement
        ? this._compileSurrogate(template, context)
        : emptyArray,
      template,
      hasSlots: context.hasSlot,
      needsCompile: false,
    } satisfies ICompiledElementComponentDefinition;

    return compiledDef;
  }

  public compileSpread(
    requestor: IElementComponentDefinition,
    attrSyntaxs: AttrSyntax[],
    container: IContainer,
    target: Element,
    targetDef?: IElementComponentDefinition,
  ): IInstruction[] {
    const context = new CompilationContext(requestor, container, null, null, void 0);
    const instructions: IInstruction[] = [];
    const elDef = targetDef ?? context._findElement(target.nodeName.toLowerCase());
    const isCustomElement = elDef !== null;
    const exprParser = context._exprParser;
    const ii = attrSyntaxs.length;
    let i = 0;
    let attrSyntax: AttrSyntax;
    let attrDef: IAttributeComponentDefinition | null = null;
    let attrInstructions: (HydrateAttributeInstruction | HydrateTemplateController)[] | undefined;
    let attrBindableInstructions: IInstruction[];
    let bindablesInfo: IAttributeBindablesInfo | IElementBindablesInfo;
    let bindable: IComponentBindablePropDefinition;
    let bindingCommand: BindingCommandInstance | null = null;
    let expr: AnyBindingExpression;
    let attrTarget: string;
    let attrValue: string;

    for (; ii > i; ++i) {
      attrSyntax = attrSyntaxs[i];

      attrTarget = attrSyntax.target;
      attrValue = attrSyntax.rawValue;

      if (attrTarget === '...$attrs') {
        instructions.push(new SpreadTransferedBindingInstruction());
        continue;
      }

      bindingCommand = context._getCommand(attrSyntax);
      if (bindingCommand !== null && bindingCommand.ignoreAttr) {
        // when the binding command overrides everything
        // just pass the target as is to the binding command, and treat it as a normal attribute:
        // active.class="..."
        // background.style="..."
        // my-attr.attr="..."

        instructions.push(bindingCommand.build(
          { node: target, attr: attrSyntax, bindable: null, def: null },
          context._exprParser,
          context._attrMapper
        ));

        // to next attribute
        continue;
      }

      if (isCustomElement) {
        // if the element is a custom element
        // - prioritize bindables on a custom element before plain attributes
        bindablesInfo = context._getBindables(elDef);
        bindable = bindablesInfo.attrs[attrTarget];
        if (bindable !== void 0) {
          if (bindingCommand == null) {
            expr = exprParser.parse(attrValue, etInterpolation);
            instructions.push(
              new SpreadElementPropBindingInstruction(
                expr == null
                  ? new SetPropertyInstruction(attrValue, bindable.name)
                  : new InterpolationInstruction(expr, bindable.name)
              )
            );
          } else {
            instructions.push(new SpreadElementPropBindingInstruction(bindingCommand.build(
              { node: target, attr: attrSyntax, bindable, def: elDef },
              context._exprParser,
              context._attrMapper
            )));
          }
          continue;
        }
      }

      attrDef = context._findAttr(attrTarget);
      if (attrDef !== null) {
        if (attrDef.isTemplateController) {
          throw createMappedError(ErrorNames.no_spread_template_controller, attrTarget);
        }
        attrBindableInstructions = this._compileCustomAttributeBindables(
          target, attrDef, attrSyntax, attrValue, bindingCommand, context,
          /* treatEmptyAsNoBinding */ false
        );

        (attrInstructions ??= []).push(new HydrateAttributeInstruction(
          // todo: def/ def.Type or def.name should be configurable
          //       example: AOT/runtime can use def.Type, but there are situation
          //       where instructions need to be serialized, def.name should be used
          this.resolveResources ? attrDef : attrDef.name,
          attrDef.aliases != null && attrDef.aliases.includes(attrTarget) ? attrTarget : void 0,
          attrBindableInstructions
        ));
        continue;
      }

      if (bindingCommand == null) {
        expr = exprParser.parse(attrValue, etInterpolation);

        // reaching here means:
        // + maybe a plain attribute with interpolation
        // + maybe a plain attribute

        if (expr != null) {
          instructions.push(new InterpolationInstruction(
            expr,
            // if not a bindable, then ensure plain attribute are mapped correctly:
            // e.g: colspan -> colSpan
            //      innerhtml -> innerHTML
            //      minlength -> minLength etc...
            context._attrMapper.map(target, attrTarget) ?? camelCase(attrTarget)
          ));
        } else {
          switch (attrTarget) {
            case 'class':
              instructions.push(new SetClassAttributeInstruction(attrValue));
              break;
            case 'style':
              instructions.push(new SetStyleAttributeInstruction(attrValue));
              break;
            default:
              // if not a custom attribute + no binding command + not a bindable + not an interpolation
              // then it's just a plain attribute
              instructions.push(new SetAttributeInstruction(attrValue, attrTarget));
          }
        }
      } else {
        // reaching here means:
        // + a plain attribute with binding command
        instructions.push(bindingCommand.build(
          { node: target, attr: attrSyntax, bindable: null, def: null },
          context._exprParser,
          context._attrMapper
        ));
      }
    }

    if (attrInstructions != null) {
      return (attrInstructions as IInstruction[]).concat(instructions);
    }

    return instructions;
  }

  /**
   * Compile attributes on a surrogate element (the root `<template>`).
   *
   * Surrogates are a restricted subset of element compilation:
   * - No custom element features (bindables, capture, containerless)
   * - No template controllers (would be ambiguous)
   * - Certain attributes are disallowed (id, name, au-slot, as-element)
   * - All attributes become instructions (to be applied to the actual host element)
   *
   * @internal
   */
  private _compileSurrogate(el: Element, context: CompilationContext): IInstruction[] {
    // 1. Validate: surrogates don't support certain attributes
    const attrs = el.attributes;
    for (let i = 0, ii = attrs.length; i < ii; ++i) {
      const attrSyntax = context._attrParser.parse(attrs[i].name, attrs[i].value);
      if (invalidSurrogateAttribute[attrSyntax.target]) {
        throw createMappedError(ErrorNames.compiler_invalid_surrogate_attr, attrs[i].name);
      }
    }

    // 2. Classify attributes using the core algorithm
    //    - elDef=null: not a custom element (no bindables, no capture)
    //    - generateStaticAttrInstructions=true: all attrs must become instructions
    const { tcInstructions, attrInstructions, plainAttrInstructions } =
      this._classifyAttributes(el, null, emptyArray, context, /* generateStaticAttrInstructions */ true);

    // 3. Surrogates don't support template controllers
    if (tcInstructions != null && tcInstructions.length > 0) {
      const tcDef = tcInstructions[0].res;
      const tcName = typeof tcDef === 'string' ? tcDef : tcDef.name;
      throw createMappedError(ErrorNames.compiler_no_tc_on_surrogate, tcName);
    }

    // 4. Combine: custom attributes first, then plain attribute instructions
    if (attrInstructions != null) {
      return attrInstructions.concat(plainAttrInstructions ?? emptyArray);
    }
    return plainAttrInstructions ?? emptyArray;
  }

  // overall flow:
  // each of the method will be responsible for compiling its corresponding node type
  // and it should return the next node to be compiled
  /** @internal */
  private _compileNode(node: Node, context: CompilationContext): Node | null {
    switch (node.nodeType) {
      case 1:
        switch (node.nodeName) {
          case 'LET':
            return this._compileLet(node as Element, context);
          // ------------------------------------
          // todo: possible optimization:
          // when two conditions below are met:
          // 1. there's no attribute on au slot,
          // 2. there's no projection
          //
          // -> flatten the au-slot into children as this is just a static template
          // ------------------------------------
          // case 'AU-SLOT':
          //   return this.auSlot(node as Element, container, context);
          default:
            return this._compileElement(node as Element, context);
        }
      case 3:
        return this._compileText(node as Text, context);
      case 11: {
        let current: Node | null = (node as DocumentFragment).firstChild;
        while (current !== null) {
          current = this._compileNode(current, context);
        }
        break;
      }
    }
    return node.nextSibling;
  }

  /** @internal */
  private _compileLet(el: Element, context: CompilationContext): Node | null {
    const attrs = el.attributes;
    const ii = attrs.length;
    const letInstructions: LetBindingInstruction[] = [];
    const exprParser = context._exprParser;
    let toBindingContext = false;
    let i = 0;
    let attr: Attr;
    let attrSyntax: AttrSyntax;
    let attrName: string;
    let attrValue: string;
    let bindingCommand: BindingCommandInstance | null;
    let realAttrTarget: string;
    let realAttrValue: string;
    let expr: AnyBindingExpression;

    for (; ii > i; ++i) {
      attr = attrs[i];
      attrName = attr.name;
      attrValue = attr.value;
      if (attrName === 'to-binding-context') {
        toBindingContext = true;
        continue;
      }

      attrSyntax = context._attrParser.parse(attrName, attrValue);
      realAttrTarget = attrSyntax.target;
      realAttrValue = attrSyntax.rawValue;

      bindingCommand = context._getCommand(attrSyntax);
      if (bindingCommand !== null) {
        if (attrSyntax.command === 'bind') {
          letInstructions.push(new LetBindingInstruction(
            exprParser.parse(realAttrValue, etIsProperty),
            camelCase(realAttrTarget)
          ));
        } else {
          throw createMappedError(ErrorNames.compiler_invalid_let_command, attrSyntax);
        }
        continue;
      }

      expr = exprParser.parse(realAttrValue, etInterpolation);
      if (expr === null) {
        if (__DEV__) {
          // eslint-disable-next-line no-console
          console.warn(
            `[DEV:aurelia] Property "${realAttrTarget}" is declared with literal string ${realAttrValue}. ` +
            `Did you mean ${realAttrTarget}.bind="${realAttrValue}"?`
          );
        }
      }

      letInstructions.push(new LetBindingInstruction(
        expr === null ? createPrimitiveLiteralExpression(realAttrValue) : expr,
        camelCase(realAttrTarget)
      ));
    }
    context.rows.push([new HydrateLetElementInstruction(letInstructions, toBindingContext)]);
    // probably no need to replace
    // as the let itself can be used as is
    // though still need to mark el as target to ensure the instruction is matched with a target
    return this._markAsTarget(el, context).nextSibling;
  }

  /** @internal */
  private _compileElement(el: Element, context: CompilationContext): Node | null {
    // Compilation flow:
    // 1. Classify all attributes into semantic categories
    // 2. Create element instruction if custom element
    // 3. Merge instructions in correct order
    // 4. Compile children (handling template controllers specially)
    // 5. Return next sibling for continued compilation

    const nextSibling = el.nextSibling;
    const elName = (el.getAttribute('as-element') ?? el.nodeName).toLowerCase();
    const elDef = context._findElement(elName);

    const isCustomElement = elDef !== null;
    const isShadowDom = isCustomElement && elDef.shadowOptions != null;
    const captures: AttrSyntax[] = elDef?.capture ? [] : emptyArray;

    // Validate slot usage
    if (elName === 'slot') {
      if (context.root.def.shadowOptions == null) {
        throw createMappedError(ErrorNames.compiler_slot_without_shadowdom, context.root.def.name);
      }
      context.root.hasSlot = true;
    }

    // Allow custom element to process its own content
    // todo: this is a bit ... powerful
    // maybe do not allow it to process its own attributes
    let processContentResult: boolean | undefined | void = true;
    const elementMetadata: Record<PropertyKey, unknown> = {};
    if (isCustomElement) {
      processContentResult = elDef.processContent?.call(elDef.Type, el as HTMLElement, context.p, elementMetadata);
    }

    // 1. Classify all attributes
    const {
      tcInstructions,
      attrInstructions,
      elBindableInstructions,
      plainAttrInstructions,
      hasContainerless,
    } = this._classifyAttributes(el, elDef, captures, context);

    // Reorder instructions for order-sensitive elements (checkbox, radio, select)
    if (this._shouldReorderAttrs(el, plainAttrInstructions) && plainAttrInstructions != null && plainAttrInstructions.length > 1) {
      this._reorder(el, plainAttrInstructions);
    }

    // 2. Create element instruction if this is a custom element
    let elementInstruction: HydrateElementInstruction | undefined;
    if (isCustomElement) {
      // todo: def/ def.Type or def.name should be configurable
      //       example: AOT/runtime can use def.Type, but there are situations
      //       where instructions need to be serialized, def.name should be used
      elementInstruction = new HydrateElementInstruction(
        this.resolveResources ? elDef : elDef.name,
        (elBindableInstructions ?? emptyArray) as IInstruction[],
        null,
        hasContainerless,
        captures,
        elementMetadata,
      );
    }

    // 3. Merge instructions in correct order:
    //    element instruction -> custom attributes -> plain attributes
    let instructions: IInstruction[] | undefined;
    let needsMarker = false;
    if (plainAttrInstructions != null || elementInstruction != null || attrInstructions != null) {
      instructions = emptyArray.concat(
        elementInstruction ?? emptyArray,
        attrInstructions ?? emptyArray,
        plainAttrInstructions ?? emptyArray,
      );
      needsMarker = true;
    }

    // 4. Compile element content
    //    Two paths diverge here based on whether template controllers (TCs) are present.
    //    Both paths do the same core work: extract projections, mark target, compile children.
    //    The difference is WHERE the compiled output goes:
    //    - TC path: into nested TC templates (innermost TC wraps the element)
    //    - Direct path: into the current context
    if (tcInstructions != null) {
      // ===== Template Controller Path =====
      // TCs form a chain where each wraps the next: TC[0] → TC[1] → ... → TC[n] → element
      // We build inside-out: first wrap the element, then wrap with each TC.

      const tcCount = tcInstructions.length;
      let tcIndex = tcCount - 1;
      let tcInstruction = tcInstructions[tcIndex];

      // Step 1: Create the innermost template containing the actual element
<<<<<<< HEAD
      // Replace element with marker in parent DOM, wrap element in template
      this._replaceByMarker(el, context);
      let tcTemplate: HTMLTemplateElement;
      if (el.nodeName === TEMPLATE_NODE_NAME) {
        tcTemplate = el as HTMLTemplateElement;
      } else {
        tcTemplate = context.t();
        appendToTemplate(tcTemplate, el);
=======
      let tcTemplate: HTMLTemplateElement;
      if (isMarker(el)) {
        // Element is already a marker (edge case: nested TC on marker)
        tcTemplate = context.t();
        appendManyToTemplate(tcTemplate, [
          context._marker(),
          context._comment(auLocationStart),
          context._comment(auLocationEnd),
        ]);
      } else {
        // Normal case: replace element with marker in parent DOM, wrap element in template
        this._replaceByMarker(el, context);
        if (el.nodeName === TEMPLATE_NODE_NAME) {
          tcTemplate = el as HTMLTemplateElement;
        } else {
          tcTemplate = context.t();
          appendToTemplate(tcTemplate, el);
        }
>>>>>>> 1d1d76e2
      }
      const innermostTemplate = tcTemplate;

      // Step 2: Create child context for the innermost TC
      // The element's own instructions (CE hydration, attrs) go into this child context
      const tcChildContext = context._createChild(instructions == null ? [] : [instructions]);

      // Step 3: Extract [au-slot] projections from children
      if (processContentResult !== false) {
        const projections = this._extractProjections(el, isCustomElement, isShadowDom, elName, context);
        if (projections != null) {
          elementInstruction!.projections = projections;
        }
      }

      // Step 4: Mark element as hydration target
<<<<<<< HEAD
      // Use tcChildContext because the element is in the TC's template
      // and its instructions are in tcChildContext.rows
      if (needsMarker) {
        if (isCustomElement && (hasContainerless || elDef.containerless)) {
          this._replaceByMarker(el, tcChildContext);
        } else {
          this._markAsTarget(el, tcChildContext);
=======
      if (needsMarker) {
        if (isCustomElement && (hasContainerless || elDef.containerless)) {
          this._replaceByMarker(el, context);
        } else {
          this._markAsTarget(el, context);
>>>>>>> 1d1d76e2
        }
      }

      // Step 5: Compile children into the TC's child context
      const shouldCompileContent = !isCustomElement || !elDef.containerless && !hasContainerless && processContentResult !== false;
      if (shouldCompileContent) {
        if (el.nodeName === TEMPLATE_NODE_NAME) {
          this._compileNode((el as HTMLTemplateElement).content, tcChildContext);
        } else {
          let child = el.firstChild;
          while (child !== null) {
            child = this._compileNode(child, tcChildContext) as ChildNode | null;
          }
        }
      }

      // Step 6: Attach the compiled definition to the innermost TC
      tcInstruction.def = {
        name: generateElementName(),
        type: definitionTypeElement,
        template: innermostTemplate,
        instructions: tcChildContext.rows,
        needsCompile: false,
      };

      // Step 7: Chain outer TCs from inside-out
      // Each outer TC gets a template with just a marker; its instruction is the next-inner TC
      while (tcIndex-- > 0) {
        tcInstruction = tcInstructions[tcIndex];
        tcTemplate = context.t();
<<<<<<< HEAD
        // Each outer TC template has exactly 1 marker at index 0
        appendManyToTemplate(tcTemplate, [
          context._marker(0),
=======
        appendManyToTemplate(tcTemplate, [
          context._marker(),
>>>>>>> 1d1d76e2
          context._comment(auLocationStart),
          context._comment(auLocationEnd),
        ]);

        tcInstruction.def = {
          name: generateElementName(),
          type: definitionTypeElement,
          template: tcTemplate,
          needsCompile: false,
          instructions: [[tcInstructions[tcIndex + 1]]],
        };
      }

      // Step 8: Push outermost TC to parent context
      context.rows.push([tcInstruction]);

    } else {
      // No template controllers - compile children directly
      if (instructions != null) {
        context.rows.push(instructions);
      }

      // Extract [au-slot] projections
      if (processContentResult !== false) {
        const projections = this._extractProjections(el, isCustomElement, isShadowDom, elName, context);
        if (projections != null) {
          elementInstruction!.projections = projections;
        }
      }

      // Mark element as hydration target
      if (needsMarker) {
        if (isCustomElement && (hasContainerless || elDef.containerless)) {
          this._replaceByMarker(el, context);
        } else {
          this._markAsTarget(el, context);
        }
      }

      // Compile child nodes
      const shouldCompileContent = !isCustomElement || !elDef.containerless && !hasContainerless && processContentResult !== false;
      if (shouldCompileContent && el.childNodes.length > 0) {
        let child = el.firstChild;
        while (child !== null) {
          child = this._compileNode(child, context) as ChildNode | null;
        }
      }
    }

    // 5. Return next sibling for continued compilation
    return nextSibling;
  }

  /**
   * Classify all attributes on an element into their semantic categories.
   *
   * This is the core "attribute semantic decision" algorithm. Each attribute is
   * checked against these categories in priority order:
   *
   * 1. Special attributes (as-element, containerless) - removed, not compiled
   * 2. Captured attributes - forwarded to custom element via captures array
   * 3. Spread transferred bindings (...$attrs) - spreads parent's attributes
   * 4. Binding commands with ignoreAttr (class/style/attr) - command handles everything
   * 5. Spread bindables (...$bindables) - spreads bindings to all bindable props
   * 6. Custom element bindable properties - binds to CE's declared bindables
   * 7. Custom attributes and template controllers - hydrates CA/TC instances
   * 8. Plain attributes - interpolation or binding command on DOM attribute
   *
   * @param el - The element whose attributes to classify
   * @param elDef - The custom element definition, or null if not a CE
   * @param captures - Array to collect captured attributes (for CE forwarding)
   * @param context - The compilation context
   * @param generateStaticAttrInstructions - If true, generate Set*AttributeInstruction for
   * static attrs instead of leaving them in the DOM. Used for surrogates where
   * attrs must be transferred to the actual host element.
   * @returns Classification result with instructions grouped by category
   * @internal
   */
  private _classifyAttributes(
    el: Element,
    elDef: IElementComponentDefinition | null,
    captures: AttrSyntax[],
    context: CompilationContext,
    generateStaticAttrInstructions: boolean = false,
  ): IAttrClassificationResult {
    const isCustomElement = elDef !== null;
    const capture = elDef?.capture;
    const hasCaptureFilter = capture != null && typeof capture !== 'boolean';
    const exprParser = context._exprParser;

    const attrs = el.attributes;
    let ii = attrs.length;
    let i = 0;
    let attr: Attr;
    let attrName: string;
    let attrValue: string;
    let attrSyntax: AttrSyntax;
    let bindingCommand: BindingCommandInstance | null = null;
    let realAttrTarget: string;
    let realAttrValue: string;

    let tcInstructions: HydrateTemplateController[] | undefined;
    let attrInstructions: HydrateAttributeInstruction[] | undefined;
    let elBindableInstructions: IInstruction[] | undefined;
    let plainAttrInstructions: IInstruction[] | undefined;

    let attrDef: IAttributeComponentDefinition | null = null;
    let bindable: IComponentBindablePropDefinition;
    let attrBindableInstructions: IInstruction[];
    let bindablesInfo: IElementBindablesInfo | IAttributeBindablesInfo;
    let expr: AnyBindingExpression;
    let hasContainerless = false;
    let canCapture = false;
    let spreadIndex = 0;

    const removeAttr = this.debug
      ? noop
      : () => {
        el.removeAttribute(attrName);
        --i;
        --ii;
      };

    for (; ii > i; ++i) {
      attr = attrs[i];
      attrName = attr.name;
      attrValue = attr.value;

      // 1. Handle special attributes
      switch (attrName) {
        case 'as-element':
        case 'containerless':
          removeAttr();
          hasContainerless = hasContainerless || attrName === 'containerless';
          continue;
      }

      attrSyntax = context._attrParser.parse(attrName, attrValue);
      bindingCommand = context._getCommand(attrSyntax);
      realAttrTarget = attrSyntax.target;
      realAttrValue = attrSyntax.rawValue;

      // 2. Handle captured attributes (for custom elements with capture enabled)
      if (capture && (!hasCaptureFilter || hasCaptureFilter && capture(realAttrTarget))) {
        if (bindingCommand != null && bindingCommand.ignoreAttr) {
          removeAttr();
          captures.push(attrSyntax);
          continue;
        }

        canCapture = realAttrTarget !== auslotAttr
          && realAttrTarget !== 'slot'
          && ((spreadIndex = realAttrTarget.indexOf('...')) === -1
            || (spreadIndex === 0 && (realAttrTarget === '...$attrs'))
          );
        if (canCapture) {
          bindablesInfo = context._getBindables(elDef);
          // Capture everything except bindable properties and template controllers
          if (bindablesInfo.attrs[realAttrTarget] == null && !context._findAttr(realAttrTarget)?.isTemplateController) {
            removeAttr();
            captures.push(attrSyntax);
            continue;
          }
        }
      }

      // 3. Handle spread transferred bindings (...$attrs)
      if (realAttrTarget === '...$attrs') {
        (plainAttrInstructions ??= []).push(new SpreadTransferedBindingInstruction());
        removeAttr();
        continue;
      }

      // 4. Binding commands with ignoreAttr (e.g., class/style/attr) handle the attribute entirely
      if (bindingCommand?.ignoreAttr) {
        (plainAttrInstructions ??= []).push(bindingCommand.build(
          { node: el, attr: attrSyntax, bindable: null, def: null },
          context._exprParser,
          context._attrMapper
        ));
        removeAttr();
        continue;
      }

      // 5. Spread bindables (...$bindables, ...propName) - spread to all bindable properties
      if (realAttrTarget.indexOf('...') === 0) {
        if (isCustomElement && (realAttrTarget = realAttrTarget.slice(3)) !== '$element') {
          (elBindableInstructions ??= []).push(new SpreadValueBindingInstruction(
            '$bindables',
            realAttrTarget === '$bindables' ? realAttrValue : realAttrTarget
          ));
          removeAttr();
          continue;
        }

        if (__DEV__) {
          if (realAttrTarget === '$bindable' || realAttrTarget === 'bindables') {
            // eslint-disable-next-line no-console
            console.warn(`[DEV:aurelia] Detected usage of ${realAttrTarget} on <${el.nodeName}>, did you mean "$bindables"?`);
          }
        }

        throw createMappedError(ErrorNames.compiler_no_reserved_spread_syntax, realAttrTarget);
      }

      // 6. Custom element bindable properties
      if (isCustomElement) {
        bindablesInfo = context._getBindables(elDef);
        bindable = bindablesInfo.attrs[realAttrTarget];
        if (bindable !== void 0) {
          if (bindingCommand === null) {
            expr = exprParser.parse(realAttrValue, etInterpolation);
            (elBindableInstructions ??= []).push(
              expr == null
                ? new SetPropertyInstruction(realAttrValue, bindable.name)
                : new InterpolationInstruction(expr, bindable.name)
            );
          } else {
            (elBindableInstructions ??= []).push(bindingCommand.build(
              { node: el, attr: attrSyntax, bindable, def: elDef },
              context._exprParser,
              context._attrMapper
            ));
          }

          removeAttr();

          if (__DEV__) {
            attrDef = context._findAttr(realAttrTarget);
            if (attrDef !== null) {
              // eslint-disable-next-line no-console
              console.warn(`[DEV:aurelia] Binding with bindable "${realAttrTarget}" on custom element "${elDef.name}" is ambiguous.` +
                `There is a custom attribute with the same name.`
              );
            }
          }
          continue;
        }

        // Handle $bindables with binding command
        if (realAttrTarget === '$bindables') {
          if (bindingCommand != null) {
            // SpreadValueBindingCommand only needs attr.target and attr.rawValue, not def/bindable
            const instruction = bindingCommand.build(
              { node: el, attr: attrSyntax, bindable: null, def: null },
              context._exprParser,
              context._attrMapper
            );

            if (__DEV__) {
              if (!(instruction instanceof SpreadValueBindingInstruction)) {
                // eslint-disable-next-line no-console
                console.warn(`[DEV:aurelia] Binding with "$bindables" on custom element "${elDef.name}" with command ${attrSyntax.command} ` +
                  ` did not result in a spread binding instruction. This likely won't work as expected.`
                );
              }
            }
            (elBindableInstructions ??= []).push(instruction);
          } else if (__DEV__) {
            // eslint-disable-next-line no-console
            console.warn(`[DEV:aurelia] Usage of "$bindables" on custom element "<${elDef.name}>" is ignored.`);
          }

          removeAttr();
          continue;
        }
      }

      // Disallow $bindables on non-custom elements
      if (realAttrTarget === '$bindables') {
        throw createMappedError(ErrorNames.compiler_no_reserved_$bindable, el.nodeName, realAttrTarget, realAttrValue);
      }

      // 7. Custom attributes and template controllers
      attrDef = context._findAttr(realAttrTarget);
      if (attrDef !== null) {
        attrBindableInstructions = this._compileCustomAttributeBindables(
          el, attrDef, attrSyntax, realAttrValue, bindingCommand, context,
          /* treatEmptyAsNoBinding */ true
        );

        removeAttr();

        // todo: def/ def.Type or def.name should be configurable
        //       example: AOT/runtime can use def.Type, but there are situations
        //       where instructions need to be serialized, def.name should be used
        if (attrDef.isTemplateController) {
          (tcInstructions ??= []).push(new HydrateTemplateController(
            voidDefinition,
            this.resolveResources ? attrDef : attrDef.name,
            void 0,
            attrBindableInstructions,
          ));
        } else {
          (attrInstructions ??= []).push(new HydrateAttributeInstruction(
            this.resolveResources ? attrDef : attrDef.name,
            attrDef.aliases != null && attrDef.aliases.includes(realAttrTarget) ? realAttrTarget : void 0,
            attrBindableInstructions
          ));
        }
        continue;
      }

      // 8. Plain attributes - either interpolation or binding command on a DOM property/attribute
      if (bindingCommand === null) {
        expr = exprParser.parse(realAttrValue, etInterpolation);
        if (expr != null) {
          removeAttr();
          (plainAttrInstructions ??= []).push(new InterpolationInstruction(
            expr,
            context._attrMapper.map(el, realAttrTarget) ?? camelCase(realAttrTarget)
          ));
        } else if (generateStaticAttrInstructions) {
          // For surrogates: generate instruction to transfer static attr to host element
          switch (attrName) {
            case 'class':
              (plainAttrInstructions ??= []).push(new SetClassAttributeInstruction(realAttrValue));
              break;
            case 'style':
              (plainAttrInstructions ??= []).push(new SetStyleAttributeInstruction(realAttrValue));
              break;
            default:
              (plainAttrInstructions ??= []).push(new SetAttributeInstruction(realAttrValue, attrName));
          }
        }
        // else: plain static attribute, left on the element (no instruction needed)
        continue;
      }

      // Plain attribute with binding command (e.g., value.bind="x")
      (plainAttrInstructions ??= []).push(bindingCommand.build(
        { node: el, attr: attrSyntax, bindable: null, def: null },
        context._exprParser,
        context._attrMapper
      ));
      removeAttr();
    }

    return {
      tcInstructions,
      attrInstructions,
      elBindableInstructions,
      plainAttrInstructions,
      hasContainerless,
    };
  }

  /** @internal */
  private _compileText(node: Text, context: CompilationContext): Node | null {
    const parent = node.parentNode!;
    const expr = context._exprParser.parse(node.textContent!, etInterpolation);
    const next = node.nextSibling;
    let parts: readonly string[];
    let expressions: readonly IsBindingBehavior[];
    let i: number;
    let ii: number;
    let part: string;
    if (expr !== null) {
      ({ parts, expressions } = expr);

      // foreach normal part, turn into a standard text node
      if ((part = parts[0])) {
        insertBefore(parent, context._text(part), node);
      }
      for (i = 0, ii = expressions.length; ii > i; ++i) {
        // Get target ID and increment counter
        const targetId = context._nextTargetId++;

        // foreach expression part, turn into a marker with ID
        insertManyBefore(parent, node, [
          context._marker(targetId),
          // empty text node will not be cloned when doing fragment.cloneNode()
          // so give it an empty space instead
          context._text(' '),
        ]);
        // foreach normal part, turn into a standard text node
        if ((part = parts[i + 1])) {
          insertBefore(parent, context._text(part), node);
        }
        // and the corresponding instruction
        context.rows.push([new TextBindingInstruction(expressions[i])]);
      }
      parent.removeChild(node);
    }
    return next;
  }

  /** @internal */
  private _compileMultiBindings(
    node: Element,
    attrRawValue: string,
    attrDef: IAttributeComponentDefinition,
    context: CompilationContext
  ): IInstruction[] {
    // custom attribute + multiple values:
    // my-attr="prop1: literal1 prop2.bind: ...; prop3: literal3"
    // my-attr="prop1.bind: ...; prop2.bind: ..."
    // my-attr="prop1: ${}; prop2.bind: ...; prop3: ${}"
    const bindableAttrsInfo = context._getBindables(attrDef);
    const valueLength = attrRawValue.length;
    const instructions: IInstruction[] = [];

    let attrName: string | undefined = void 0;
    let attrValue: string | undefined = void 0;

    let start = 0;
    let ch = 0;
    let expr: AnyBindingExpression;
    let attrSyntax: AttrSyntax;
    let command: BindingCommandInstance | null;
    let bindable: IComponentBindablePropDefinition;

    for (let i = 0; i < valueLength; ++i) {
      ch = attrRawValue.charCodeAt(i);

      if (ch === Char.Backslash) {
        ++i;
        // Ignore whatever comes next because it's escaped
      } else if (ch === Char.Colon) {
        attrName = attrRawValue.slice(start, i);

        // Skip whitespace after colon
        while (attrRawValue.charCodeAt(++i) <= Char.Space);

        start = i;

        for (; i < valueLength; ++i) {
          ch = attrRawValue.charCodeAt(i);
          if (ch === Char.Backslash) {
            ++i;
            // Ignore whatever comes next because it's escaped
          } else if (ch === Char.Semicolon) {
            attrValue = attrRawValue.slice(start, i);
            break;
          }
        }

        if (attrValue === void 0) {
          // No semicolon found, so just grab the rest of the value
          attrValue = attrRawValue.slice(start);
        }

        attrSyntax = context._attrParser.parse(attrName, attrValue);
        // ================================================
        // todo: should it always camel case???
        // const attrTarget = camelCase(attrSyntax.target);
        // ================================================
        command = context._getCommand(attrSyntax);
        bindable = bindableAttrsInfo.attrs[attrSyntax.target];
        if (bindable == null) {
          throw createMappedError(ErrorNames.compiler_binding_to_non_bindable, attrSyntax.target, attrDef.name);
        }
        if (command === null) {
          expr = context._exprParser.parse(attrValue, etInterpolation);
          instructions.push(expr === null
            ? new SetPropertyInstruction(attrValue, bindable.name)
            : new InterpolationInstruction(expr, bindable.name)
          );
        } else {
          instructions.push(command.build(
            { node, attr: attrSyntax, bindable, def: attrDef },
            context._exprParser,
            context._attrMapper
          ));
        }

        // Skip whitespace after semicolon
        while (i < valueLength && attrRawValue.charCodeAt(++i) <= Char.Space);

        start = i;

        attrName = void 0;
        attrValue = void 0;
      }
    }

    return instructions;
  }

  /**
   * Extract the `<template as-custom-element="...">` local templates from the root template
   * @internal
   */
  private _compileLocalElement(template: Element | DocumentFragment, context: CompilationContext) {
    const elName = context.root.def.name;
    const root: Element | DocumentFragment = template;
    const localTemplates = toArray(root.querySelectorAll<HTMLTemplateElement>('template[as-custom-element]'));
    const numLocalTemplates = localTemplates.length;
    if (numLocalTemplates === 0) { return; }
    if (numLocalTemplates === root.childElementCount) {
      throw createMappedError(ErrorNames.compiler_template_only_local_template, elName);
    }
    const localTemplateNames: Set<string> = new Set();
    const localElementTypes: (Constructable & { dependencies?: Key[] })[] = [];

    for (const localTemplate of localTemplates) {
      if (localTemplate.parentNode !== root) {
        throw createMappedError(ErrorNames.compiler_local_el_not_under_root, elName);
      }

      const name = processTemplateName(elName, localTemplate, localTemplateNames);

      const content = localTemplate.content;
      const bindableEls = toArray(content.querySelectorAll('bindable'));
      const properties = new Set<string>();
      const attributes = new Set<string>();
      const bindables = bindableEls.reduce((allBindables: Record<string, IComponentBindablePropDefinition>, bindableEl) => {
        if (bindableEl.parentNode !== content) {
          throw createMappedError(ErrorNames.compiler_local_el_bindable_not_under_root, name);
        }
        const property = bindableEl.getAttribute(LocalTemplateBindableAttributes.name);
        if (property === null) {
          throw createMappedError(ErrorNames.compiler_local_el_bindable_name_missing, bindableEl, name);
        }
        const attribute = bindableEl.getAttribute(LocalTemplateBindableAttributes.attribute);
        if (attribute !== null
          && attributes.has(attribute)
          || properties.has(property)
        ) {
          throw createMappedError(ErrorNames.compiler_local_el_bindable_duplicate, properties, attribute);
        } else {
          if (attribute !== null) {
            attributes.add(attribute);
          }
          properties.add(property);
        }
        const ignoredAttributes = toArray(bindableEl.attributes).filter((attr) => !allowedLocalTemplateBindableAttributes.includes(attr.name));
        if (ignoredAttributes.length > 0) {
          if (__DEV__)
            // eslint-disable-next-line no-console
            console.warn(`[DEV:aurelia] The attribute(s) ${ignoredAttributes.map(attr => attr.name).join(', ')} will be ignored for ${bindableEl.outerHTML}. Only ${allowedLocalTemplateBindableAttributes.join(', ')} are processed.`);
        }

        bindableEl.remove();

        allBindables[property] = {
          name: property,
          attribute: attribute ?? void 0,
          mode: bindableEl.getAttribute(LocalTemplateBindableAttributes.mode) as StringBindingMode ?? 'default'
        };

        return allBindables;
      }, {});

      class LocalDepType {
        public static $au: IElementComponentDefinition & { dependencies?: Key[] } = {
          type: definitionTypeElement,
          name,
          template: localTemplate,
          bindables,
        };
      }
      Reflect.defineProperty(LocalDepType, 'name', { value: pascalCase(name) });
      localElementTypes.push(LocalDepType);

      root.removeChild(localTemplate);
    }

    // if we have a template like this
    //
    // my-app.html
    // <template as-custom-element="le-1">
    //  <le-2></le-2>
    // </template>
    // <template as-custom-element="le-2">...</template>
    //
    // without registering dependencies properly, <le-1> will not see <le-2> as a custom element
    const compilationDeps = (context.root.def.dependencies ?? []).concat(context.root.def.Type == null ? emptyArray : [context.root.def.Type]);
    for (const localElementType of localElementTypes) {
      localElementType.dependencies = compilationDeps.concat(localElementTypes.filter(d => d !== localElementType));
      context._addLocalDep(localElementType);
    }

  }

  /** @internal */
  private _shouldReorderAttrs(el: Element, instructions?: IInstruction[]): boolean | undefined {
    const nodeName = el.nodeName;
    return nodeName === 'INPUT' && orderSensitiveInputType[(el as HTMLInputElement).type] === 1
      || nodeName === 'SELECT' && (
        (el as HTMLSelectElement).hasAttribute('multiple')
        || instructions?.some(i => i.type === propertyBinding && (i as PropertyBindingInstruction | InterpolationInstruction).to === 'multiple')
      );
  }

  /** @internal */
  private _reorder(el: Element, instructions: (IInstruction)[]) {
    switch (el.nodeName) {
      case 'INPUT': {
        const _instructions = instructions as (PropertyBindingInstruction | InterpolationInstruction)[];
        // swap the order of checked and model/value attribute,
        // so that the required observers are prepared for checked-observer
        let modelOrValueOrMatcherIndex: number | undefined = void 0;
        let checkedIndex: number | undefined = void 0;
        let found = 0;
        let instruction: PropertyBindingInstruction | InterpolationInstruction;
        for (let i = 0; i < _instructions.length && found < 3; i++) {
          instruction = _instructions[i];
          switch (instruction.to) {
            case 'model':
            case 'value':
            case 'matcher':
              modelOrValueOrMatcherIndex = i;
              found++;
              break;
            case 'checked':
              checkedIndex = i;
              found++;
              break;
          }
        }
        if (checkedIndex !== void 0 && modelOrValueOrMatcherIndex !== void 0 && checkedIndex < modelOrValueOrMatcherIndex) {
          [_instructions[modelOrValueOrMatcherIndex], _instructions[checkedIndex]] = [_instructions[checkedIndex], _instructions[modelOrValueOrMatcherIndex]];
        }
        break;
      }
      case 'SELECT': {
        const _instructions = instructions as (PropertyBindingInstruction | InterpolationInstruction)[];
        let valueIndex = 0;
        let multipleIndex = 0;
        // a variable to stop the loop as soon as we find both value & multiple binding indices
        let found = 0;
        let instruction: PropertyBindingInstruction | InterpolationInstruction;
        // swap the order of multiple and value bindings
        for (let i = 0; i < _instructions.length && found < 2; ++i) {
          instruction = _instructions[i];
          switch (instruction.to) {
            case 'multiple':
              multipleIndex = i;
              found++;
              break;
            case 'value':
              valueIndex = i;
              found++;
              break;
          }
          if (found === 2 && valueIndex < multipleIndex) {
            [_instructions[multipleIndex], _instructions[valueIndex]] = [_instructions[valueIndex], _instructions[multipleIndex]];
          }
        }
      }
    }
  }

  /**
   * Mark an element as a hydration target by adding the `au-hid` attribute.
   * The attribute value is a unique ID within the template.
   *
   * @internal
   */
  private _markAsTarget<T extends Element>(el: T, context: CompilationContext): T {
    el.setAttribute('au-hid', String(context._nextTargetId++));
    return el;
  }

  /**
   * Replace an element with a marker, and return the marker.
   * Used for containerless elements and template controllers.
   * Creates `<!--au:N--><!--au-start--><!--au-end-->` structure.
   *
   * @internal
   */
  private _replaceByMarker(node: Node, context: CompilationContext): Comment {
    if (isMarker(node)) {
      return node;
    }
    // Get the target ID and increment counter
    const targetId = context._nextTargetId++;

    const parent = node.parentNode!;
    const marker = context._marker(targetId);
    insertManyBefore(parent, node, [
      marker,
      context._comment(auLocationStart),
      context._comment(auLocationEnd),
    ]);
    parent.removeChild(node);
    return marker;
  }

  /**
   * Build the bindable property instructions for a custom attribute.
   *
   * Handles three cases:
   * 1. Multi-binding syntax: `my-attr="prop1: value1; prop2.bind: expr"`
   * 2. Single value without command: `my-attr="value"` or `my-attr="${expr}"`
   * 3. Single value with command: `my-attr.bind="expr"`
   *
   * @param node - The element the attribute is on
   * @param attrDef - The custom attribute definition
   * @param attrSyntax - The parsed attribute syntax
   * @param attrValue - The raw attribute value
   * @param bindingCommand - The binding command instance, or null
   * @param context - The compilation context
   * @param treatEmptyAsNoBinding - If true, empty string values produce no instructions (surrogate/element behavior)
   * @returns Array of instructions for the attribute's bindable properties
   * @internal
   */
  private _compileCustomAttributeBindables(
    node: Element,
    attrDef: IAttributeComponentDefinition,
    attrSyntax: AttrSyntax,
    attrValue: string,
    bindingCommand: BindingCommandInstance | null,
    context: CompilationContext,
    treatEmptyAsNoBinding: boolean,
  ): IInstruction[] {
    const bindablesInfo = context._getBindables(attrDef);

    // Check for multi-binding syntax: `my-attr="prop1: value1; prop2.bind: expr"`
    // Multi-binding is only allowed when:
    // - The attribute allows it (noMultiBindings !== true)
    // - There's no binding command
    // - The value contains a colon (but not just interpolation)
    const isMultiBindings = attrDef.noMultiBindings === false
      && bindingCommand === null
      && hasInlineBindings(attrValue);

    if (isMultiBindings) {
      return this._compileMultiBindings(node, attrValue, attrDef, context);
    }

    const primaryBindable = bindablesInfo.primary;

    // Single value WITHOUT binding command: `my-attr=""` or `my-attr="${expr}"`
    if (bindingCommand === null) {
      const expr = context._exprParser.parse(attrValue, etInterpolation);
      if (expr === null) {
        // No interpolation - treat as literal value
        if (treatEmptyAsNoBinding && attrValue === '') {
          // Empty attribute like `<div my-attr>` produces no bindings
          return [];
        }
        return [new SetPropertyInstruction(attrValue, primaryBindable.name)];
      }
      // Has interpolation
      return [new InterpolationInstruction(expr, primaryBindable.name)];
    }

    // Single value WITH binding command: `my-attr.bind="expr"`
    return [bindingCommand.build(
      { node, attr: attrSyntax, bindable: primaryBindable, def: attrDef },
      context._exprParser,
      context._attrMapper
    )];
  }

  /**
   * Extract au-slot projections from a custom element's children.
   *
   * Walks through child nodes looking for [au-slot] attributes. When found,
   * removes them from the parent and groups them by slot name into compiled
   * projection definitions.
   *
   * @returns A record of slot name -> compiled definition, or null if no projections found
   * @internal
   */
  private _extractProjections(
    el: Element,
    isCustomElement: boolean,
    isShadowDom: boolean,
    elName: string,
    context: CompilationContext,
  ): Record<string, IElementComponentDefinition> | null {
    let child: Node | null = el.firstChild;
    let childEl: Element;
    let targetSlot: string | null;
    let hasAuSlot: boolean;
    let slotTemplateRecord: Record<string, (Node | Element | DocumentFragment)[]> | undefined;
    let isEmptyTextNode: boolean;

    // Walk through child nodes, extracting those with [au-slot]
    while (child !== null) {
      targetSlot = isElement(child) ? child.getAttribute(auslotAttr) : null;
      hasAuSlot = targetSlot !== null || isCustomElement && !isShadowDom;
      childEl = child.nextSibling as Element;
      if (hasAuSlot) {
        if (!isCustomElement) {
          throw createMappedError(ErrorNames.compiler_au_slot_on_non_element, targetSlot, elName);
        }
        (child as Element).removeAttribute?.(auslotAttr);
        // ignore all whitespace
        isEmptyTextNode = isTextNode(child) && child.textContent!.trim() === '';
        if (!isEmptyTextNode) {
          ((slotTemplateRecord ??= {})[targetSlot || defaultSlotName] ??= []).push(child);
        }
        el.removeChild(child);
      }
      child = childEl;
    }

    if (slotTemplateRecord == null) {
      return null;
    }

    // Compile each slot's content into a projection definition
    const projections: Record<string, IElementComponentDefinition> = {};
    let template: HTMLTemplateElement;
    let slotTemplates: (Node | Element | DocumentFragment)[];
    let slotTemplate: Node | Element | DocumentFragment;
    let projectionCompilationContext: CompilationContext;

    for (targetSlot in slotTemplateRecord) {
      template = context.t();
      slotTemplates = slotTemplateRecord[targetSlot];

      // Aggregate all content targeting the same slot into a single template
      for (let j = 0, jj = slotTemplates.length; jj > j; ++j) {
        slotTemplate = slotTemplates[j];
        if (slotTemplate.nodeName === TEMPLATE_NODE_NAME) {
          // User has something more than [au-slot] on a template
          // e.g. <template au-slot repeat.for="i of items"> vs <template au-slot>static content</template>
          if ((slotTemplate as Element).attributes.length > 0) {
            // Has other attributes - keep the template wrapper
            appendToTemplate(template, slotTemplate);
          } else {
            // No other attributes - unwrap the content
            appendToTemplate(template, (slotTemplate as HTMLTemplateElement).content);
          }
        } else {
          appendToTemplate(template, slotTemplate);
        }
      }

      // Compile the aggregated template
      projectionCompilationContext = context._createChild();
      this._compileNode(template.content, projectionCompilationContext);
      projections[targetSlot] = {
        name: generateElementName(),
        type: definitionTypeElement,
        template,
        instructions: projectionCompilationContext.rows,
        needsCompile: false,
      };
    }

    return projections;
  }
}

const TEMPLATE_NODE_NAME = 'TEMPLATE';
/** Check if a node is an au:N marker comment */
const isMarker = (el: Node): el is Comment =>
  el.nodeType === 8 && (el.nodeValue?.startsWith('au:') ?? false);

// this class is intended to be an implementation encapsulating the information at the root level of a template
// this works at the time this is created because everything inside a template should be retrieved
// from the root itself.
// if anytime in the future, where it's desirable to retrieve information from somewhere other than root
// then consider dropping this
// goal: hide the root container, and all the resources finding calls
class CompilationContext {
  public readonly root: CompilationContext;
  public readonly parent: CompilationContext | null;
  public readonly def: IElementComponentDefinition;
  public readonly _resourceResolver: IResourceResolver;
  public readonly _commandResolver: IBindingCommandResolver;
  public readonly _templateFactory: ITemplateElementFactory;
  public readonly _logger: ILogger;
  public readonly _attrParser: IAttributeParser;
  public readonly _attrMapper: IAttrMapper;
  public readonly _exprParser: IExpressionParser;
  public readonly p: IDomPlatform;
  // an array representing targets of instructions, built on depth first tree walking compilation
  public readonly rows: IInstruction[][];
  public readonly localEls: Set<string>;
  public hasSlot: boolean = false;
  public deps: Constructable[] | null = null;

  /**
   * Counter for generating unique hydration IDs within a template.
   * Lives on the root context and is shared across all child contexts.
   * @internal
   */
  public _nextTargetId: number = 0;

  /** @internal */
  private readonly c: IContainer;

  public constructor(
    def: IElementComponentDefinition,
    container: IContainer,
    parent: CompilationContext | null,
    root: CompilationContext | null,
    instructions: IInstruction[][] | undefined,
  ) {
    const hasParent = parent !== null;
    this.c = container;
    this.root = root === null ? this : root;
    this.def = def;
    this.parent = parent;
    this._resourceResolver = hasParent ? parent._resourceResolver : container.get(IResourceResolver);
    this._commandResolver = hasParent ? parent._commandResolver : container.get(IBindingCommandResolver);
    this._templateFactory = hasParent ? parent._templateFactory : container.get(ITemplateElementFactory);
    // todo: attr parser should be retrieved based in resource semantic (current leaf + root + ignore parent)
    this._attrParser = hasParent ? parent._attrParser : container.get(IAttributeParser);
    this._exprParser = hasParent ? parent._exprParser : container.get(IExpressionParser);
    this._attrMapper = hasParent ? parent._attrMapper : container.get(IAttrMapper);
    this._logger = hasParent ? parent._logger : container.get(ILogger);
    if (typeof (this.p = hasParent ? parent.p : container.get(IPlatform) as unknown as IDomPlatform).document?.nodeType !== 'number') {
      throw createMappedError(ErrorNames.compiler_no_dom_api);
    }
    this.localEls = hasParent ? parent.localEls : new Set();
    this.rows = instructions ?? [];
  }

  public _addLocalDep(Type: Constructable) {
    (this.root.deps ??= []).push(Type);
    this.root.c.register(Type);
    return this;
  }

  public _text(text: string) {
    return this.p.document.createTextNode(text);
  }

  public _comment(text: string) {
    return this.p.document.createComment(text);
  }

  /**
   * Create a marker comment with the given hydration ID.
   * Format: `<!--au:N-->` where N is the target index.
   */
  public _marker(id: number) {
    return this._comment(`au:${id}`);
  }

  public h<K extends keyof HTMLElementTagNameMap>(name: K): HTMLElementTagNameMap[K];
  public h(name: string): HTMLElement;
  public h(name: string): HTMLElement {
    const el = this.p.document.createElement(name);
    if (name === 'template') {
      this.p.document.adoptNode((el as HTMLTemplateElement).content);
    }
    return el;
  }

  public t() {
    return this.h('template');
  }

  /**
   * Find the custom element definition of a given name
   */
  public _findElement(name: string): IElementComponentDefinition | null {
    return this._resourceResolver.el(this.c, name);
  }

  /**
   * Find the custom attribute definition of a given name
   */
  public _findAttr(name: string): IAttributeComponentDefinition | null {
    return this._resourceResolver.attr(this.c, name);
  }

  public _getBindables(def: IAttributeComponentDefinition): IAttributeBindablesInfo;
  public _getBindables(def: IElementComponentDefinition): IElementBindablesInfo;
  public _getBindables(def: IAttributeComponentDefinition | IElementComponentDefinition): IAttributeBindablesInfo | IElementBindablesInfo {
    return this._resourceResolver.bindables(def);
  }

  /**
   * Create a new child compilation context
   */
  public _createChild(instructions?: IInstruction[][]) {
    return new CompilationContext(this.def, this.c, this, this.root, instructions);
  }

  /**
   * Retrieve a binding command resource instance.
   *
   * @param name - The parsed `AttrSyntax`
   *
   * @returns An instance of the command if it exists, or `null` if it does not exist.
   */
  public _getCommand(syntax: AttrSyntax): BindingCommandInstance | null {
    const name = syntax.command;
    if (name === null) {
      return null;
    }
    return this._commandResolver.get(this.c, name);
  }
}

const hasInlineBindings = (rawValue: string): boolean => {
  const len = rawValue.length;
  let ch = 0;
  let i = 0;
  while (len > i) {
    ch = rawValue.charCodeAt(i);
    if (ch === Char.Backslash) {
      ++i;
      // Ignore whatever comes next because it's escaped
    } else if (ch === Char.Colon) {
      return true;
    } else if (ch === Char.Dollar && rawValue.charCodeAt(i + 1) === Char.OpenBrace) {
      return false;
    }
    ++i;
  }
  return false;
};

const voidDefinition: IElementComponentDefinition = { name: 'unnamed', type: definitionTypeElement };
const invalidSurrogateAttribute: Record<string, boolean> = {
  'id': true,
  'name': true,
  'au-slot': true,
  'as-element': true,
};
const orderSensitiveInputType: Record<string, number> = {
  checkbox: 1,
  radio: 1,
  // todo: range is also sensitive to order, for min/max
};

export interface IAttributeBindablesInfo {
  readonly attrs: Record<string, IComponentBindablePropDefinition>;
  readonly bindables: Record<string, IComponentBindablePropDefinition>;
  readonly primary: IComponentBindablePropDefinition;
}

export interface IElementBindablesInfo {
  readonly attrs: Record<string, IComponentBindablePropDefinition>;
  readonly bindables: Record<string, IComponentBindablePropDefinition>;
  readonly primary: null;
}

export interface IResourceResolver<
  TElementDef extends IElementComponentDefinition = IElementComponentDefinition,
  TAttrDef extends IAttributeComponentDefinition = IAttributeComponentDefinition,
> {
  el(c: IContainer, name: string): TElementDef | null;
  attr(c: IContainer, name: string): TAttrDef | null;
  bindables(def: TAttrDef): IAttributeBindablesInfo;
  bindables(def: TElementDef): IElementBindablesInfo;
  bindables(def: TAttrDef | TElementDef): IAttributeBindablesInfo | IElementBindablesInfo;
}

export const IResourceResolver = /*@__PURE__*/ tcCreateInterface<IResourceResolver>('IResourceResolver');

export interface IBindingCommandResolver {
  get(c: IContainer, name: string): BindingCommandInstance | null;
}
export const IBindingCommandResolver = /*@__PURE__*/ tcCreateInterface<IBindingCommandResolver>('IBindingCommandResolver', x => {
  class DefaultBindingCommandResolver implements IBindingCommandResolver {
    private readonly _cache = new WeakMap<IContainer, Record<string, BindingCommandInstance>>();
    public get(c: IContainer, name: string): BindingCommandInstance | null {
      let record = this._cache.get(c);
      if (!record) {
        this._cache.set(c, record = {});
      }
      return name in record ? record[name] : (record[name] = BindingCommand.get(c, name));
    }
  }

  return x.singleton(DefaultBindingCommandResolver);
});

_START_CONST_ENUM();
const enum LocalTemplateBindableAttributes {
  name = "name",
  attribute = "attribute",
  mode = "mode",
}
_END_CONST_ENUM();
const allowedLocalTemplateBindableAttributes: readonly string[] = tcObjectFreeze([
  LocalTemplateBindableAttributes.name,
  LocalTemplateBindableAttributes.attribute,
  LocalTemplateBindableAttributes.mode
]);
const localTemplateIdentifier = 'as-custom-element';

const processTemplateName = (owningElementName: string, localTemplate: HTMLTemplateElement, localTemplateNames: Set<string>): string => {
  const name = localTemplate.getAttribute(localTemplateIdentifier);
  if (name === null || name === '') {
    throw createMappedError(ErrorNames.compiler_local_name_empty, owningElementName);
  }
  if (localTemplateNames.has(name)) {
    throw createMappedError(ErrorNames.compiler_duplicate_local_name, name, owningElementName);
  } else {
    localTemplateNames.add(name);
    localTemplate.removeAttribute(localTemplateIdentifier);
  }
  return name;
};

/**
 * An interface describing the hooks a compilation process should invoke.
 *
 * A feature available to the default template compiler.
 */
export const ITemplateCompilerHooks = /*@__PURE__*/tcCreateInterface<ITemplateCompilerHooks>('ITemplateCompilerHooks');
export interface ITemplateCompilerHooks {
  /**
   * Should be invoked immediately before a template gets compiled
   */
  compiling?(template: HTMLElement): void;
}

export const TemplateCompilerHooks = tcObjectFreeze({
  name: /*@__PURE__*/getResourceKeyFor('compiler-hooks'),
  define<K extends ITemplateCompilerHooks, T extends Constructable<K>>(Type: T): IRegistry {
    return {
      register(container) {
        singletonRegistration(ITemplateCompilerHooks, Type).register(container);
      }
    };
  },
  findAll(container: IContainer): readonly ITemplateCompilerHooks[] {
    return container.get(allResources(ITemplateCompilerHooks));
  }
});

/**
 * Decorator: Indicates that the decorated class is a template compiler hooks.
 *
 * An instance of this class will be created and appropriate compilation hooks will be invoked
 * at different phases of the default compiler.
 */
/* eslint-disable */
// deepscan-disable-next-line
export const templateCompilerHooks = <T extends Constructable>(target?: T, context?: ClassDecoratorContext) => {
  return target === void 0 ? decorator : decorator(target, context!);
  function decorator<T extends Constructable>(t: T, context: ClassDecoratorContext): any {
    context.metadata[registrableMetadataKey] = TemplateCompilerHooks.define(t);
    return t;
  };
}
/* eslint-enable */

_START_CONST_ENUM();
const enum Char {
  // Null           = 0x00,
  // Backspace      = 0x08,
  // Tab            = 0x09,
  // LineFeed       = 0x0A,
  // VerticalTab    = 0x0B,
  // FormFeed       = 0x0C,
  // CarriageReturn = 0x0D,
  Space          = 0x20,
  // Exclamation    = 0x21,
  // DoubleQuote    = 0x22,
  Dollar         = 0x24,
  // Percent        = 0x25,
  // Ampersand      = 0x26,
  // SingleQuote    = 0x27,
  // OpenParen      = 0x28,
  // CloseParen     = 0x29,
  // Asterisk       = 0x2A,
  // Plus           = 0x2B,
  // Comma          = 0x2C,
  // Minus          = 0x2D,
  // Dot            = 0x2E,
  // Slash          = 0x2F,
  Semicolon      = 0x3B,
  // Backtick       = 0x60,
  // OpenBracket    = 0x5B,
  Backslash      = 0x5C,
  // CloseBracket   = 0x5D,
  // Caret          = 0x5E,
  // Underscore     = 0x5F,
  OpenBrace      = 0x7B,
  // Bar            = 0x7C,
  // CloseBrace     = 0x7D,
  Colon          = 0x3A,
  // LessThan       = 0x3C,
  // Equals         = 0x3D,
  // GreaterThan    = 0x3E,
  // Question       = 0x3F,
}
_END_CONST_ENUM();

// eslint-disable-next-line
function apiTest() {

  @templateCompilerHooks()
  @templateCompilerHooks
  class Abc {}

  return Abc;
}<|MERGE_RESOLUTION|>--- conflicted
+++ resolved
@@ -525,7 +525,6 @@
       let tcInstruction = tcInstructions[tcIndex];
 
       // Step 1: Create the innermost template containing the actual element
-<<<<<<< HEAD
       // Replace element with marker in parent DOM, wrap element in template
       this._replaceByMarker(el, context);
       let tcTemplate: HTMLTemplateElement;
@@ -534,26 +533,6 @@
       } else {
         tcTemplate = context.t();
         appendToTemplate(tcTemplate, el);
-=======
-      let tcTemplate: HTMLTemplateElement;
-      if (isMarker(el)) {
-        // Element is already a marker (edge case: nested TC on marker)
-        tcTemplate = context.t();
-        appendManyToTemplate(tcTemplate, [
-          context._marker(),
-          context._comment(auLocationStart),
-          context._comment(auLocationEnd),
-        ]);
-      } else {
-        // Normal case: replace element with marker in parent DOM, wrap element in template
-        this._replaceByMarker(el, context);
-        if (el.nodeName === TEMPLATE_NODE_NAME) {
-          tcTemplate = el as HTMLTemplateElement;
-        } else {
-          tcTemplate = context.t();
-          appendToTemplate(tcTemplate, el);
-        }
->>>>>>> 1d1d76e2
       }
       const innermostTemplate = tcTemplate;
 
@@ -570,7 +549,6 @@
       }
 
       // Step 4: Mark element as hydration target
-<<<<<<< HEAD
       // Use tcChildContext because the element is in the TC's template
       // and its instructions are in tcChildContext.rows
       if (needsMarker) {
@@ -578,13 +556,6 @@
           this._replaceByMarker(el, tcChildContext);
         } else {
           this._markAsTarget(el, tcChildContext);
-=======
-      if (needsMarker) {
-        if (isCustomElement && (hasContainerless || elDef.containerless)) {
-          this._replaceByMarker(el, context);
-        } else {
-          this._markAsTarget(el, context);
->>>>>>> 1d1d76e2
         }
       }
 
@@ -615,14 +586,9 @@
       while (tcIndex-- > 0) {
         tcInstruction = tcInstructions[tcIndex];
         tcTemplate = context.t();
-<<<<<<< HEAD
         // Each outer TC template has exactly 1 marker at index 0
         appendManyToTemplate(tcTemplate, [
           context._marker(0),
-=======
-        appendManyToTemplate(tcTemplate, [
-          context._marker(),
->>>>>>> 1d1d76e2
           context._comment(auLocationStart),
           context._comment(auLocationEnd),
         ]);
