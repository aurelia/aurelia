--- conflicted
+++ resolved
@@ -552,13 +552,8 @@
       // Use tcChildContext because the element is in the TC's template
       // and its instructions are in tcChildContext.rows
       if (needsMarker) {
-<<<<<<< HEAD
-        if (isCustomElement && (hasContainerless || elDef!.containerless)) {
+        if (isCustomElement && (hasContainerless || elDef.containerless)) {
           this._replaceByMarker(el, tcChildContext);
-=======
-        if (isCustomElement && (hasContainerless || elDef.containerless)) {
-          this._replaceByMarker(el, context);
->>>>>>> fa708160
         } else {
           this._markAsTarget(el, tcChildContext);
         }
@@ -660,8 +655,6 @@
    * 7. Custom attributes and template controllers
    * 8. Plain attributes - interpolation or binding command
    *
-<<<<<<< HEAD
-=======
    * @param el - The element whose attributes to classify
    * @param elDef - The custom element definition, or null if not a CE
    * @param captures - Array to collect captured attributes (for CE forwarding)
@@ -670,7 +663,6 @@
    * static attrs instead of leaving them in the DOM. Used for surrogates where
    * attrs must be transferred to the actual host element.
    * @returns Classification result with instructions grouped by category
->>>>>>> fa708160
    * @internal
    */
   private _classifyAttributes(
