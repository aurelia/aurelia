{
  "name": "@aurelia/testing",
<<<<<<< HEAD
  "version": "2.1.0-dev.202109021206",
  "main": "dist/cjs/index.js",
=======
  "version": "2.0.0-alpha.20",
  "main": "dist/esm/index.js",
>>>>>>> 39d5e940
  "module": "dist/esm/index.js",
  "types": "dist/types/index.d.ts",
  "typings": "dist/types/index.d.ts",
  "license": "MIT",
  "homepage": "https://aurelia.io",
  "repository": {
    "type": "git",
    "url": "https://github.com/aurelia/aurelia"
  },
  "bugs": {
    "url": "https://github.com/aurelia/aurelia/issues"
  },
  "keywords": [
    "aurelia",
    "testing"
  ],
  "files": [
    "dist",
    "src",
    "README.md",
    "CHANGELOG.md",
    "LICENSE"
  ],
  "scripts": {
    "lint": "eslint --cache --ext .js,.ts src/",
    "lint:ci": "eslint --cache --ext .js,.ts --quiet --report-unused-disable-directives src/",
    "build": "rollup -c",
    "dev": "rollup -c -w",
    "publish:dev": "npm publish --tag dev",
    "publish:latest": "npm publish --tag latest",
    "rollup": "rollup -c",
    "postrollup": "tsc --emitDeclarationOnly"
  },
  "publishConfig": {
    "access": "public"
  },
  "dependencies": {
<<<<<<< HEAD
    "@aurelia/kernel": "2.1.0-dev.202109021206",
    "@aurelia/metadata": "2.1.0-dev.202109021206",
    "@aurelia/platform": "2.1.0-dev.202109021206",
    "@aurelia/platform-browser": "2.1.0-dev.202109021206",
    "@aurelia/runtime": "2.1.0-dev.202109021206",
    "@aurelia/runtime-html": "2.1.0-dev.202109021206"
=======
    "@aurelia/kernel": "2.0.0-alpha.20",
    "@aurelia/metadata": "2.0.0-alpha.20",
    "@aurelia/platform": "2.0.0-alpha.20",
    "@aurelia/platform-browser": "2.0.0-alpha.20",
    "@aurelia/runtime": "2.0.0-alpha.20",
    "@aurelia/runtime-html": "2.0.0-alpha.20"
>>>>>>> 39d5e940
  },
  "devDependencies": {
    "@types/mocha": "^8.0.3",
    "jsdom": "^15.2.1",
    "mocha": "^8.4.0",
    "typescript": "^4.3.5"
  },
  "engines": {
    "node": ">=14.17.0"
  }
}<|MERGE_RESOLUTION|>--- conflicted
+++ resolved
@@ -1,12 +1,7 @@
 {
   "name": "@aurelia/testing",
-<<<<<<< HEAD
-  "version": "2.1.0-dev.202109021206",
-  "main": "dist/cjs/index.js",
-=======
   "version": "2.0.0-alpha.20",
   "main": "dist/esm/index.js",
->>>>>>> 39d5e940
   "module": "dist/esm/index.js",
   "types": "dist/types/index.d.ts",
   "typings": "dist/types/index.d.ts",
@@ -44,21 +39,12 @@
     "access": "public"
   },
   "dependencies": {
-<<<<<<< HEAD
-    "@aurelia/kernel": "2.1.0-dev.202109021206",
-    "@aurelia/metadata": "2.1.0-dev.202109021206",
-    "@aurelia/platform": "2.1.0-dev.202109021206",
-    "@aurelia/platform-browser": "2.1.0-dev.202109021206",
-    "@aurelia/runtime": "2.1.0-dev.202109021206",
-    "@aurelia/runtime-html": "2.1.0-dev.202109021206"
-=======
     "@aurelia/kernel": "2.0.0-alpha.20",
     "@aurelia/metadata": "2.0.0-alpha.20",
     "@aurelia/platform": "2.0.0-alpha.20",
     "@aurelia/platform-browser": "2.0.0-alpha.20",
     "@aurelia/runtime": "2.0.0-alpha.20",
     "@aurelia/runtime-html": "2.0.0-alpha.20"
->>>>>>> 39d5e940
   },
   "devDependencies": {
     "@types/mocha": "^8.0.3",
