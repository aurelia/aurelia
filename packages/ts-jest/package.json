--- conflicted
+++ resolved
@@ -1,12 +1,7 @@
 {
   "name": "@aurelia/ts-jest",
-<<<<<<< HEAD
-  "version": "0.7.0-dev.202005082022",
-  "main": "dist/umd/index.js",
-=======
   "version": "0.7.0",
   "main": "dist/esnext/index.js",
->>>>>>> ba7867d8
   "module": "dist/esnext/index.js",
   "types": "dist/index.d.ts",
   "typings": "dist/index.d.ts",
@@ -39,21 +34,12 @@
     "access": "public"
   },
   "dependencies": {
-<<<<<<< HEAD
-    "@aurelia/kernel": "0.7.0-dev.202005082022",
-    "@aurelia/metadata": "0.7.0-dev.202005082022",
-    "@aurelia/plugin-conventions": "0.7.0-dev.202005082022",
-    "@aurelia/runtime": "0.7.0-dev.202005082022",
-    "@aurelia/scheduler": "0.7.0-dev.202005082022",
-    "ts-jest": "^25.3.1"
-=======
     "@aurelia/kernel": "0.7.0",
     "@aurelia/metadata": "0.7.0",
     "@aurelia/plugin-conventions": "0.7.0",
     "@aurelia/runtime": "0.7.0",
     "@aurelia/scheduler": "0.7.0",
     "ts-jest": "^25.5.0"
->>>>>>> ba7867d8
   },
   "devDependencies": {
     "@jest/transform": "^26.0.1",
