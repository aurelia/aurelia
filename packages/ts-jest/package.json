{
  "name": "@aurelia/ts-jest",
  "version": "0.7.0",
  "main": "dist/esnext/index.js",
  "module": "dist/esnext/index.js",
  "types": "dist/index.d.ts",
  "typings": "dist/index.d.ts",
  "license": "MIT",
  "homepage": "https://aurelia.io",
  "repository": {
    "type": "git",
    "url": "https://github.com/aurelia/aurelia"
  },
  "bugs": {
    "url": "https://github.com/aurelia/aurelia/issues"
  },
  "keywords": [
    "aurelia",
    "jest"
  ],
  "files": [
    "dist",
    "src",
    "README.md",
    "CHANGELOG.md",
    "LICENSE"
  ],
  "scripts": {
    "lint": "eslint --cache --ext .js,.ts src/",
    "build": "tsc -b",
    "dev": "tsc -b -w --preserveWatchOutput"
  },
  "publishConfig": {
    "access": "public"
  },
  "dependencies": {
    "@aurelia/kernel": "0.7.0",
    "@aurelia/metadata": "0.7.0",
    "@aurelia/plugin-conventions": "0.7.0",
    "@aurelia/runtime": "0.7.0",
    "@aurelia/scheduler": "0.7.0",
    "ts-jest": "^26.2.0"
  },
  "devDependencies": {
<<<<<<< HEAD
    "@jest/transform": "^26.3.0",
    "@jest/types": "^26.3.0",
    "@types/node": "^12.12.21",
    "typescript": "^3.9.3"
=======
    "@jest/transform": "^26.0.1",
    "@jest/types": "^26.0.1",
    "@types/node": "^14.11.5",
    "typescript": "^4.0.3"
>>>>>>> 6333e2d3
  }
}<|MERGE_RESOLUTION|>--- conflicted
+++ resolved
@@ -42,16 +42,9 @@
     "ts-jest": "^26.2.0"
   },
   "devDependencies": {
-<<<<<<< HEAD
     "@jest/transform": "^26.3.0",
     "@jest/types": "^26.3.0",
-    "@types/node": "^12.12.21",
-    "typescript": "^3.9.3"
-=======
-    "@jest/transform": "^26.0.1",
-    "@jest/types": "^26.0.1",
     "@types/node": "^14.11.5",
     "typescript": "^4.0.3"
->>>>>>> 6333e2d3
   }
 }