--- conflicted
+++ resolved
@@ -189,12 +189,7 @@
   }
 
   public stop() {
-<<<<<<< HEAD
     this._isQueued = false;
-=======
-    this.task?.cancel();
-    this.source = void 0;
->>>>>>> 78d0229c
     this.scope = void 0;
 
     const triggerEventName = this.triggerEvent;
