{
  "name": "@aurelia/validation-i18n",
<<<<<<< HEAD
  "version": "2.1.0-dev.202105190816",
  "main": "dist/cjs/index.js",
=======
  "version": "2.0.0-alpha.3",
  "main": "dist/esm/index.js",
>>>>>>> 9897eda8
  "module": "dist/esm/index.js",
  "types": "dist/index.d.ts",
  "typings": "dist/index.d.ts",
  "license": "MIT",
  "homepage": "https://aurelia.io",
  "repository": {
    "type": "git",
    "url": "https://github.com/aurelia/aurelia"
  },
  "bugs": {
    "url": "https://github.com/aurelia/aurelia/issues"
  },
  "keywords": [
    "aurelia",
    "validation",
    "i18n"
  ],
  "files": [
    "dist",
    "src",
    "README.md",
    "CHANGELOG.md",
    "LICENSE"
  ],
  "scripts": {
    "lint": "eslint --cache --ext .js,.ts src/",
    "lint:ci": "eslint --cache --ext .js,.ts --quiet --report-unused-disable-directives src/",
    "build": "tsc -b",
    "dev": "tsc -b -w --preserveWatchOutput",
    "publish:dev": "npm publish --tag dev",
    "publish:latest": "npm publish --tag latest"
  },
  "publishConfig": {
    "access": "public"
  },
  "dependencies": {
<<<<<<< HEAD
    "@aurelia/i18n": "2.1.0-dev.202105190816",
    "@aurelia/kernel": "2.1.0-dev.202105190816",
    "@aurelia/metadata": "2.1.0-dev.202105190816",
    "@aurelia/platform": "2.1.0-dev.202105190816",
    "@aurelia/platform-browser": "2.1.0-dev.202105190816",
    "@aurelia/runtime-html": "2.1.0-dev.202105190816",
    "@aurelia/runtime": "2.1.0-dev.202105190816",
    "@aurelia/validation-html": "2.1.0-dev.202105190816",
    "@aurelia/validation": "2.1.0-dev.202105190816",
=======
    "@aurelia/i18n": "2.0.0-alpha.3",
    "@aurelia/kernel": "2.0.0-alpha.3",
    "@aurelia/metadata": "2.0.0-alpha.3",
    "@aurelia/platform": "2.0.0-alpha.3",
    "@aurelia/platform-browser": "2.0.0-alpha.3",
    "@aurelia/runtime-html": "2.0.0-alpha.3",
    "@aurelia/runtime": "2.0.0-alpha.3",
    "@aurelia/validation-html": "2.0.0-alpha.3",
    "@aurelia/validation": "2.0.0-alpha.3",
>>>>>>> 9897eda8
    "i18next": "^17.0.0"
  },
  "devDependencies": {
    "typescript": "^4.0.3"
  },
  "engines": {
    "node": ">=14.15.0"
  }
}<|MERGE_RESOLUTION|>--- conflicted
+++ resolved
@@ -1,12 +1,7 @@
 {
   "name": "@aurelia/validation-i18n",
-<<<<<<< HEAD
-  "version": "2.1.0-dev.202105190816",
-  "main": "dist/cjs/index.js",
-=======
   "version": "2.0.0-alpha.3",
   "main": "dist/esm/index.js",
->>>>>>> 9897eda8
   "module": "dist/esm/index.js",
   "types": "dist/index.d.ts",
   "typings": "dist/index.d.ts",
@@ -43,17 +38,6 @@
     "access": "public"
   },
   "dependencies": {
-<<<<<<< HEAD
-    "@aurelia/i18n": "2.1.0-dev.202105190816",
-    "@aurelia/kernel": "2.1.0-dev.202105190816",
-    "@aurelia/metadata": "2.1.0-dev.202105190816",
-    "@aurelia/platform": "2.1.0-dev.202105190816",
-    "@aurelia/platform-browser": "2.1.0-dev.202105190816",
-    "@aurelia/runtime-html": "2.1.0-dev.202105190816",
-    "@aurelia/runtime": "2.1.0-dev.202105190816",
-    "@aurelia/validation-html": "2.1.0-dev.202105190816",
-    "@aurelia/validation": "2.1.0-dev.202105190816",
-=======
     "@aurelia/i18n": "2.0.0-alpha.3",
     "@aurelia/kernel": "2.0.0-alpha.3",
     "@aurelia/metadata": "2.0.0-alpha.3",
@@ -63,7 +47,6 @@
     "@aurelia/runtime": "2.0.0-alpha.3",
     "@aurelia/validation-html": "2.0.0-alpha.3",
     "@aurelia/validation": "2.0.0-alpha.3",
->>>>>>> 9897eda8
     "i18next": "^17.0.0"
   },
   "devDependencies": {
