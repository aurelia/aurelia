--- conflicted
+++ resolved
@@ -81,11 +81,8 @@
     return getMetadata(key, target) ?? getMetadata(key, target.constructor);
   },
   unset(target: IValidateable, tag?: string): void {
-<<<<<<< HEAD
-    const keys: string | string[] = Metadata.getOwn(Protocol.annotation.name, target);
-=======
+    // const keys: string | string[] = Metadata.getOwn(Protocol.annotation.name, target);
     const keys = getMetadata(this.allRulesAnnotations, target);
->>>>>>> 22f90adc
     if (!Array.isArray(keys)) return;
     for (const key of keys.slice(0)) {
       if (key.startsWith(validationRulesRegistrar.name) && (tag === void 0 || key.endsWith(tag))) {
