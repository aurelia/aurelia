/* eslint-disable @typescript-eslint/no-explicit-any */
import { IContainer, IServiceLocator, resolve } from '@aurelia/kernel';
import { IExpressionParser } from '@aurelia/expression-parser';
import { type IAstEvaluator, astEvaluate, Scope } from '@aurelia/runtime';
import { mixinAstEvaluator } from '@aurelia/runtime-html';
import { Deserializer, serializePrimitive, Serializer } from './ast-serialization';
import {
  IPropertyRule,
  IRuleProperty,
  IValidationExpressionHydrator,
  IValidationRule,
  IValidationVisitor,
  IValidateable,
  IRequiredRule,
  IRegexRule,
} from './rule-interfaces';
import { GroupPropertyRules, IValidationRules, LinkedProperty, parsePropertyName, PropertyRule, RuleProperty, PropertyAccessor } from './rule-provider';
import {
  EqualsRule,
  IValidationMessageProvider,
  LengthRule,
  RangeRule,
  RegexRule,
  RequiredRule,
  SizeRule,
  validationRule,
} from './rules';
import { ErrorNames, createMappedError } from './errors';

export type Visitable<T extends IValidationRule> = (PropertyRule | RuleProperty | GroupPropertyRules | T) & { accept(visitor: ValidationSerializer): string };

export class ValidationSerializer implements IValidationVisitor {
  public static serialize<T extends IValidationRule>(object: Visitable<T>): string {
    if (object == null || typeof object.accept !== 'function') {
      // todo(Sayan): if it's an object here, it'll be turned into [object Object]
      return `${object}`;
    }
    const visitor = new ValidationSerializer();
    return object.accept(visitor);
  }
  public visitRequiredRule(rule: RequiredRule): string {
    return `{"$TYPE":"${RequiredRule.$TYPE}","messageKey":"${rule.messageKey}","tag":${serializePrimitive(rule.tag)}}`;
  }
  public visitRegexRule(rule: RegexRule): string {
    const pattern = rule.pattern;
    return `{"$TYPE":"${RegexRule.$TYPE}","messageKey":"${rule.messageKey}","tag":${serializePrimitive(rule.tag)},"pattern":{"source":${serializePrimitive(pattern.source)},"flags":"${pattern.flags}"}}`;
  }
  public visitLengthRule(rule: LengthRule): string {
    return `{"$TYPE":"${LengthRule.$TYPE}","messageKey":"${rule.messageKey}","tag":${serializePrimitive(rule.tag)},"length":${serializePrimitive(rule.length)},"isMax":${serializePrimitive(rule.isMax)}}`;
  }
  public visitSizeRule(rule: SizeRule): string {
    return `{"$TYPE":"${SizeRule.$TYPE}","messageKey":"${rule.messageKey}","tag":${serializePrimitive(rule.tag)},"count":${serializePrimitive(rule.count)},"isMax":${serializePrimitive(rule.isMax)}}`;
  }
  public visitRangeRule(rule: RangeRule): string {
    return `{"$TYPE":"${RangeRule.$TYPE}","messageKey":"${rule.messageKey}","tag":${serializePrimitive(rule.tag)},"isInclusive":${rule.isInclusive},"min":${this.serializeNumber(rule.min)},"max":${this.serializeNumber(rule.max)}}`;
  }
  public visitEqualsRule(rule: EqualsRule): string {
    const expectedValue: any = rule.expectedValue;
    let serializedExpectedValue: string;
    if (typeof expectedValue !== 'object' || expectedValue === null) {
      serializedExpectedValue = serializePrimitive(expectedValue);
    } else {
      serializedExpectedValue = JSON.stringify(expectedValue);
    }
    return `{"$TYPE":"${EqualsRule.$TYPE}","messageKey":"${rule.messageKey}","tag":${serializePrimitive(rule.tag)},"expectedValue":${serializedExpectedValue}}`;
  }
  public visitRuleProperty(property: RuleProperty): string {
    const displayName = property.displayName;
    const type = typeof displayName;
    if (displayName != null && type !== 'string') {
      throw createMappedError(ErrorNames.serialization_display_name_not_a_string, type);
    }
    const expression = property.expression;
    return `{"$TYPE":"${RuleProperty.$TYPE}","name":${serializePrimitive(property.name)},"expression":${expression ? Serializer.serialize(expression) : null},"displayName":${serializePrimitive(displayName)}}`;
  }
  public visitPropertyRule(propertyRule: PropertyRule): string {
    return `{"$TYPE":"${PropertyRule.$TYPE}","property":${propertyRule.property.accept(this)},"$rules":${this.serializeRules(propertyRule.$rules)},"isGroupMember":${serializePrimitive(propertyRule.isGroupMember)}}`;
  }
  public visitGroupPropertyRules(group: GroupPropertyRules) {
    return `{"$TYPE":"${GroupPropertyRules.$TYPE}","linkedProperties":${this.serializeLinkedProperties(group.linkedProperties)},"maxDepth":${serializePrimitive(group.maxDepth)}}`;
  }
  private serializeNumber(num: number): string {
    return num === Number.POSITIVE_INFINITY || num === Number.NEGATIVE_INFINITY ? null! : num.toString();
  }
  private serializeRules(ruleset: IValidationRule[][]) {
    return `[${ruleset.map((rules) => `[${rules.map((rule) => rule.accept(this)).join(',')}]`).join(',')}]`;
  }
  private serializeLinkedProperties(linkedPropertyArray: LinkedProperty[]): string {
<<<<<<< HEAD
    return `[${linkedPropertyArray.map((lp) => { return `{"$TYPE":"${LinkedProperty.$TYPE}","prop":${lp.prop.accept(this)},"depth":${this.serializeNumber(lp.depth)},"isTouched":${serializePrimitive(lp.isTouched)}}`; }).join(',')}]`;
=======
    return `[${linkedPropertyArray.map((lp) => { return `{"$TYPE":"${LinkedProperty.$TYPE}","prop":${lp.prop.accept(this)},"depth":${this.serializeNumber(lp.depth)},"isTouched":${serializePrimitive(lp.isTouched)}`; }).join(',')}"]`;
>>>>>>> e3af6bde
  }
}

export class ValidationDeserializer implements IValidationExpressionHydrator {
  private static container: IContainer;
  public static register(container: IContainer) {
    this.container = container;
  }
  public static deserialize(json: string, validationRules: IValidationRules): IValidationRule | IRuleProperty | IPropertyRule {
    const messageProvider = this.container.get(IValidationMessageProvider);
    const parser = this.container.get(IExpressionParser);
    const deserializer = new ValidationDeserializer(this.container, messageProvider, parser);
    const raw = JSON.parse(json);
    return deserializer.hydrate(raw, validationRules);
  }
  public readonly astDeserializer: Deserializer = new Deserializer();

  // we need here optional parameters as the ctor is used by the static deserialize method.
  public constructor(
    private readonly locator: IServiceLocator = resolve(IServiceLocator),
    public readonly messageProvider: IValidationMessageProvider = resolve(IValidationMessageProvider),
    public readonly parser: IExpressionParser = resolve(IExpressionParser),
  ) { }

  public hydrate(raw: any, validationRules: IValidationRules): any {
    // eslint-disable-next-line @typescript-eslint/no-unsafe-member-access
    switch (raw.$TYPE) {
      case RequiredRule.$TYPE: {
        const $raw: Pick<RequiredRule, 'messageKey' | 'tag'> = raw;
        const rule = new RequiredRule();
        rule.messageKey = $raw.messageKey;
        rule.tag = this.astDeserializer.hydrate($raw.tag);
        return rule;
      }
      case RegexRule.$TYPE: {
        const $raw: Pick<RegexRule, 'pattern' | 'messageKey' | 'tag'> = raw;
        const pattern = $raw.pattern;
        const astDeserializer = this.astDeserializer;
        const rule = new RegexRule(new RegExp(astDeserializer.hydrate(pattern.source), pattern.flags), $raw.messageKey);
        rule.tag = astDeserializer.hydrate($raw.tag);
        return rule;
      }
      case LengthRule.$TYPE: {
        const $raw: Pick<LengthRule, 'length' | 'isMax' | 'messageKey' | 'tag'> = raw;
        const rule = new LengthRule($raw.length, $raw.isMax);
        rule.messageKey = $raw.messageKey;
        rule.tag = this.astDeserializer.hydrate($raw.tag);
        return rule;
      }
      case SizeRule.$TYPE: {
        const $raw: Pick<SizeRule, 'count' | 'isMax' | 'messageKey' | 'tag'> = raw;
        const rule = new SizeRule($raw.count, $raw.isMax);
        rule.messageKey = $raw.messageKey;
        rule.tag = this.astDeserializer.hydrate($raw.tag);
        return rule;
      }
      case RangeRule.$TYPE: {
        const $raw: Pick<RangeRule, 'isInclusive' | 'max' | 'min' | 'messageKey' | 'tag'> = raw;
        const rule = new RangeRule($raw.isInclusive, { min: $raw.min ?? Number.NEGATIVE_INFINITY, max: $raw.max ?? Number.POSITIVE_INFINITY });
        rule.messageKey = $raw.messageKey;
        rule.tag = this.astDeserializer.hydrate($raw.tag);
        return rule;
      }
      case EqualsRule.$TYPE: {
        const $raw: Pick<EqualsRule, 'expectedValue' | 'messageKey' | 'tag'> = raw;
        const astDeserializer = this.astDeserializer;
        const rule = new EqualsRule(typeof $raw.expectedValue !== 'object' ? astDeserializer.hydrate($raw.expectedValue) : $raw.expectedValue);
        rule.messageKey = $raw.messageKey;
        rule.tag = astDeserializer.hydrate($raw.tag);
        return rule;
      }
      case RuleProperty.$TYPE: {
        const $raw: Pick<RuleProperty, 'expression' | 'name' | 'displayName'> = raw;
        const astDeserializer = this.astDeserializer;
        let name: any = $raw.name;
        name = name === 'undefined' ? void 0 : astDeserializer.hydrate(name);

        let expression: any = $raw.expression;
        if (expression !== null && expression !== void 0) {
          expression = astDeserializer.hydrate(expression);
        } else if (name !== void 0) {
          ([, expression] = parsePropertyName(name, this.parser));
        } else {
          expression = void 0;
        }

        let displayName = $raw.displayName;
        displayName = displayName === 'undefined' ? void 0 : astDeserializer.hydrate(displayName);
        return new RuleProperty(expression, name, displayName);
      }
      case PropertyRule.$TYPE: {
        const $raw: Pick<PropertyRule, 'property' | '$rules' | 'isGroupMember'> = raw;
        return new PropertyRule(
          this.locator,
          validationRules,
          this.messageProvider,
          this.hydrate($raw.property, validationRules),
          $raw.$rules.map((rules) => rules.map((rule) => this.hydrate(rule, validationRules))),
          $raw.isGroupMember ?? false
        );
      }
      case GroupPropertyRules.$TYPE: {
        const $raw: Pick<GroupPropertyRules, 'linkedProperties' | 'maxDepth'> = raw;
        return new GroupPropertyRules($raw.linkedProperties.map((lp) => { return this.hydrate(lp, validationRules); }), $raw.maxDepth);
      }
      case LinkedProperty.$TYPE: {
        const $raw: Pick<LinkedProperty, 'prop' | 'depth' | 'isTouched'> = raw;
        return new LinkedProperty(this.hydrate($raw.prop, validationRules), $raw.depth, $raw.isTouched);
<<<<<<< HEAD
=======

>>>>>>> e3af6bde
      }
    }
  }

  public hydrateRuleset(ruleset: any[], validationRules: IValidationRules): PropertyRule[] {
    if (!Array.isArray(ruleset)) {
      throw createMappedError(ErrorNames.hydrate_rule_not_an_array);
    }
    return ruleset.map(($rule) => this.hydrate($rule, validationRules) as PropertyRule);
  }

  public hydrateGroups(groups: (string | PropertyAccessor | (string | PropertyAccessor)[] | LinkedProperty)[][]): GroupPropertyRules[] {
    if(groups === void 0) throw createMappedError(ErrorNames.method_not_implemented, 'hydrateGroups');
    return [];
  }
}

interface ModelPropertyRule<TRuleConfig extends { tag?: string; messageKey?: string } = any> {
  displayName?: string;
  rules: Record<string, TRuleConfig>[];
  isGroupMember?: boolean;
}

export interface ModelValidationExpressionHydrator extends IAstEvaluator {}
export class ModelValidationExpressionHydrator implements IValidationExpressionHydrator {
  public readonly astDeserializer: Deserializer = new Deserializer();
  public readonly l: IServiceLocator = resolve(IServiceLocator);
  public readonly messageProvider: IValidationMessageProvider = resolve(IValidationMessageProvider);
  public readonly parser: IExpressionParser = resolve(IExpressionParser);

  public hydrate(_raw: any, _validationRules: IValidationRules) {
    throw createMappedError(ErrorNames.method_not_implemented, 'hydrate');
  }

  public hydrateRuleset(ruleset: Record<string, any>, validationRules: IValidationRules): any[] {
    const accRules: IPropertyRule[] = [];
    // depth first traversal
    const iterate = (entries: [string, any][], propertyPath: string[] = []) => {
      for (const [key, value] of entries) {
        if (this.isModelPropertyRule(value)) {
          const rules: IValidationRule[][] = value.rules.map((rule) => Object.entries(rule).map(([ruleName, ruleConfig]) => this.hydrateRule(ruleName, ruleConfig)));
          const propertyPrefix = propertyPath.join('.');
          const property = this.hydrateRuleProperty({ name: propertyPrefix !== '' ? `${propertyPrefix}.${key}` : key, displayName: value.displayName });
          accRules.push(new PropertyRule(this.l, validationRules, this.messageProvider, property, rules, value.isGroupMember ?? false));
        } else {
          iterate(Object.entries(value), [...propertyPath, key]);
        }
      }
    };
    iterate(Object.entries(ruleset));
    return accRules;
  }

  protected hydrateRule(ruleName: string, ruleConfig: any): IValidationRule {
    switch (ruleName) {
      case 'required':
        return this.hydrateRequiredRule(ruleConfig);
      case 'regex':
        return this.hydrateRegexRule(ruleConfig);
      case 'maxLength':
        return this.hydrateLengthRule({ ...ruleConfig, isMax: true });
      case 'minLength':
        return this.hydrateLengthRule({ ...ruleConfig, isMax: false });
      case 'maxItems':
        return this.hydrateSizeRule({ ...ruleConfig, isMax: true });
      case 'minItems':
        return this.hydrateSizeRule({ ...ruleConfig, isMax: false });
      case 'range':
        return this.hydrateRangeRule({ ...ruleConfig, isInclusive: true });
      case 'between':
        return this.hydrateRangeRule({ ...ruleConfig, isInclusive: false });
      case 'equals':
        return this.hydrateEqualsRule(ruleConfig);
      default:
        throw createMappedError(ErrorNames.hydrate_rule_unsupported, ruleName);
    }
  }

  protected setCommonRuleProperties(raw: Pick<IValidationRule, 'messageKey' | 'tag'> & { when?: string | ((object?: IValidateable) => boolean) }, rule: RequiredRule) {
    const messageKey = raw.messageKey;
    if (messageKey !== void 0 && messageKey !== null) {
      rule.messageKey = messageKey;
    }
    rule.tag = raw.tag;
    const when = raw.when;
    // eslint-disable-next-line @typescript-eslint/strict-boolean-expressions
    if (when) {
      if (typeof when === 'string') {
        const parsed = this.parser.parse(when, 'None');
        rule.canExecute = (object: IValidateable) => {
          return astEvaluate(parsed, Scope.create({ $object: object }), this, null) as boolean;
        };
      } else if (typeof when === 'function') {
        rule.canExecute = when;
      }
    }
  }

  private isModelPropertyRule(value: any): value is ModelPropertyRule {
    return typeof value === 'object' && 'rules' in value;
  }

  private hydrateRequiredRule(raw: Pick<IRequiredRule, 'messageKey' | 'tag'>) {
    const rule = new RequiredRule();
    this.setCommonRuleProperties(raw, rule);
    return rule;
  }

  private hydrateRegexRule(raw: Pick<IRegexRule, 'pattern' | 'messageKey' | 'tag'>) {
    const pattern = raw.pattern;
    const rule = new RegexRule(new RegExp(pattern.source, pattern.flags), raw.messageKey);
    rule.tag = raw.tag;
    return rule;
  }

  private hydrateLengthRule(raw: Pick<LengthRule, 'length' | 'isMax' | 'messageKey' | 'tag'>) {
    const rule = new LengthRule(raw.length, raw.isMax);
    this.setCommonRuleProperties(raw, rule);
    return rule;
  }

  private hydrateSizeRule(raw: Pick<SizeRule, 'count' | 'isMax' | 'messageKey' | 'tag'>) {
    const rule = new SizeRule(raw.count, raw.isMax);
    this.setCommonRuleProperties(raw, rule);
    return rule;
  }

  private hydrateRangeRule(raw: Pick<RangeRule, 'isInclusive' | 'max' | 'min' | 'messageKey' | 'tag'>) {
    const rule = new RangeRule(raw.isInclusive, { min: raw.min, max: raw.max });
    this.setCommonRuleProperties(raw, rule);
    return rule;
  }

  private hydrateEqualsRule(raw: Pick<EqualsRule, 'expectedValue' | 'messageKey' | 'tag'>) {
    const rule = new EqualsRule(raw.expectedValue);
    this.setCommonRuleProperties(raw, rule);
    return rule;
  }

  private hydrateRuleProperty(raw: Pick<RuleProperty, 'expression' | 'name' | 'displayName'>) {
    const rawName = raw.name;
    // eslint-disable-next-line @typescript-eslint/strict-boolean-expressions
    if (!rawName || typeof rawName !== 'string') {
      throw createMappedError(ErrorNames.hydrate_rule_invalid_name, typeof rawName);
    }
    const [name, expression] = parsePropertyName(rawName, this.parser);
    return new RuleProperty(expression, name, raw.displayName);
  }

  public hydrateGroups(groups: (string | PropertyAccessor | (string | PropertyAccessor)[] | LinkedProperty)[][]): GroupPropertyRules[] {
    return groups.map((group) => {
      const groupLinkedProperties: LinkedProperty[] = [];
      group.forEach((lp, i) => {
        if(lp instanceof LinkedProperty) groupLinkedProperties.push(lp);
        else {
          if(Array.isArray(lp)) lp.map((pa => groupLinkedProperties.push(this.hydrateLinkedProperty(pa, i))));
          else groupLinkedProperties.push(this.hydrateLinkedProperty(lp, i));
        }
      });
      return new GroupPropertyRules(groupLinkedProperties, GroupPropertyRules.calculateMaxDepth(groupLinkedProperties));
    });
  }

  private hydrateLinkedProperty(prop: string | PropertyAccessor, index: number): LinkedProperty {
    const [ name, expression ] = parsePropertyName(prop, this.parser);
    return new LinkedProperty(new RuleProperty(expression, name), index, false);
  }
}

mixinAstEvaluator(ModelValidationExpressionHydrator);<|MERGE_RESOLUTION|>--- conflicted
+++ resolved
@@ -22,8 +22,7 @@
   RangeRule,
   RegexRule,
   RequiredRule,
-  SizeRule,
-  validationRule,
+  SizeRule
 } from './rules';
 import { ErrorNames, createMappedError } from './errors';
 
@@ -86,11 +85,7 @@
     return `[${ruleset.map((rules) => `[${rules.map((rule) => rule.accept(this)).join(',')}]`).join(',')}]`;
   }
   private serializeLinkedProperties(linkedPropertyArray: LinkedProperty[]): string {
-<<<<<<< HEAD
     return `[${linkedPropertyArray.map((lp) => { return `{"$TYPE":"${LinkedProperty.$TYPE}","prop":${lp.prop.accept(this)},"depth":${this.serializeNumber(lp.depth)},"isTouched":${serializePrimitive(lp.isTouched)}}`; }).join(',')}]`;
-=======
-    return `[${linkedPropertyArray.map((lp) => { return `{"$TYPE":"${LinkedProperty.$TYPE}","prop":${lp.prop.accept(this)},"depth":${this.serializeNumber(lp.depth)},"isTouched":${serializePrimitive(lp.isTouched)}`; }).join(',')}"]`;
->>>>>>> e3af6bde
   }
 }
 
@@ -199,10 +194,6 @@
       case LinkedProperty.$TYPE: {
         const $raw: Pick<LinkedProperty, 'prop' | 'depth' | 'isTouched'> = raw;
         return new LinkedProperty(this.hydrate($raw.prop, validationRules), $raw.depth, $raw.isTouched);
-<<<<<<< HEAD
-=======
-
->>>>>>> e3af6bde
       }
     }
   }
