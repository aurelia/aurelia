{
  "name": "@aurelia/webpack-loader",
  "version": "0.4.0-dev.201910061406",
  "main": "dist/umd/index.js",
  "module": "dist/esnext/index.js",
  "type": "module",
  "types": "dist/index.d.ts",
  "typings": "dist/index.d.ts",
  "license": "MIT",
  "homepage": "https://aurelia.io",
  "repository": {
    "type": "git",
    "url": "https://github.com/aurelia/aurelia"
  },
  "bugs": {
    "url": "https://github.com/aurelia/aurelia/issues"
  },
  "keywords": [
    "aurelia",
    "webpack-loader"
  ],
  "files": [
    "dist",
    "src",
    "README.md",
    "CHANGELOG.md",
    "LICENSE"
  ],
  "scripts": {
    "lint": "eslint --cache --ext .js,.ts src/",
    "build": "tsc -b",
    "bundle": "ts-node -P ../../tsconfig.json ../../scripts/bundle.ts umd,esm,system webpack-loader",
    "dev": "tsc -b -w"
  },
  "publishConfig": {
    "access": "public"
  },
  "dependencies": {
<<<<<<< HEAD
    "@aurelia/plugin-conventions": "0.4.0-dev.201910061406",
    "loader-utils": "^1.2.3"
=======
    "@aurelia/plugin-conventions": "0.3.0",
    "loader-utils": "^1.2.3",
    "webpack": "^4.41.0"
>>>>>>> b4ab80d3
  },
  "devDependencies": {
    "@types/node": "^10.14.13",
    "@types/loader-utils": "^1.1.3",
    "@types/webpack": "^4.39.2",
    "tslib": "^1.10.0",
    "typescript": "^3.6.3"
  }
}<|MERGE_RESOLUTION|>--- conflicted
+++ resolved
@@ -36,14 +36,9 @@
     "access": "public"
   },
   "dependencies": {
-<<<<<<< HEAD
-    "@aurelia/plugin-conventions": "0.4.0-dev.201910061406",
-    "loader-utils": "^1.2.3"
-=======
     "@aurelia/plugin-conventions": "0.3.0",
     "loader-utils": "^1.2.3",
     "webpack": "^4.41.0"
->>>>>>> b4ab80d3
   },
   "devDependencies": {
     "@types/node": "^10.14.13",
