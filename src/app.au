--- conflicted
+++ resolved
@@ -1,10 +1,6 @@
 <template>
-<<<<<<< HEAD
   <import from='./name-tag'></import>
-
-=======
->>>>>>> 290c2a33
-  <div class.bind="name" textcontent.bind="computedName">
+  div class.bind="name" textcontent.bind="computedName">
     Name tag: ${computedName}
   </div>
   <input value.bind="name" />
@@ -19,10 +15,7 @@
     }
 
     submit() {
-<<<<<<< HEAD
-      
-=======
->>>>>>> 290c2a33
+    
     }
   }
 </script>