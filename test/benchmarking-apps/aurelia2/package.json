--- conflicted
+++ resolved
@@ -13,19 +13,6 @@
   "author": "",
   "license": "ISC",
   "dependencies": {
-<<<<<<< HEAD
-    "@aurelia/kernel": "2.0.1-dev.202107170638",
-    "@aurelia/metadata": "2.0.1-dev.202107170638",
-    "@aurelia/platform": "2.0.1-dev.202107170638",
-    "@aurelia/platform-browser": "2.0.1-dev.202107170638",
-    "@aurelia/runtime-html": "2.0.1-dev.202107170638",
-    "@aurelia/runtime": "2.0.1-dev.202107170638",
-    "@aurelia/webpack-loader": "2.0.1-dev.202107170638",
-    "@benchmarking-apps/shared": "1.0.0"
-  },
-  "devDependencies": {
-    "@aurelia/http-server": "2.0.1-dev.202107170638",
-=======
     "@aurelia/kernel": "2.0.0-alpha.13",
     "@aurelia/metadata": "2.0.0-alpha.13",
     "@aurelia/platform": "2.0.0-alpha.13",
@@ -37,7 +24,6 @@
   },
   "devDependencies": {
     "@aurelia/http-server": "2.0.0-alpha.13",
->>>>>>> 111bb43c
     "css-loader": "^5.0.1",
     "html-entities": "^1.3.1",
     "html-loader": "^1.3.2",
