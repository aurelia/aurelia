{
  "name": "@benchmarking-apps/aurelia2",
  "version": "1.0.0",
  "private": true,
  "description": "Aurelia2 app",
  "main": "index.js",
  "scripts": {
    "start": "webpack-dev-server",
    "build-app": "webpack",
    "serve": "node ../../../node_modules/@aurelia/http-server/dist/esm/cli.js au.conf.js"
  },
  "keywords": [],
  "author": "",
  "license": "ISC",
  "dependencies": {
<<<<<<< HEAD
    "@aurelia/kernel": "2.0.1-dev.202111190715",
    "@aurelia/metadata": "2.0.1-dev.202111190715",
    "@aurelia/platform": "2.0.1-dev.202111190715",
    "@aurelia/platform-browser": "2.0.1-dev.202111190715",
    "@aurelia/runtime": "2.0.1-dev.202111190715",
    "@aurelia/runtime-html": "2.0.1-dev.202111190715",
    "@aurelia/webpack-loader": "2.0.1-dev.202111190715",
    "@benchmarking-apps/shared": "1.0.0"
  },
  "devDependencies": {
    "@aurelia/http-server": "2.0.1-dev.202111190715",
=======
    "@aurelia/kernel": "2.0.0-alpha.23",
    "@aurelia/metadata": "2.0.0-alpha.23",
    "@aurelia/platform": "2.0.0-alpha.23",
    "@aurelia/platform-browser": "2.0.0-alpha.23",
    "@aurelia/runtime": "2.0.0-alpha.23",
    "@aurelia/runtime-html": "2.0.0-alpha.23",
    "@aurelia/webpack-loader": "2.0.0-alpha.23",
    "@benchmarking-apps/shared": "1.0.0"
  },
  "devDependencies": {
    "@aurelia/http-server": "2.0.0-alpha.23",
>>>>>>> 91b9a88f
    "css-loader": "^5.2.7",
    "html-entities": "^1.3.1",
    "html-loader": "^1.3.2",
    "html-webpack-plugin": "^5.0.0-beta.1",
    "loglevel": "^1.6.6",
    "style-loader": "^2.0.0",
    "ts-loader": "^8.0.12",
    "typescript": "^4.0.3",
    "webpack": "^5.10.3",
    "webpack-cli": "^4.2.0",
    "webpack-dev-server": "^4.0.0-rc.0"
  },
  "engines": {
    "node": ">=14.15.0",
    "npm": ">=6.14.8"
  }
}<|MERGE_RESOLUTION|>--- conflicted
+++ resolved
@@ -13,19 +13,6 @@
   "author": "",
   "license": "ISC",
   "dependencies": {
-<<<<<<< HEAD
-    "@aurelia/kernel": "2.0.1-dev.202111190715",
-    "@aurelia/metadata": "2.0.1-dev.202111190715",
-    "@aurelia/platform": "2.0.1-dev.202111190715",
-    "@aurelia/platform-browser": "2.0.1-dev.202111190715",
-    "@aurelia/runtime": "2.0.1-dev.202111190715",
-    "@aurelia/runtime-html": "2.0.1-dev.202111190715",
-    "@aurelia/webpack-loader": "2.0.1-dev.202111190715",
-    "@benchmarking-apps/shared": "1.0.0"
-  },
-  "devDependencies": {
-    "@aurelia/http-server": "2.0.1-dev.202111190715",
-=======
     "@aurelia/kernel": "2.0.0-alpha.23",
     "@aurelia/metadata": "2.0.0-alpha.23",
     "@aurelia/platform": "2.0.0-alpha.23",
@@ -37,7 +24,6 @@
   },
   "devDependencies": {
     "@aurelia/http-server": "2.0.0-alpha.23",
->>>>>>> 91b9a88f
     "css-loader": "^5.2.7",
     "html-entities": "^1.3.1",
     "html-loader": "^1.3.2",
