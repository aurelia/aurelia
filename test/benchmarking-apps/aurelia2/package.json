{
  "name": "@benchmarking-apps/aurelia2",
  "version": "1.0.0",
  "private": true,
  "description": "Aurelia2 app",
  "main": "index.js",
  "scripts": {
    "start": "webpack-dev-server",
    "build-app": "webpack",
    "serve": "node ../../../node_modules/@aurelia/http-server/dist/esm/cli.js au.conf.js"
  },
  "keywords": [],
  "author": "",
  "license": "ISC",
  "dependencies": {
<<<<<<< HEAD
    "@aurelia/kernel": "2.0.1-dev.202105301422",
    "@aurelia/metadata": "2.0.1-dev.202105301422",
    "@aurelia/platform": "2.0.1-dev.202105301422",
    "@aurelia/platform-browser": "2.0.1-dev.202105301422",
    "@aurelia/runtime-html": "2.0.1-dev.202105301422",
    "@aurelia/runtime": "2.0.1-dev.202105301422",
    "@aurelia/webpack-loader": "2.0.1-dev.202105301422",
    "@benchmarking-apps/shared": "1.0.0"
  },
  "devDependencies": {
    "@aurelia/http-server": "2.0.1-dev.202105301422",
=======
    "@aurelia/kernel": "2.0.0-alpha.5",
    "@aurelia/metadata": "2.0.0-alpha.5",
    "@aurelia/platform": "2.0.0-alpha.5",
    "@aurelia/platform-browser": "2.0.0-alpha.5",
    "@aurelia/runtime-html": "2.0.0-alpha.5",
    "@aurelia/runtime": "2.0.0-alpha.5",
    "@aurelia/webpack-loader": "2.0.0-alpha.5",
    "@benchmarking-apps/shared": "1.0.0"
  },
  "devDependencies": {
    "@aurelia/http-server": "2.0.0-alpha.5",
>>>>>>> 8dbbe8a6
    "css-loader": "^5.0.1",
    "html-entities": "^1.3.1",
    "html-loader": "^1.3.2",
    "html-webpack-plugin": "^5.0.0-beta.1",
    "loglevel": "^1.6.6",
    "style-loader": "^2.0.0",
    "ts-loader": "^8.0.12",
    "typescript": "^4.0.3",
    "webpack": "^5.10.3",
    "webpack-cli": "^4.2.0",
    "webpack-dev-server": "^4.0.0-beta.0"
  },
  "engines": {
    "node": ">=14.15.0",
    "npm": ">=6.14.8"
  }
}<|MERGE_RESOLUTION|>--- conflicted
+++ resolved
@@ -13,19 +13,6 @@
   "author": "",
   "license": "ISC",
   "dependencies": {
-<<<<<<< HEAD
-    "@aurelia/kernel": "2.0.1-dev.202105301422",
-    "@aurelia/metadata": "2.0.1-dev.202105301422",
-    "@aurelia/platform": "2.0.1-dev.202105301422",
-    "@aurelia/platform-browser": "2.0.1-dev.202105301422",
-    "@aurelia/runtime-html": "2.0.1-dev.202105301422",
-    "@aurelia/runtime": "2.0.1-dev.202105301422",
-    "@aurelia/webpack-loader": "2.0.1-dev.202105301422",
-    "@benchmarking-apps/shared": "1.0.0"
-  },
-  "devDependencies": {
-    "@aurelia/http-server": "2.0.1-dev.202105301422",
-=======
     "@aurelia/kernel": "2.0.0-alpha.5",
     "@aurelia/metadata": "2.0.0-alpha.5",
     "@aurelia/platform": "2.0.0-alpha.5",
@@ -37,7 +24,6 @@
   },
   "devDependencies": {
     "@aurelia/http-server": "2.0.0-alpha.5",
->>>>>>> 8dbbe8a6
     "css-loader": "^5.0.1",
     "html-entities": "^1.3.1",
     "html-loader": "^1.3.2",
