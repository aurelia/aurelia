{
  "name": "@benchmarking-apps/aurelia2",
  "version": "1.0.0",
  "private": true,
  "description": "Aurelia2 app",
  "main": "index.js",
  "scripts": {
    "start": "webpack-dev-server",
    "build-app": "webpack",
    "serve": "node ../../../node_modules/@aurelia/http-server/dist/esm/cli.js au.conf.js"
  },
  "keywords": [],
  "author": "",
  "license": "ISC",
  "dependencies": {
<<<<<<< HEAD
    "@aurelia/kernel": "2.1.0-dev.202105190816",
    "@aurelia/metadata": "2.1.0-dev.202105190816",
    "@aurelia/platform": "2.1.0-dev.202105190816",
    "@aurelia/platform-browser": "2.1.0-dev.202105190816",
    "@aurelia/runtime-html": "2.1.0-dev.202105190816",
    "@aurelia/runtime": "2.1.0-dev.202105190816",
    "@aurelia/webpack-loader": "2.1.0-dev.202105190816",
    "@benchmarking-apps/shared": "1.0.0"
  },
  "devDependencies": {
    "@aurelia/http-server": "2.1.0-dev.202105190816",
=======
    "@aurelia/kernel": "2.0.0-alpha.3",
    "@aurelia/metadata": "2.0.0-alpha.3",
    "@aurelia/platform": "2.0.0-alpha.3",
    "@aurelia/platform-browser": "2.0.0-alpha.3",
    "@aurelia/runtime-html": "2.0.0-alpha.3",
    "@aurelia/runtime": "2.0.0-alpha.3",
    "@aurelia/webpack-loader": "2.0.0-alpha.3",
    "@benchmarking-apps/shared": "1.0.0"
  },
  "devDependencies": {
    "@aurelia/http-server": "2.0.0-alpha.3",
>>>>>>> 9897eda8
    "css-loader": "^5.0.1",
    "html-entities": "^1.3.1",
    "html-loader": "^1.3.2",
    "html-webpack-plugin": "^5.0.0-beta.1",
    "loglevel": "^1.6.6",
    "style-loader": "^2.0.0",
    "ts-loader": "^8.0.12",
    "typescript": "^4.0.3",
    "webpack": "^5.10.3",
    "webpack-cli": "^4.2.0",
    "webpack-dev-server": "^4.0.0-beta.0"
  },
  "engines": {
    "node": ">=14.15.0",
    "npm": ">=6.14.8"
  }
}<|MERGE_RESOLUTION|>--- conflicted
+++ resolved
@@ -13,19 +13,6 @@
   "author": "",
   "license": "ISC",
   "dependencies": {
-<<<<<<< HEAD
-    "@aurelia/kernel": "2.1.0-dev.202105190816",
-    "@aurelia/metadata": "2.1.0-dev.202105190816",
-    "@aurelia/platform": "2.1.0-dev.202105190816",
-    "@aurelia/platform-browser": "2.1.0-dev.202105190816",
-    "@aurelia/runtime-html": "2.1.0-dev.202105190816",
-    "@aurelia/runtime": "2.1.0-dev.202105190816",
-    "@aurelia/webpack-loader": "2.1.0-dev.202105190816",
-    "@benchmarking-apps/shared": "1.0.0"
-  },
-  "devDependencies": {
-    "@aurelia/http-server": "2.1.0-dev.202105190816",
-=======
     "@aurelia/kernel": "2.0.0-alpha.3",
     "@aurelia/metadata": "2.0.0-alpha.3",
     "@aurelia/platform": "2.0.0-alpha.3",
@@ -37,7 +24,6 @@
   },
   "devDependencies": {
     "@aurelia/http-server": "2.0.0-alpha.3",
->>>>>>> 9897eda8
     "css-loader": "^5.0.1",
     "html-entities": "^1.3.1",
     "html-loader": "^1.3.2",
