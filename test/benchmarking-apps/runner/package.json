--- conflicted
+++ resolved
@@ -3,11 +3,7 @@
   "version": "1.0.0",
   "private": true,
   "devDependencies": {
-<<<<<<< HEAD
-    "@aurelia/http-server": "2.1.0-dev.202106220055",
-=======
     "@aurelia/http-server": "2.0.0-alpha.8",
->>>>>>> 93a733f3
     "@benchmarking-apps/storage": "1.0.0",
     "@types/mocha": "^8.0.3",
     "@types/node": "^14.11.5",
