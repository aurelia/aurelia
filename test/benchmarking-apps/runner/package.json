{
  "name": "@benchmarking-apps/runner",
  "version": "1.0.0",
  "private": true,
  "devDependencies": {
<<<<<<< HEAD
    "@aurelia/http-server": "0.10.0-dev.202102151924",
    "@azure/cosmos": "^3.9.3",
=======
    "@aurelia/http-server": "0.9.0",
    "@benchmarking-apps/storage": "1.0.0",
>>>>>>> 3a21977c
    "@types/mocha": "^8.0.3",
    "@types/node": "^14.11.5",
    "@types/uuid": "^8.3.0",
    "mocha": "^8.1.3",
    "playwright": "^1.6.1",
    "tree-kill": "^1.2.2",
    "typescript": "^4.0.3",
    "uuid": "^8.3.1"
  },
  "scripts": {
    "build": "tsc -p tsconfig.json",
    "dev": "tsc -b -w --preserveWatchOutput",
    "bench-all": "node dist/run-benchmarks --i 1 --storage json"
  },
  "engines": {
    "node": ">=14.15.0",
    "npm": ">=6.14.8"
  }
}<|MERGE_RESOLUTION|>--- conflicted
+++ resolved
@@ -3,13 +3,8 @@
   "version": "1.0.0",
   "private": true,
   "devDependencies": {
-<<<<<<< HEAD
-    "@aurelia/http-server": "0.10.0-dev.202102151924",
-    "@azure/cosmos": "^3.9.3",
-=======
     "@aurelia/http-server": "0.9.0",
     "@benchmarking-apps/storage": "1.0.0",
->>>>>>> 3a21977c
     "@types/mocha": "^8.0.3",
     "@types/node": "^14.11.5",
     "@types/uuid": "^8.3.0",
