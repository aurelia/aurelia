--- conflicted
+++ resolved
@@ -20,16 +20,10 @@
     "html-loader": "^1.3.2",
     "html-webpack-plugin": "^5.0.0-beta.1",
     "rimraf": "^3.0.0",
-<<<<<<< HEAD
-    "ts-loader": "^9.2.3",
-    "typescript": "^4.3.4",
-    "webpack": "^5.39.1",
-=======
     "ts-loader": "^8.0.12",
     "typescript": "^4.0.3",
     "url-loader": "^4.1.1",
     "webpack": "^5.10.3",
->>>>>>> 360abda6
     "webpack-cli": "^4.2.0",
     "webpack-dev-server": "^4.0.0-rc.0"
   },
