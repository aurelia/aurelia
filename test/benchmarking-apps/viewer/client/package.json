{
  "name": "@benchmarking-apps/viewer-client",
  "version": "1.0.0",
  "private": true,
  "scripts": {
    "watch": "webpack-dev-server",
    "build": "rimraf dist && webpack"
  },
  "dependencies": {
<<<<<<< HEAD
    "@aurelia/runtime-html": "2.0.1-dev.202107170638",
    "@aurelia/validation": "2.0.1-dev.202107170638",
    "@aurelia/validation-html": "2.0.1-dev.202107170638",
    "@benchmarking-apps/test-result": "1.0.0",
    "aurelia": "2.0.1-dev.202107170638",
=======
    "@aurelia/runtime-html": "2.0.0-alpha.13",
    "@aurelia/validation": "2.0.0-alpha.13",
    "@aurelia/validation-html": "2.0.0-alpha.13",
    "@benchmarking-apps/test-result": "1.0.0",
    "aurelia": "2.0.0-alpha.13",
>>>>>>> 111bb43c
    "d3": "^6.3.1"
  },
  "devDependencies": {
    "@types/d3": "^6.2.0",
    "css-loader": "^5.0.1",
    "html-loader": "^1.3.2",
    "html-webpack-plugin": "^5.0.0-beta.1",
    "rimraf": "^3.0.0",
    "ts-loader": "^8.0.12",
    "typescript": "^4.0.3",
    "webpack": "^5.10.3",
    "webpack-cli": "^4.2.0",
    "webpack-dev-server": "^4.0.0-beta.0",
    "url-loader": "^4.1.1"
  },
  "engines": {
    "node": ">=14.15.0",
    "npm": ">=6.14.8"
  }
}<|MERGE_RESOLUTION|>--- conflicted
+++ resolved
@@ -7,19 +7,11 @@
     "build": "rimraf dist && webpack"
   },
   "dependencies": {
-<<<<<<< HEAD
-    "@aurelia/runtime-html": "2.0.1-dev.202107170638",
-    "@aurelia/validation": "2.0.1-dev.202107170638",
-    "@aurelia/validation-html": "2.0.1-dev.202107170638",
-    "@benchmarking-apps/test-result": "1.0.0",
-    "aurelia": "2.0.1-dev.202107170638",
-=======
     "@aurelia/runtime-html": "2.0.0-alpha.13",
     "@aurelia/validation": "2.0.0-alpha.13",
     "@aurelia/validation-html": "2.0.0-alpha.13",
     "@benchmarking-apps/test-result": "1.0.0",
     "aurelia": "2.0.0-alpha.13",
->>>>>>> 111bb43c
     "d3": "^6.3.1"
   },
   "devDependencies": {
