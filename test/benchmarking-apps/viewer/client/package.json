{
  "name": "@benchmarking-apps/viewer-client",
  "version": "1.0.0",
  "private": true,
  "scripts": {
    "watch": "webpack-dev-server",
    "build": "rimraf dist && webpack"
  },
  "dependencies": {
<<<<<<< HEAD
    "@aurelia/runtime-html": "2.0.1-dev.202111190715",
    "@aurelia/validation": "2.0.1-dev.202111190715",
    "@aurelia/validation-html": "2.0.1-dev.202111190715",
    "@benchmarking-apps/test-result": "1.0.0",
    "aurelia": "2.0.1-dev.202111190715",
=======
    "@aurelia/runtime-html": "2.0.0-alpha.23",
    "@aurelia/validation": "2.0.0-alpha.23",
    "@aurelia/validation-html": "2.0.0-alpha.23",
    "@benchmarking-apps/test-result": "1.0.0",
    "aurelia": "2.0.0-alpha.23",
>>>>>>> 91b9a88f
    "d3": "^6.7.0"
  },
  "devDependencies": {
    "@types/d3": "^6.7.5",
    "css-loader": "^5.2.7",
    "html-loader": "^1.3.2",
    "html-webpack-plugin": "^5.0.0-beta.1",
    "rimraf": "^3.0.0",
    "ts-loader": "^8.0.12",
    "typescript": "^4.0.3",
    "url-loader": "^4.1.1",
    "webpack": "^5.10.3",
    "webpack-cli": "^4.2.0",
    "webpack-dev-server": "^4.0.0-rc.0"
  },
  "engines": {
    "node": ">=14.15.0",
    "npm": ">=6.14.8"
  }
}<|MERGE_RESOLUTION|>--- conflicted
+++ resolved
@@ -7,19 +7,11 @@
     "build": "rimraf dist && webpack"
   },
   "dependencies": {
-<<<<<<< HEAD
-    "@aurelia/runtime-html": "2.0.1-dev.202111190715",
-    "@aurelia/validation": "2.0.1-dev.202111190715",
-    "@aurelia/validation-html": "2.0.1-dev.202111190715",
-    "@benchmarking-apps/test-result": "1.0.0",
-    "aurelia": "2.0.1-dev.202111190715",
-=======
     "@aurelia/runtime-html": "2.0.0-alpha.23",
     "@aurelia/validation": "2.0.0-alpha.23",
     "@aurelia/validation-html": "2.0.0-alpha.23",
     "@benchmarking-apps/test-result": "1.0.0",
     "aurelia": "2.0.0-alpha.23",
->>>>>>> 91b9a88f
     "d3": "^6.7.0"
   },
   "devDependencies": {
