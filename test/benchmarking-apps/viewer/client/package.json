--- conflicted
+++ resolved
@@ -7,21 +7,12 @@
     "build": "rimraf dist && webpack"
   },
   "dependencies": {
-<<<<<<< HEAD
-    "@aurelia/runtime-html": "2.0.1-dev.202108160019",
-    "@aurelia/validation": "2.0.1-dev.202108160019",
-    "@aurelia/validation-html": "2.0.1-dev.202108160019",
-    "@benchmarking-apps/test-result": "1.0.0",
-    "aurelia": "2.0.1-dev.202108160019",
-    "d3": "^6.3.1"
-=======
     "@aurelia/runtime-html": "2.0.0-alpha.17",
     "@aurelia/validation": "2.0.0-alpha.17",
     "@aurelia/validation-html": "2.0.0-alpha.17",
     "@benchmarking-apps/test-result": "1.0.0",
     "aurelia": "2.0.0-alpha.17",
     "d3": "^6.7.0"
->>>>>>> 360abda6
   },
   "devDependencies": {
     "@types/d3": "^6.7.5",
