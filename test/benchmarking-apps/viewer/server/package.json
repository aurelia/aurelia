{
  "name": "@benchmarking-apps/viewer-server",
  "version": "1.0.0",
  "private": true,
  "type": "module",
  "dependencies": {
    "@aurelia/http-server": "2.0.0-alpha.28",
    "@aurelia/kernel": "2.0.0-alpha.28",
    "@aurelia/metadata": "2.0.0-alpha.28",
    "@aurelia/platform": "2.0.0-alpha.28",
    "@azure/cosmos": "^3.9.3",
    "@benchmarking-apps/storage": "1.0.0"
  },
  "devDependencies": {
    "@types/node": "^14.11.5",
    "rimraf": "^3.0.0",
    "tslib": "^1.10.0",
<<<<<<< HEAD
    "typescript": "^4.3.4"
=======
    "typescript": "^4.6.2"
>>>>>>> b7df59e6
  },
  "scripts": {
    "start": "node ./dist/index.js",
    "build": "tsc -p tsconfig.json",
    "dev": "tsc -b -w --preserveWatchOutput"
  },
  "engines": {
    "node": ">=14.15.0",
    "npm": ">=6.14.8"
  }
}<|MERGE_RESOLUTION|>--- conflicted
+++ resolved
@@ -15,11 +15,7 @@
     "@types/node": "^14.11.5",
     "rimraf": "^3.0.0",
     "tslib": "^1.10.0",
-<<<<<<< HEAD
-    "typescript": "^4.3.4"
-=======
     "typescript": "^4.6.2"
->>>>>>> b7df59e6
   },
   "scripts": {
     "start": "node ./dist/index.js",
