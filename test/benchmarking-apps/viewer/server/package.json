{
  "name": "@benchmarking-apps/viewer-server",
  "version": "1.0.0",
  "private": true,
  "type": "module",
  "dependencies": {
<<<<<<< HEAD
    "@aurelia/http-server": "2.0.1-dev.202107112350",
    "@aurelia/kernel": "2.0.1-dev.202107112350",
    "@aurelia/metadata": "2.0.1-dev.202107112350",
    "@aurelia/platform": "2.0.1-dev.202107112350",
=======
    "@aurelia/http-server": "2.0.0-alpha.12",
    "@aurelia/kernel": "2.0.0-alpha.12",
    "@aurelia/metadata": "2.0.0-alpha.12",
    "@aurelia/platform": "2.0.0-alpha.12",
>>>>>>> 7ac21f8b
    "@azure/cosmos": "^3.9.3",
    "@benchmarking-apps/storage": "1.0.0"
  },
  "devDependencies": {
    "@types/node": "^14.11.5",
    "rimraf": "^3.0.0",
    "tslib": "^1.10.0",
    "typescript": "^4.0.3"
  },
  "scripts": {
    "start": "node ./dist/index.js",
    "build": "tsc -p tsconfig.json",
    "dev": "tsc -b -w --preserveWatchOutput"
  },
  "engines": {
    "node": ">=14.15.0",
    "npm": ">=6.14.8"
  }
}<|MERGE_RESOLUTION|>--- conflicted
+++ resolved
@@ -4,17 +4,10 @@
   "private": true,
   "type": "module",
   "dependencies": {
-<<<<<<< HEAD
-    "@aurelia/http-server": "2.0.1-dev.202107112350",
-    "@aurelia/kernel": "2.0.1-dev.202107112350",
-    "@aurelia/metadata": "2.0.1-dev.202107112350",
-    "@aurelia/platform": "2.0.1-dev.202107112350",
-=======
     "@aurelia/http-server": "2.0.0-alpha.12",
     "@aurelia/kernel": "2.0.0-alpha.12",
     "@aurelia/metadata": "2.0.0-alpha.12",
     "@aurelia/platform": "2.0.0-alpha.12",
->>>>>>> 7ac21f8b
     "@azure/cosmos": "^3.9.3",
     "@benchmarking-apps/storage": "1.0.0"
   },
