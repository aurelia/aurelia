--- conflicted
+++ resolved
@@ -15,16 +15,6 @@
     "e2e": "mocha --ui bdd --colors --reporter spec --timeout 30000 dist/tests/i18n.spec.js"
   },
   "dependencies": {
-<<<<<<< HEAD
-    "@aurelia/i18n": "2.1.0-dev.202109021206",
-    "@aurelia/kernel": "2.1.0-dev.202109021206",
-    "@aurelia/metadata": "2.1.0-dev.202109021206",
-    "@aurelia/platform": "2.1.0-dev.202109021206",
-    "@aurelia/platform-browser": "2.1.0-dev.202109021206",
-    "@aurelia/runtime": "2.1.0-dev.202109021206",
-    "@aurelia/runtime-html": "2.1.0-dev.202109021206",
-    "@aurelia/validation": "2.1.0-dev.202109021206",
-=======
     "@aurelia/i18n": "2.0.0-alpha.20",
     "@aurelia/kernel": "2.0.0-alpha.20",
     "@aurelia/metadata": "2.0.0-alpha.20",
@@ -33,18 +23,13 @@
     "@aurelia/runtime": "2.0.0-alpha.20",
     "@aurelia/runtime-html": "2.0.0-alpha.20",
     "@aurelia/validation": "2.0.0-alpha.20",
->>>>>>> 39d5e940
     "i18next": "^17.0.0",
     "i18next-fetch-backend": "^2.2.0",
     "i18next-intervalplural-postprocessor": "^1.0.0",
     "relative-time-format": "^1.0.0"
   },
   "devDependencies": {
-<<<<<<< HEAD
-    "@aurelia/http-server": "2.1.0-dev.202109021206",
-=======
     "@aurelia/http-server": "2.0.0-alpha.20",
->>>>>>> 39d5e940
     "@types/mocha": "^8.0.3",
     "@types/node": "^14.11.5",
     "copy-webpack-plugin": "^5.1.1",
