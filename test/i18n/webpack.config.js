const HtmlWebpackPlugin = require('html-webpack-plugin');
const CopyPlugin = require('copy-webpack-plugin');

module.exports = function (env, { mode }) {
  const production = mode === 'production';
  return {
    mode: production ? 'production' : 'development',
    entry: './src/startup.ts',
    devtool: "inline-cheap-module-source-map",
    resolve: {
      extensions: ['.ts', '.js'],
<<<<<<< HEAD
      modules: ['src', 'node_modules'],
=======
      modules: [path.resolve(__dirname, 'src'), 'node_modules'],
>>>>>>> 071fd38e
      mainFields: ['module'],
      // sadly these fallbacks are required to run the app via webpack-dev-server
      fallback: {
        'html-entities': require.resolve('html-entities/'),
        'url': require.resolve('url/'),
        'events': require.resolve('events/'),
      },
    },
    devServer: {
      port: 9500,
      historyApiFallback: true,
    },
    module: {
      rules: [
        { test: /\.ts$/i, loader: 'ts-loader' },
        { test: /\.html$/i, loader: 'html-loader' }
      ]
    },
    plugins: [
      new HtmlWebpackPlugin({ template: 'index.ejs' }),
      new CopyPlugin([
        { from: 'src/locales', to: 'locales' }
      ])
    ]
  };
};<|MERGE_RESOLUTION|>--- conflicted
+++ resolved
@@ -1,3 +1,4 @@
+const path = require('path');
 const HtmlWebpackPlugin = require('html-webpack-plugin');
 const CopyPlugin = require('copy-webpack-plugin');
 
@@ -9,11 +10,7 @@
     devtool: "inline-cheap-module-source-map",
     resolve: {
       extensions: ['.ts', '.js'],
-<<<<<<< HEAD
-      modules: ['src', 'node_modules'],
-=======
       modules: [path.resolve(__dirname, 'src'), 'node_modules'],
->>>>>>> 071fd38e
       mainFields: ['module'],
       // sadly these fallbacks are required to run the app via webpack-dev-server
       fallback: {
